*.iml
*.ipr
*.iws
bin/
<<<<<<< HEAD
build/
dist/
=======
out/
>>>>>>> 3c8f3b6b
<|MERGE_RESOLUTION|>--- conflicted
+++ resolved
@@ -2,9 +2,6 @@
 *.ipr
 *.iws
 bin/
-<<<<<<< HEAD
 build/
 dist/
-=======
-out/
->>>>>>> 3c8f3b6b
+out/