*.iml
*.ipr
*.iws
bin/
build/
dist/
out/
.idea
.DS_Store

*.log
*.trees
*.tree
*.xml
!examples/**/*.xml
!ci/**/*.xml

zig_zag
<<<<<<< HEAD
src/revision.txt
=======

*.dmg
release/Mac
>>>>>>> ac396174
<|MERGE_RESOLUTION|>--- conflicted
+++ resolved
@@ -16,10 +16,7 @@
 !ci/**/*.xml
 
 zig_zag
-<<<<<<< HEAD
 src/revision.txt
-=======
 
 *.dmg
-release/Mac
->>>>>>> ac396174
+release/Mac