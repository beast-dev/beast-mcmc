--- conflicted
+++ resolved
@@ -16,13 +16,7 @@
 !ci/**/*.xml
 
 zig_zag
-<<<<<<< HEAD
-
+src/revision.txt
 *.dmg
 release/Mac
-
-src/revision.txt
-=======
-src/revision.txt
-*.dmg
->>>>>>> 80118367
+src/revision.txt