<?xml version="1.0" standalone="yes"?>

<!-- Generated by BEAUTi v1.8.3 Prerelease r20150808                         -->
<!--       by Alexei J. Drummond, Andrew Rambaut and Marc A. Suchard         -->
<!--       Department of Computer Science, University of Auckland and        -->
<!--       Institute of Evolutionary Biology, University of Edinburgh        -->
<!--       David Geffen School of Medicine, University of California, Los Angeles-->
<!--       http://beast.bio.ed.ac.uk/                                        -->
<beast>

	<taxa id="dummy">
		<taxon id="A"/>
		<taxon id="B"/>
		<taxon id="C"/>
	</taxa>
	
	<newick id="dummyTree" usingDates="false" usingHeights="true">
		((A:1,B:1):1,C:3)
	</newick>
	
	<timeVaryingRates id="dummyRates1">
		<newick idref="dummyTree"/>
		<rate>
			<parameter id="dummyRate1" value="1 2" lower="0.0"/>
		</rate>
		<gridPoints>
			<parameter id="dummyGrid1" value="1.5"/>
		</gridPoints>
	</timeVaryingRates>
		
    <assertEqual verbose="true" charactersToStrip="\n">
    	<message>
    		Tree1
    	</message>
    	<actual regex="(.*?)\n">
	    	<report>
	    		<timeVaryingRates idref="dummyRates1"/>
	    	</report>
    	</actual>
    	<expected>
    		((A:[&#38;rate=1.5]1.0,B:[&#38;rate=1.5]1.0):[&#38;rate=2.0]1.0,C:[&#38;rate=1.5]3.0);
		</expected>
    </assertEqual>	

	<timeVaryingRates id="dummyRates2">
		<newick idref="dummyTree"/>
		<rate>
			<parameter id="dummyRate2" value="1 2" lower="0.0"/>
		</rate>
		<gridPoints>
			<parameter id="dummyGrid2" value="2.0"/>
		</gridPoints>
	</timeVaryingRates>
	
    <assertEqual verbose="true" charactersToStrip="\n">
    	<message>
    		Tree2
    	</message>
    	<actual regex="(.*?)\n">
	    	<report>
	    		<timeVaryingRates idref="dummyRates2"/>
	    	</report>
    	</actual>
    	<expected>
			((A:[&#38;rate=1.0]1.0,B:[&#38;rate=1.0]1.0):[&#38;rate=2.0]1.0,C:[&#38;rate=1.3333333333333333]3.0);
    	</expected>
    </assertEqual>	  
    
    
	<timeVaryingRates id="dummyRates3">
		<newick idref="dummyTree"/>
		<rate>
			<parameter id="dummyRate3" value="1 2" lower="0.0"/>
		</rate>
		<gridPoints>
			<parameter id="dummyGrid3" value="5.0"/>
		</gridPoints>
	</timeVaryingRates>
	
    <assertEqual verbose="true" charactersToStrip="\n">
    	<message>
    		Tree3
    	</message>
    	<actual regex="(.*?)\n">
	    	<report>
	    		<timeVaryingRates idref="dummyRates3"/>
	    	</report>
    	</actual>
    	<expected>
    		((A:[&#38;rate=1.0]1.0,B:[&#38;rate=1.0]1.0):[&#38;rate=1.0]1.0,C:[&#38;rate=1.0]3.0);		
    	</expected>
    </assertEqual>

	<alignment id="dummyAlignment" dataType="nucleotide">
		<sequence>
			<taxon idref="A"/>
			A
		</sequence>
		<sequence>
			<taxon idref="B"/>
			A
		</sequence>
		<sequence>
			<taxon idref="C"/>
			G
		</sequence>
	</alignment>

	<patterns id="dummyPatterns" from="1" strip="false">
		<alignment idref="dummyAlignment"/>
	</patterns>

	<treeModel id="dummyTreeModel">
		<newick idref="dummyTree"/>
		<rootHeight>
			<parameter id="dtreeModel.rootHeight"/>
		</rootHeight>
		<nodeHeights internalNodes="true">
			<parameter id="dtreeModel.internalNodeHeights"/>
		</nodeHeights>
		<nodeHeights internalNodes="true" rootNode="true">
			<parameter id="dtreeModel.allInternalNodeHeights"/>
		</nodeHeights>
	</treeModel>

<<<<<<< HEAD
	<HKYModel id="hky">
		<frequencies>
			<frequencyModel dataType="nucleotide">
				<frequencies>
					<parameter id="frequencies" value="0.25 0.25 0.25 0.25"/>
=======
	<HKYModel id="hky1">
		<frequencies>
			<frequencyModel dataType="nucleotide">
				<frequencies>
					<parameter id="frequencies1" value="0.25 0.25 0.25 0.25"/>
>>>>>>> d17de0db
				</frequencies>
			</frequencyModel>
		</frequencies>
		<kappa>
<<<<<<< HEAD
			<parameter id="kappa" value="2.0" lower="0.0"/>
		</kappa>
	</HKYModel>

	<siteModel id="siteModel">
		<substitutionModel>
			<HKYModel idref="hky"/>
		</substitutionModel>
	</siteModel>

	<treeDataLikelihood id="dummyTreeLikelihood" useAmbiguities="false" usePreOrder="true">
		<patterns idref="dummyPatterns"/>
		<treeModel idref="dummyTreeModel"/>
		<siteModel idref="siteModel"/>
		<timeVaryingRates idref="dummyRates1"/>
	</treeDataLikelihood>


		<branchRateGradient id="dummyGradient" traitName="Sequence" useHessian="false">
			<treeDataLikelihood idref="dummyTreeLikelihood"/>
		</branchRateGradient>


	<report>
		<branchRateGradient idref="dummyGradient"/>
=======
			<parameter id="kappa1" value="2.0" lower="0.0"/>
		</kappa>
	</HKYModel>

	<siteModel id="dummySiteModel">
		<substitutionModel>
			<HKYModel idref="hky1"/>
		</substitutionModel>
	</siteModel>

	<treeDataLikelihood id="dummyTreeLikelihood1" useAmbiguities="false" usePreOrder="true">
		<patterns idref="dummyPatterns"/>
		<treeModel idref="dummyTreeModel"/>
		<siteModel idref="dummySiteModel"/>
		<timeVaryingRates idref="dummyRates1"/>
	</treeDataLikelihood>

	<branchRateGradient id="dummyGradient1" traitName="Sequence" useHessian="false">
		<treeDataLikelihood idref="dummyTreeLikelihood1"/>
	</branchRateGradient>

	<report>
		<branchRateGradient idref="dummyGradient1"/>
	</report>
	
	<treeDataLikelihood id="dummyTreeLikelihood2" useAmbiguities="false" usePreOrder="true">
		<patterns idref="dummyPatterns"/>
		<treeModel idref="dummyTreeModel"/>
		<siteModel idref="dummySiteModel"/>
		<timeVaryingRates idref="dummyRates2"/>
	</treeDataLikelihood>

	<branchRateGradient id="dummyGradient2" traitName="Sequence" useHessian="false">
		<treeDataLikelihood idref="dummyTreeLikelihood2"/>
	</branchRateGradient>

	<report>
		<branchRateGradient idref="dummyGradient2"/>
	</report>	

	<treeDataLikelihood id="dummyTreeLikelihood3" useAmbiguities="false" usePreOrder="true">
		<patterns idref="dummyPatterns"/>
		<treeModel idref="dummyTreeModel"/>
		<siteModel idref="dummySiteModel"/>
		<timeVaryingRates idref="dummyRates3"/>
	</treeDataLikelihood>

	<branchRateGradient id="dummyGradient3" traitName="Sequence" useHessian="false">
		<treeDataLikelihood idref="dummyTreeLikelihood3"/>
	</branchRateGradient>

	<report>
		<branchRateGradient idref="dummyGradient3"/>
>>>>>>> d17de0db
	</report>

	<!-- The list of taxa to be analysed (can also include dates/ages).          -->
	<!-- ntax=17                                                                 -->
	<taxa id="taxa">
		<taxon id="D4Brazi82">
			<date value="1982.0" direction="forwards" units="years"/>
		</taxon>
		<taxon id="D4ElSal83">
			<date value="1983.0" direction="forwards" units="years"/>
		</taxon>
		<taxon id="D4ElSal94">
			<date value="1994.0" direction="forwards" units="years"/>
		</taxon>
		<taxon id="D4Indon76">
			<date value="1976.0" direction="forwards" units="years"/>
		</taxon>
		<taxon id="D4Indon77">
			<date value="1977.0" direction="forwards" units="years"/>
		</taxon>
		<taxon id="D4Mexico84">
			<date value="1984.0" direction="forwards" units="years"/>
		</taxon>
		<taxon id="D4NewCal81">
			<date value="1981.0" direction="forwards" units="years"/>
		</taxon>
		<taxon id="D4Philip64">
			<date value="1964.0" direction="forwards" units="years"/>
		</taxon>
		<taxon id="D4Philip56">
			<date value="1956.0" direction="forwards" units="years"/>
		</taxon>
		<taxon id="D4Philip84">
			<date value="1984.0" direction="forwards" units="years"/>
		</taxon>
		<taxon id="D4PRico86">
			<date value="1986.0" direction="forwards" units="years"/>
		</taxon>
		<taxon id="D4SLanka78">
			<date value="1978.0" direction="forwards" units="years"/>
		</taxon>
		<taxon id="D4Tahiti79">
			<date value="1979.0" direction="forwards" units="years"/>
		</taxon>
		<taxon id="D4Tahiti85">
			<date value="1985.0" direction="forwards" units="years"/>
		</taxon>
		<taxon id="D4Thai63">
			<date value="1963.0" direction="forwards" units="years"/>
		</taxon>
		<taxon id="D4Thai78">
			<date value="1978.0" direction="forwards" units="years"/>
		</taxon>
		<taxon id="D4Thai84">
			<date value="1984.0" direction="forwards" units="years"/>
		</taxon>
	</taxa>

	<!-- The sequence alignment (each sequence refers to a taxon above).         -->
	<!-- ntax=17 nchar=1485                                                      -->
	<alignment id="alignment" dataType="nucleotide">
		<sequence>
			<taxon idref="D4Brazi82"/>
			ATGCGATGCGTAGGAGTAGGAAACAGAGACTTTGTGGAAGGAGTCTCAGGTGGAGCATGGGTCGACCTGGTGCTAGAACATGGAGGATGCGTCACAACCATGGCCCAGGGAAAACCAACCTTGGATTTTGAACTGACCAAGACAACAGCCAAGGAAGTGGCTCTGTTAAGAACCTATTGCATTGAAGCCTCAATATCAAACATAACTACGGCAACAAGATGTCCAACGCAAGGAGAGCCTTATCTGAAAGAGGAACAGGACCAACAGTACATTTGCCGGAGAGATGTGGTAGACAGAGGGTGGGGCAATGGCTGTGGCTTGTTTGGAAAAGGAGGAGTTGTGACATGTGCGAAGTTTTCATGTTCGGGGAAGATAACAGGCAATTTGGTCCAAATTGAGAACCTTGAATACACAGTGGTTGTAACAGTCCACAATGGAGACACCCATGCAGTAGGAAATGACACATCCAATCATGGAGTTACAGCCATGATAACTCCCAGGTCACCATCGGTGGAAGTCAAATTGCCGGACTATGGAGAACTAACACTCGATTGTGAACCCAGGTCTGGAATTGACTTTAATGAGATGATTCTGATGAAAATGAAAAAGAAAACATGGCTCGTGCATAAGCAATGGTTTTTGGATCTGCCTCTTCCATGGACAGCAGGAGCAGACACATCAGAGGTTCACTGGAATTACAAAGAGAGAATGGTGACATTTAAGGTTCCTCATGCCAAGAGACAGGATGTGACAGTGCTGGGATCTCAGGAAGGAGCCATGCATTCTGCCCTCGCTGGAGCCACAGAAGTGGACTCCGGTGATGGAAATCACATGTTTGCAGGACATCTCAAGTGCAAAGTCCGTATGGAGAAATTGAGAATCAAGGGAATGTCATACACGATGTGTTCAGGAAAGTTTTCAATTGACAAAGAGATGGCAGAAACACAGCATGGGACAACAGTGGTGAAAGTCAAGTATGAAGGTGCTGGAGCTCCGTGTAAAGTCCCCATAGAGATAAGAGATGTAAACAAGGAAAAAGTGGTTGGGCGTATCATCTCATCCACCCCTTTGGCTGAGAATACCAACAGTGTAACCAACATAGAATTAGAACCCCCCTTTGGGGACAGCTACATAGTGATAGGTGTTGGAAACAGCGCATTAACACTCCATTGGTTCAGGAAAGGGAGTTCCATTGGCAAGATGTTTGAGTCCACATACAGAGGTGCAAAACGAATGGCCATTCTAGGTGAAACAGCTTGGGATTTTGGTTCCGTTGGTGGATTGTTCACATCATTGGGAAAGGCTGTGCACCAGGTTTTTGGAAGTGTGTATACAACCATGTTTGGAGGAGTCTCATGGATGATTAGAATCCTAATTGGGTTCTTAGTGTTGTGGATTGGCACGAACTCAAGGAACACTTCAATGGCTATGACGTGCATAGCTGTTGGAGGAATCACTCTGTTTCTGGGCTTCACAGTTCAAGCA
		</sequence>
		<sequence>
			<taxon idref="D4ElSal83"/>
			ATGCGATGCGTAGGAGTAGGAAACAGAGACTTTGTGGAAGGAGTCTCAGGTGGAGCATGGGTCGACCTGGTGCTAGAACATGGAGGATGCGTCACAACCATGGCCCAGGGAAAACCAACCTTGGATTTTGAACTGACTAAGACAACAGCCAAGGAAGTGGCTCTGTTAAGAACCTATTGCATTGAAGCCTCAATATCAAACATAACTACGGCAACAAGATGTCCAACGCAAGGAGAGCCTTATCTGAAAGAGGAACAGGACCAACAGTACATTTGCCGGAGAGATGTGGTAGACAGAGGGTGGGGCAATGGCTGTGGCTTGTTTGGAAAAGGAGGAGTTGTGACATGTGCGAAGTTTTCATGTTCGGGGAAGATAACAGGCAATTTGGTCCAAATTGAGAACCTTGAATACACAGTGGTTGTAACAGTCCACAATGGAGACACCCATGCAGTAGGAAATGACACATCCAATCATGGAGTTACAGCCATGATAACTCCCAGGTCACCATCGGTGGAAGTCAAATTGCCGGACTATGGAGAACTAACACTCGATTGTGAACCCAGGTCTGGAATTGACTTTAATGAGATGATTCTGATGAAAATGAAAAAGAAAACATGGCTCGTGCATAAGCAATGGTTTTTGGATCTGCCTCTTCCATGGACAGCAGGAGCAGACACATCAGAGGTTCACTGGAATTACAAAGAGAGAATGGTGACATTTAAGGTTCCTCATGCCAAGAGACAGGATGTGACAGTGCTGGGATCTCAGGAAGGAGCCATGCATTCTGCCCTCGCTGGAGCCACAGAAGTGGACTCCGGTGATGGAAATCATATGTTTGCAGGACATCTCAAGTGCAAAGTCCGTATGGAGAAATTGAGAATCAAGGGAATGTCATACACGATGTGTTCAGGAAAGTTTTCAATTGACAAAGAGATGGCAGAAACACAGCATGGGACAACAGTGGTGAAAGTCAAGTATGAAGGTGCTGGAGCTCCGTGTAAAGTCCCCATAGAGATAAGAGATGTAAACAAGGAAAAAGTGGTTGGGCGTATCATCTCATCCACCCCTTTGGCTGAGAATACCAACAGTGTAACCAACATAGAATTAGAACCCCCCTTTGGGGACAGCTACATAGTGATAGGTGTTGGAAACAGCGCATTAACACTCCATTGGTTCAGGAAAGGGAGTTCCATTGGCAAGATGTTTGAGTCCACATACAGAGGTGCAAAACGAATGGCCATTCTAGGTGAAACAGCTTGGGATTTTGGTTCCGTTGGTGGACTGTTCACATCATTGGGAAAGGCTGTGCACCAGGTTTTTGGAAGTGTGTATACAACCATGTTTGGAGGAGTCTCATGGATGATTAGAATCCTAATTGGGTTCTTAGTGTTGTGGATTGGCACGAACTCAAGGAACACTTCAATGGCTATGACGTGCATAGCTGTTGGAGGAATCACTCTGTTTCTGGGCTTCACAGTTCAAGCA
		</sequence>
		<sequence>
			<taxon idref="D4ElSal94"/>
			ATGCGATGCGTAGGAGTAGGAAACAGAGACTTTGTGGAAGGAGTCTCAGGTGGAGCATGGGTCGACCTGGTGCTAGAACATGGAGGATGCGTCACAACCATAGCCCAGGGAAAACCAACCTTGGATTTTGAATTGACTAAGACAACAGCCAAGGAAGTGGCTCTGTTAAGAACCTATTGCATTGAAGCCTCAATATCAAACATAACTACGGCAACAAGATGTCCAACGCAAGGAGAGCCTTATCTGAAAGAGGAACAGGACCAACAGTACATTTGCCGGAGAGATGTGGTAGACAGAGGGTGGGGGAATGGCTGTGGCTTGCTTGGAAAAGGAGGAGTTGTGACATGTGCGAAGTTTTCATGTTCGGGGAAGATAACAGGCAATTTGGTCCAAATTGAGAACCTTGAATACACAGTGGTTGTAACAGTCCACAATGGAGATACCCATGCAGTAGGAAATGACACATCCAATCATGGAGTTACAGCCACGATAACTCCCAGGTCACCATCGGTGGAAGTCAAATTGCCGGACTATGGAGAACTAACACTCGATTGTGAACCCAGATCTGGAATTGATTTTAATGAGATGATTCTGATGAAAATGAAAAAGAAAACATGGCTCGTGCATAAGCAATGGTTTTTGGATCTGCCTCTTCCATGGACAGCAGGAGCAGACACATCAGAGGTTCACTGGAATTACAAAGAGAGAATGGTGACATTCAAGGTTCCTCATGCCAAGAGACAGGATGTGACAGTGCTGGGATCTCAGGAAGGAGCCATGCATTCTGCCCTCGCTGGAGCCACAGAAGTGGACTCCGGTGATGGAAATCACATGTTTGCAGGACATCTCAAGTGCAAAGTCCGCATGGAGAAATTGAGAATCAAGGGAATGTCATACACGATGTGTTCAGGAAAGTTTTCAATTGATAAAGAGATGGCAGAAACACAGCATGGGACAACAGTGGTGAAAGTCAAGTATGAAGGTGCTGGAGCTCCGTGTAAAGTCCCCATAGAGATAAGAGATGTAAACAAGGAAAAAGTGGTTGGGCGTATCATCTCATCCACCCCTTTGGCTGAGAATACCAACAGTGTAACCAACATAGAATTAGAACCCCCCTTTGGGGACAGCTACATAGTGATAGGTGTCGGAAACAGCGCATTAACACTCCATTGGTTCAGGAAAGGGAGTTCCATTGGCAAGATGTTTGAGTCCACATACAGAGGTGCAAAACGAATGGCCATTCTAGGTGAAACAGCTTGGGATTTTGGTTCCGTTGGTGGACTGTTCACATCATTGGGAAAGGCTGTGCACCAGGTTTTTGGAAGTGTGTACACAACCATGTTTGGAGGAGTCTCATGGATGATTAGAATCCTAATTGGGTTCTTAGTGTTATGGATTGGCACGAACTCAAGGAACACTTCAATGGCTATGACGTGCATAGCTGTTGGAGGAATCACTCTGTTTCTGGGCTTCACAGCTCAAGCA
		</sequence>
		<sequence>
			<taxon idref="D4Indon76"/>
			ATGCGATGCGTAGGAGTAGGAAACAGAGACTTTGTGGAAGGAGTCTCAGGTGGAGCATGGGTCGATCTGGTGCTAGAACATGGAGGATGCGTCACAACCATGGCCCAGGGAAAACCAACCTTGGATTTTGAACTGACTAAGACAACAGCCAAGGAAGTGGCTCTGTTAAGAACCTATTGCATTGAAGCCTCAATATCAAACATAACCACGGCAACAAGATGTCCAACGCAAGGAGAGCCTTATCTAAAAGAGGAACAAGACCAACAGTACATTTGCCGGAGAGATGTGGTAGACAGAGGGTGGGGCAATGGCTGTGGCTTGTTTGGAAAAGGAGGAGTTGTGACATGTGCGAAGTTTTCATGTTCGGGGAAGATAACAGGCAATTTGGTCCAAATTGAGAACCTTGAATACACAGTGGTTGTAACAGTCCACAATGGAGACACCCATGCAGTAGGAAATGACACATCCAATCATGGAGTTACAGCCACGATAACTCCCAGGTCACCATCGGTGGAAGTCAAATTGCCGGACTATGGAGAACTAACACTCGATTGTGAACCCAGGTCTGGAATTGACTTTAATGAGATGATTCTGATGAAAATGAAAAAGAAAACATGGCTTGTGCATAAGCAATGGTTTTTGGATCTACCTCTACCATGGACAGCAGGAGCAGACACATCAGAGGTTCACTGGAATTACAAAGAGAGAATGGTGACATTTAAGGTTCCTCATGCCAAGAGACAGGATGTGACAGTGCTGGGATCTCAGGAAGGAGCCATGCATTCTGCCCTCGCTGGAGCCACAGAAGTGGACTCCGGTGATGGAAATCACATGTTTGCAGGACATCTCAAGTGCAAAGTCCGTATGGAGAAATTGAGAATCAAGGGAATGTCATACACGATGTGTCCAGGAAAGTTCTCAATTGACAAAGAGATGGCAGAAACACAGCATGGGACAACAGTGGTGAAAGTCAAGTATGAAGGTGCTGGAGCTCCGTGTAAAGTCCCCATAGAGATAAGAGATGTGAACAAGGAAAAAGTGGTTGGGCGTATCATCTCATCCACCCCTTTGGCTGAGAATACCAACAGTGCAACCAACATAGAGTTAGAACCCCCCTTTGGGGACAGCTACATAGTGATAGGTGTTGGAAACAGTGCATTAACACTCCATTGGTTCAGGAAAGGGAGTTCCATTGGCAAGATGTTTGAGTCCACATACAGAGGTGCAAAACGAATGGCCATTCTAGGTGAAACAGCTTGGGATTTTGGTTCCGTTGGTGGACTGCTCACATCATTGGGAAAGGCTGTGCACCAGGTTTTTGGAAGTGTGTATACAACCATGTTTGGAGGAGTCTCATGGATGATTAGAATCCTAATTGGGTTCCTAGTGTTGTGGATTGGCACGAACTCAAGGAACACTTCAATGGCTATGACGTGCATAGCTGTTGGAGGAATCACTCTGTTTCTGGGCTTCACAGTTCAAGCA
		</sequence>
		<sequence>
			<taxon idref="D4Indon77"/>
			ATGCGATGCGTAGGAGTAGGAAACAGAGACTTTGTGGAAGGAGTCTCAGGTGGAGCATGGGTCGATCTGGTGCTAGAACATGGAGGATGCGTCACAACCATGGCCCAGGGAAAACCAACCTTGGATTTTGAACTGACTAAGACAACAGCCAAGGAAGTGGCTCTGTTAAGAACCTATTGCATTGAAGCCTCAATATCAAACATAACCACGGCAACAAGATGTCCAACGCAAGGAGAGCCTTATCTAAAAGAGGAACAAGACCAACAGTACATTTGCCGGAGAGATGTGGTAGACAGAGGGTGGGGCAATGGCTGTGGCTTGTTTGGAAAAGGAGGAGTTGTGACATGTGCGAAGTTTTCATGTTCGGGGAAGATAACAGGCAATTTGGTCCAAATTGAGAACCTTGAATACACAGTAGTTGTAACAGTCCACAATGGAGACACCCATGCAGTAGGAAATGACACATCCAACCATGGAGTTACAGCCACGATAACTCCCAGGTCACCATCGGTGGAAGTCAAATTGCCGGACTATGGAGAACTAACACTCGATTGTGAACCCAGGTCTGGAATTGACTTTAATGAGATGATTCTGATGAAAATGAAAAAGAAAACATGGCTTGTGCATAAGCAATGGTTTTTGGATCTACCTCTACCATGGACAGCAGGAGCAGACACATCAGAGGTTCACTGGAATTACAAAGAGAGAATGGTGACATTTAAGGTTCCTCATGCCAAGAGACAGGATGTGACAGTGCTGGGATCTCAGGAAGGAGCCATGCATTCTGCCCTCGCTGGAGCCACAGAAGTGGACTCCGGTGATGGAAATCACATGTTTGCAGGACATCTCAAGTGCAAAGTCCGTATGGAGAAATTGAGAATCAAGGGAATGTCATACACGATGTGTTCAGGAAAGTTCTCAATTGACAAAGAGATGGCAGAAACACAGCATGGGACAACAGTGGTGAAAGTCAAGTATGAAGGTGCTGGAGCTCCGTGCAAAGTCCCCATAGAGATAAGAGATGTAAACAAGGAAAAAGTGGTTGGGCGTATCATCTCATCCACCCCTTTGGCTGAGAATACCAACAGTGTAACCAACATAGAATTAGAACCCCCCTTTGGGGACAGCTACATAGTGATAGGTGTTGGAAACAGTGCATTAACACTCCATTGGTTCAGGAAAGGGAGTTCCATTGGCAAGATGTTTGAGTCCACATACAGAGGTGCAAAACGAATGGCCATTCTAGGTGAAACAGCTTGGGATTTTGGTTCCGTTGGTGGACTGTTCACATCATTGGGAAAGGCTGTGCACCAGGTTTTTGGAAGTGTGTATACAACCATGTTTGGAGGAGTCTCATGGATGATTAGAATCCTAATTGGCTTCTTAGTGTTGTGGATTGGCACGAACTCAAGGAACACTTCAATGGCTATGACGTGCATAGCTGTTGGAGGAATCACTCTGTTTCTGGGCTTCACAGTTCAAGCA
		</sequence>
		<sequence>
			<taxon idref="D4Mexico84"/>
			ATGCGATGCGTAGGAGTAGGAAACAGAGACTTTGTGGAAGGAGTCTCAGGTGGAGCATGGGTCGACCTAGTGCTAGAACATGGAGGATGCGTCACAACCATGGCCCAGGGAAAACCAACCTTGGATTTTGAACTGACTAAGACAACAGCCAAGGAAGTGGCTCTGCTAAGAACCTATTGCATTGAAGCCTCAATATCAAACATAACTACGGCAACAAGATGTCCAACGCAAGGAGAGCCTTATCTGAAAGAGGAACAGGACCAACAGTACATTTGCCGGAGAGATGTGGTAGACAGAGGGTGGGGCAATGGCTGTGGCTTGTTTGGAAAAGGAGGAGTTGTGACATGTGCGAAGTTTTCATGTTCGGGGAAGATAACAGGCAATTTGGTCCAAATTGAGAACCTTGAATACACAGTGGTTGTAACAGTCCACAATGGAGACACCCATGCAGTAGGAAATGACACATCCAATCATGGAGTTACAGCCATGATAACTCCCAGGTCACCATCGGTGGAAGTCAAATTGCCGGACTATGGAGAACTAACACTCGATTGTGAACCCAGGTCTGGAATTGACTTTAATGAGATGATTCTGATGAAAATGAAAAAGAAAACATGGCTCGTGCATAAGCAATGGTTTTTGGATCTGCCTCTTCCATGGACAGCAGGAGCAGACACATCAGAGGTTCACTGGAATTACAAAGAGAGAATGGTGACATTTAAGGTTCCCCATGCCAAGAGACAGGATGTGACAGTGCTGGGATCTCAGGAAGGAGCCATGCATTCTGCCCTCGCTGGAGCCACAGAAGTGGACTCCGGTGATGGAAATCACATGTTTGCAGGACATCTCAAGTGCAAAGTCCGTATGGAGAAATTGAGAATCAAGGGAATGTCATACACGATGTGTTCAGGAAAGTTTTCAATTGACAAAGAGATGGCAGAAACACAGCATGGGACAACAGTGGTGAAAGTCAAGTGTGAAGGTGCTGGAGCTCCCTGTAAAGTCCCCATAGAGATAAGAGATGTAAACAAGGAAAAAGTGGTTGGGCGTATCATCTCATCCACCCCTTTGGCTGAGAATACCAACAGTGTAACCAACATAGAATTAGAACCTCCCTTTGGGGACAGCTACATAGTGATAGGTGTTGGAAACAGCGCATTAACACTCCATTGGTTCAGGAAAGGGAGTTCCATTGGCAAGATGTTTGAGTCCACATACAGAGGTGCAAAACGAATGGCCATTCTAGGTGAAACAGCTTGGGATTTTGGTTCCGTTGGTGGACTGTTCACATCATTGGGAAAGGCTGTGCACCAGGTTTTTGGAAGTGTGTATACAACCATGTTTGGAGGAGTCTCATGGATGATTAGAATCCTAATTGGGTTCTTAGTGTTGTGGATTGGCACGAACTCAAGGAACACTTCAATGGCTATGACGTGCATAGCTGTTGGAGGAATCACTCTGTTTCTGGGCTTCACAGTTCAAGCA
		</sequence>
		<sequence>
			<taxon idref="D4NewCal81"/>
			ATGCGATGCGTAGGAGTAGGAAACAGAGACTTTGTGGAAGGAGTCTCAGGTGGAGCATGGGTCGACCTGGTGCTAGAACATGGAGGATGCGTCACAACCATGGCCCAGGGAAAACCAACCTTGGATTTTGAACTGACTAAGACAACAGCCAAGGAAGTGGCTCTGTTAAGAACCTATTGCATTGAAGCCTCAATATCAAACATAACTACGGCAACAAGATGTCCAACGCAAGGAGAGCCTTATCTGAAAGAGGAACAGGACCAACAGTACATTTGCCGGAGAGATGTGGTAGACAGAGGGTGGGGCAATGGCTGTGGCTTGTTTGGAAAAGGAGGAGTTGTGACATGTGCGAAGTTTTCATGTTCGGGGAAGATAACAGGCAATTTGGTCCAAATTGAGAACCTTGAATACACAGTGGTTGTAACAGTCCACAATGGAGACACCCATGCAGTAGGAAATGACACATCCAATCATGGAGTTACAGCCATGATAACTCCCAGGTCACCATCGGTGGAAGTCAAATTGCCGGACTATGGAGAACTAACACTCGATTGTGAACCCAGGTCTGGAATTGACTTTAATGAGATGATTCTGATGAAAATGAAAAAGAAAACATGGCTCGTGCATAAGCAATGGTTTTTGGATCTGCCTCTTCCATGGACAGCAGGAGCAGACACATCAGAGGTTCACTGGAATTACAAAGAGAGAATGGTGACATTTAAGGTTCCTCATGCCAAGAGACAGGATGTGACAGTGCTGGGATCTCAGGAAGGAGCCATGCATTCTGCCCTCGCTGGAGCCACAGAAGTGGACTCCGGTGATGGAAATCACATGTTTGCAGGACATCTCAAGTGCAAAGTCCGTATGGAGAAATTGAGAATCAAGGGAATGTCATACACGATGTGTTCAGGAAAGTTTTCAATTGACAAAGAGATGGCAGAAACACAGCATGGGACAACAGTGGTGAAAGTCAAGTATGAAGGTGCTGGAGCTCCGTGTAAAGTCCCCATAGAGATAAGAGATGTAAACAAGGAAAAAGTGGTTGGGCGTATCATCTCATCCACCCCTTTGGCTGAGAATACCAACAGTGTAACCAACATAGAATTAGAACCCCCCTTTGGGGACAGCTACATAGTGATAGGTGTTGGAAACAGCGCATTAACACTCCATTGGTTCAGGAAAGGGAGTTCCATTGGCAAGATGTTTGAGTCCACATACAGAGGTGCAAAACGAATGGCCATTCTAGGTGAAACAGCTTGGGATTTTGGTTCCGTTGGTGGACTGTTCACATCATTGGGAAAGGCTGTGCACCAGGTTTTTGGAAGTGTGTATACAACCATGTTTGGAGGAGTCTCATGGATGATTAGAATCCTAATTGGGTTCTTAGTGTTGTGGATTGGCACGAACTCAAGGAACACTTCAATGGCTATGACGTGCATAGCTGTTGGAGGAATCACTCTGTTTCTGGGCTTCACAGTTCAAGCA
		</sequence>
		<sequence>
			<taxon idref="D4Philip64"/>
			ATGCGATGCGTGGGAGTGGGGAACAGAGACTTTGTGGAAGGAGTCTCAGGTGGAGCATGGGTCGATTTGGTGCTAGAACATGGAGGATGTGTCACAACCATGGCCCAGGGAAAACCAACCTTGGATTTTGAACTGATCAAGACAACAGCCAAGGAAGTGGCTCTGTTAAGAACCTATTGCATTGAAGCCTCGATATCAAACATAACCACGGCAACAAGATGTCCAACGCAAGGAGAACCTTATCTCAAAGAGGAACAAGATCAACAGTACATCTGCCGGAGAGATGTGGTAGACAGAGGGTGGGGCAATGGCTGTGGCTTGTTTGGGAAAGGAGGAGTTGTGACATGTGCGAAGTTTTCATGCTCGGGGAAGATAACAGGCAATTTGGTCCAAATTGAGAACCTTGAATACACAGTGGTTGTAACAGTCCACAATGGAGACACCCATGCAGTAGGAAATGATACATCCAACCATGGAGTGACAGCCACGATAACCCCCAGGTCACCATCGGTAGAAGTTAAATTACCGGATTATGGAGAATTAACACTCGATTGTGAACCCAGGTCCGGAATTGATTTTAATGAGATGATTCTGATGAAAATGAAAAAGAAAACGTGGCTTGTGCACAAGCAATGGTTTTTGGATCTACCTCTACCATGGGCAGCAGGAGCAGATACATCAGAAGTTCATTGGAATTACAAAGAGAGAATGGTGACATTCAAGGTTCCTCATGCCAAGAGACAGGATGTGACAGTGCTAGGATCTCAGGAAGGAGCCATGCATTCTGCCCTCACCGGAGCTACAGAAGTGGATTCCGGTGATGGAAACCACATGTTTGCAGGACATCTGAAATGCAAAGTTCGCATGGAGAAATTGAGAATTAAGGGAATGTCATACACGATGTGCTCAGGAAAGTTCTCAATTGACAAAGAGATGGCAGAAACACAGCATGGGACAACAGTGGTAAAAGTCAAATATGAGGGTGCTGGAGCTCCATGTAAAGTTCCCATAGAGATAAGAGATGTGAACAAGGAAAAAGTGGTAGGGCGTATCATCTCATCTACCCCTTTGGCTGAGAACACCAACAGTGTAACCAACATAGAATTAGAACCCCCTTTTGGGGACAGCTACATAGTAATAGGTGTTGGAGACAGTGCATTAACACTCCATTGGTTCAGGAAAGGGAGTTCCATTGGCAAGATGTTTGAGTCCACATACAGAGGTGCAAAGCGAATGGCCATTCTAGGTGAAACAGCCTGGGATTTTGGTTCGGTTGGTGGACTGCTCACATCATTGGGAAAGGCTGTACACCAGGTTTTTGGTAGTGTGTATACAACTATGTTTGGAGGAGTCTCATGGATGGTTAGAATCCTAATTGGGTTCTTAGTGTTGTGGATTGGCACGAATTCGAGAAACACCTCAATGGCAATGACGTGCATAGCTGTTGGAGGAATCACTCTGTTTCTGGGTTTCACAGTTCACGCA
		</sequence>
		<sequence>
			<taxon idref="D4Philip56"/>
			ATGCGATGCGTGGGAGTGGGGAACAGAGACTTTGTGGAAGGAGTCTCAGGTGGAGCATGGGTCGATTTGGTGCTAGAACATGGAGGATGTGTCACAACCATGGCCCAGGGAAAACCAACCTTGGATTTTGAACTGATCAAGACAACAGCCAAGGAAGTGGCTCTGTTAAGAACCTATTGCATTGAAGCCTCGATATCAAACATAACCACGGCAACAAGATGTCCAACGCAAGGAGAACCTTATCTCAAAGAGGAACAAGATCAACAGTACATCTGCCGGAGAGATGTGGTAGACAGAGGGTGGGGCAATGGCTGTGGCTTGCTTGGGAAAGGAGGAGTTGTGACATGTGCGAAGTTTTCATGCTCGGGGAAGATAACAGGCAATTTGGTCCAAATTGAGAACCTTGAATACACAGTAGTTGTAACAGTCCACAATGGAGACACCCATGCAGTAGGAAATGACATATCCAACCATGGAGTGACAGCCACGATAACCCCCAGGTCACCATCGGTAGAAGTTAAATTACCGGATTATGGAGAATTAACACTCGATTGTGAACCCAGGTCCGGAATTGATTTTAATGAGATGATTCTGATGAAAATGAAAAAGAAAACGTGGCTTGTGCACAAGCAATGGTTTTTGGATCTACCTCTACCATGGGCAGCAGGAGCAGACACATCAGAAGTTCATTGGAATTACAAAGAGAGAATGGTGACATTCAAGGTTCCTCATGCCAAGAGACAGGATGTGACAGTGCTAGGATCTCAGGAAGGAGCCATGCATTCTGCCCTCACCGGAGCTACAGAAGTGGATTCCGGTGATGGAAACCACATGTATGCAGGACATCTGAAATGCAAAGTTCGCATGGAGAAATTGAGAATTAAGGGAATGTCATACACGATGTGCTCAGGAAAGTTCTCAATTGACAAAGAGATGGCAGAAACACAGCATGGGACAACAGTGGTAAAAGTCAAGTATGAGGGTGCTGGAGCTCCATGTAAAGTTCCCATAGAGATAAGAGATGTGAACAAGGAAAAAGTGGTAGGGCGCATCATCTCATCTACCCCTTTGGCTGAGTATACCAACAGTGTAACCAACATAGAATTAGAACCCCCCTTTGGGGACAGCTACATAGTAATAGGTGTTGGAGACAGTGCATTAACACTCCATTGGTTCAGGAAAGGGAGTTCCATTGGCAAGATGTTTGAGTCCACATACAGAGGCGCAAAGCGAATGGCCATTCTAGGTGAAACAGCCTGGGATTTTGGTTCTGTTGGTGGACTGCTCACATCATTGGGAAAGGCTGTACACCAGGTTTTTGGTAGTGTGTATACAACTATGTTTGGAGGAGTCTCATGGATGGTTAGAATCCTAATTGGGTTCTTAGTGTTGTGGATTGGCACGAATTCGAGAAACACCTCAATGGCAATGACGTGCATAGCTGTTGGAGGAATCACTCTGTTTCTGGGTTTCACAGTTCACGCA
		</sequence>
		<sequence>
			<taxon idref="D4Philip84"/>
			ATGCGATGCGTAGGAGTGGGGAACAGAGACTTTGTGGAAGGAGTCTCAGGTGGAGCATGGGTCGACTTAGTGCTAGAACATGGAGGATGTGTCACAACCATGGCCCAAGGAAAACCAACCTTGGATTTTGAACTGATCAAGACAACAGCCAAGGAAGTGGCTCTGTTAAGAACCTATTGCATTGAAGCCTCGATATCAAACATAACCACGGCAACAAGATGCCCAACGCAAGGAGAACCTTATCTCAAAGAGGAACAAGATCAACAGTACATTTGCCGGAGAGATGTGGTAGACAGAGGGTGGGGCAATGGCTGTGGCTTGTTTGGGAAAGGAGGAGTTGTGACATGTGCGAAGTTCTCATGCTCGGGAAAGATAACAGGCAATTTGGTCCAAATTGAGAACCTTGAATATACAGTGGTTGTAACAGTCCACAATGGAGACACCCATGCAGTAGGAAATGACACATCCAACCATGGAGTGACAGCCACGATAACCCCTAGGTCACCATCGGTAGAAGTTAAATTACCGGATTATGGAGAATTAACACTTGATTGTGAACCCAGGTCCGGAATTGACTTTAATGAGATGATTCTGATGAAAATGAAAAAGAAAACGTGGCTTGTGCACAAGCAATGGTTTCTGGATCTGCCTCTACCATGGGCAGCAGGAGCAGATACATCAGAAGTTCATTGGAATTACAAAGAGAGAATGGTGACATTCAAGGTTCCTCATGCCAAGAGACAGGATGTGACAGTGCTAGGATCTCAGGAAGGAGCCATGCATTCTGCCCTCACCGGAGCTACAGAAGTGGATTCCGGTGATGGAAACCACATGTTTGCAGGACATCTGAAATGCAAAGTTCGCATGGAGAAATTGAGAATCAAGGGAATGTCATACACGATGTGCTCAGGGAAGTTCTCAATTGACAAAGAGATGGCAGAAACACAGCATGGGACAACAGTGGTTAAAGTCAAATATGAAGGTGCTGGAGCTCCGTGCAAAGTTCCCATAGAGATAAGAGATGTGAACAGGGAAAAAGTGGTAGGGCGTGTCATCTCATCTACCCCTTTGGCCGAGAATACCAACAGTGTAACCAACATAGAATTAGAACCCCCTTTTGGGGACAGCTACATAGTAATAGGTGTTGGAGACAGTGCATTAACACTCCATTGGTTCAGGAAAGGGAGTTCCATTGGCAAGATGTTTGAGTCCACATACAGAGGTGCAAAGCGAATGGCCATTCTAGGTGAAACAGCCTGGGATTTTGGTTCTGTTGGTGGACTGCTCACATCATTGGGAAAGGCTGTACACCAGGTTTTTGGTAGTGTGTATACAACTATGTTTGGAGGAGTCTCATGGATGGTTAGAATCCTAATTGGGTTCCTAGTGTTGTGGATTGGCACGAATTCGAGAAACACCTCAATGGCAATGACGTGCATAGCTGTTGGAGGAATCACTCTGTTCATGGGTTTCACAGTTCACGCA
		</sequence>
		<sequence>
			<taxon idref="D4PRico86"/>
			ATGCGATGCGTAGGAGTAGGAAACAGAGACTTTGTGGAAGGAGTCTCAGGTGGAGCATGGGTCGACCTGGTGCTAGAACATGGAGGATGCGTCACAACCATGGCCCAGGGAAAACCAACCTTGGATTTTGAACTGACTAAGACAACAGCCAAGGAAGTGGCTCTGTTAAGAACCTATTGCATTGAAGCCTCAATATCAAACATAACTACGGCAACAAGATGTCCAACGCAAGGGGAGCCCTATCTGAAAGAGGAACAGGACCAACAGTACATTTGCCGGAGAGATGTGGTAGACAGAGGGTGGGGCAATGGCTGTGGCTTGTTTGGAAAAGGAGGAGTTGTGACATGTGCGAAGTTTTCATGTTCGGGGAAGATAACAGGCAATCTGGTCCAAATTGAGAACCTTGAGTACACAGTGGTTGTAACAGTCCACAATGGAGACACCCATGCAGTAGGAAATGACACATCCAATCATGGAGTTACAGCCACGATAACTCCCAGGTCACCATCGGTGGAAGTCAAATTGCCGGACTATGGAGAACTAACACTCGATTGTGAACCCAGGTCTGGAATTGACTTTAATGAGATGATTCTAATGAAAATGAAAAAGAAAACATGGCTCGTGCATAAGCAATGGTTTTTGGATCTGCCTCTTCCATGGACAGCAGGAGCAGACACATCAGAGGTTCACTGGAATTACAAAGAGAGAATGGTGACATTTAAGGTTCCTCATGCCAAGAGACAGGATGTGACAGTGCTGGGATCTCAGGAAGGAGCCATGCATTCTGCCCTCGCTGGAGCCACAGAAGTGGACTCCGGTGATGGAAATCACATGTTTGCAGGACATCTCAAGTGCAAAGTCCGTATGGAGAAATTGAGAATCAAGGGAATGTCATACACGATGTGTTCAGGAAAGTTTTCAATCGACAAAGAGATGGCAGAAACACAGCATGGGACAACAGTGGTGAAAGTCAAGTATGAAGGTGCTGGAGCTCCGTGTAAAGTCCCCATAGAGATAAGAGATGTAAACAAGGAAAAAGTGGTTGGGCGCGTCATCTCATCCACCCCTTTGGCTGAGAATACCAACAGTGTAACCAACATAGAATTAGAACCCCCCTTTGGGGACAGCTACATAGTGATAGGTGTTGGAAACAGCGCATTAACACTCCATTGGTTCAGGAAAGGGAGTTCCATTGGCAAGATGTTTGAGTCCACATACAGAGGTGCAAAACGAATGGCCATTCTAGGTGAAACAGCTTGGGATTTTGGTTCCGTTGGTGGACTGTTCACATCATTGGGAAAGGCTGTGCACCAGGTTTTTGGAAGCGTGTATACAACCATGTTTGGAGGAGTCTCATGGATGATTAGAATCCTAATTGGGTTCTTAGTGTTGTGGATTGGCACGAACTCAAGGAACACTTCAATGGCTATGACGTGCATAGCTGTTGGAGGTATCACTCTGTTTCTGGGCTTCACAGTTCAAGCG
		</sequence>
		<sequence>
			<taxon idref="D4SLanka78"/>
			ATGCGATGCGTGGGAGTGGGGAACAGAGACTTTGTGGAAGGAGTCTCAGGTGGAGCATGGGTCGATCTGGTGCTAGAACATGGAGGATGTGTCACAACCATGGCCCAAGGAAAACCAACCTTGGATTTTGAACTGATCAAGACAACAGCCAAGGAAGTGGCTCTGTTAAGAACCTATTGCATTGAAGCCTCCATATCAAACATAACCACGGCAACAAGATGTCCAACGCAAGGAGAGCCCTGTCTCAAAGAGGAACAGGATCAACAGTACATCTGCCGGAGAGACGTGGTAGACAGAGGGTGGGGCAATGGCTGTGGCCTGCTTGGGAAAGGAGGAGTTGTGACATGTGCGAAGTTTTCATGCTCGGGGAAGATAACAGGCAACTTAGTCCGAATTGAGAACCTTGAATACACAGTGGTTGTAACAGTCCACAATGGAGACACCCATGCAGTAGGAAATGACACATCCAACCACGGAGTGACAGCCACGATAACCCCCAGGTCACCATCGGTAGAAGTTAAATTACCGGACTATGGAGAATTGACACTCGATTGTGAACCCAGGTCCGGAATTGATTTTAATGAGATGATTCTGATGGAAATGAGAAAGAAAACGTGGCTTGTGCACAAGCAATGGTTTTTGGATCTACCTCTACCATGGACAGCAGGAGCAGACACGTCAGAAGTTCATTGGAATCACAAAGAGAGAATGGTGACGTTCAAGGTCCCTCATGCCAAGAGACAGGATGTGACAGTGCTAGGATCTCAGGAAGGAGCCATGCATTCAGCCCTCACCGGAGCCACAGAAGTGGATTCCGGTGATGGAAACCACATGTTTGCAGGACATTTGAAGTGCAAAGTTCGCATGGAGAAATTGAGAATCAAGGGAATGTCATACACGATGTGCTCAGGAAAGTTCTCAATTGATAAAGAGATGGCAGAAACACAGCATGGGACAACAGTGGTAAAAGTCAAGTATGAGGGTGCCGGAGCTCCATGTAAAGTTCCCATAGAGATAAGAGATGTGAACAAGGAAAAAGTGGTTGGGCGCATCATCTCATCTACCCCTTTTGCTGAGAATACCAACAGTGTGACCAACATAGAATTGGAACCCCCCTTTGGGGATAGCTACATAGTAATAGGTGTAGGAAACAGTGCATTAACACTCCATTGGTTTAGGAAAGGGAGTTCCATTGGCAAGATGTTTGAGTCCACATACAGAGGCGCAAAGCGCATGGCCATTCTAGGTGAAACAGCTTGGGATTTTGGTTCTGTTGGTGGACTGCTCACATCATTGGGAAAGGCTGTACACCAGGTTTTTGGTAGTGTGTATACAACTATGTTTGGAGGAGTCTCATGGATGGTTAGAATCCTAATCGGGTTCTTAGTATTGTGGATTGGCACGAATTCAAGAAACACTTCAATGGCAATGTCGTGCATAGCTGTTGGAGGAATTACTTTGTTTCTGGGTTTCACAGTTCATGCA
		</sequence>
		<sequence>
			<taxon idref="D4Tahiti79"/>
			ATGCGATGCGTAGGAGTAGGAAACAGAGACTTTGTGGAAGGAGTCTCAGGTGGAGCATGGGTCGATCTGGTGCTAGAACATGGAGGATGCGTCACAACCATGGCCCAGGGAAAACCAACCTTGGATTTTGAACTGACTAAGACAACAGCCAAGGAAGTGGCTCTGTTAAGAACCTATTGCATTGAAGCCTCAATATCAAACATAACTACGGCAACAAGATGTCCAACGCAAGGAGAGCCTTATCTGAAAGAGGAACAGGACCAACAGTACATTTGCCGGAGAGATGTGGTAGACAGAGGGTGGGGCAATGGCTGTGGCTTGTTTGGAAAAGGAGGAGTTGTGACATGTGCGAAGTTTTCATGTTCGGGGAAGATAACAGGCAATTTGGTCCAAATTGAGAACCTTGAATACACAGTGGTTGTAACAGTCCACAATGGAGACACCCATGCAGTAGGAAATGACACATCCAATCATGGAGTTACAGCCACGATAACTCCCAGGTCACCATCGGTGGAAGTCAAATTGCCGGACTATGGAGAACTAACACTCGATTGTGAACCCAGGTCTGGAATTGACTTTAATGAGATGATCCTGATGAAAATGAGAAAGAAGACATGGCTCGTGCATAAGCAATGGTTTTTGGATCTGCCTCTTCCATGGACAGCAGGAGCAGACACATCAGAGGTTCACTGGAATTACAAAGAGAGAATGGTGACATTTAAGGTTCCTCATGCCAAGAGACAGGATGTGACAGTGCTGGGATCTCAGGAAGGAGCCATGCATTCTGCCCTCGCTGGAGCCACAGAAGTGGACTCCGGTGATGGAAATCACATGTTTGCAGGACATCTCAAGTGCAAAGTCCGTATGGAGAAATTGAGAATCAAGGGAATGTCATACACGATGTGTTCAGGAAAGTTTTCAATTGACAAAGAGATGGCAGAAACACAGCATGGGACAACAGTGGTGAAAGTCAAGTATGAAGGTGCTGGAGCTCCGTGTAAAGTCCCCATAGAGATAAGAGATGTAAACAAGGAAAAAGTGGTTGGGCGTATCATCTCATCCACCCCTTTGGCTGAGAATACCAACAGTGTAACCAACATAGAATTAGAACCCCCCTTTGGGGACAGCTACATAGTGATAGGTGTTGGAAACAGCGCATTAACACTCCATTGGTTCAGGAAAGGGAGTTCCATTGGCAAGATGTTTGAGTCCACATACAGAGGTGCAAAACGAATGGCCATTCTAGGTGAAACAGCTTGGGATTTTGGTTCCGTTGGTGGACTGTTCACATCATTGGGAAAGGCTGTGCACCAGGTTTTTGGAAGTGTGTATACAACCATGTTTGGAGGAGTCTCATGGATGATTAGAATCCTAATTGGGTTCTTAGTGTTGTGGATTGGCACGAACTCAAGGAACACTTCAATGGCTATGACGTGCATAGCTGTTGGAGGAATCACTCTGTTTCTGGGCTTCACAGTTCAAGCA
		</sequence>
		<sequence>
			<taxon idref="D4Tahiti85"/>
			ATGCGATGCGTAGGAGTAGGAAACAGAGACTTTGTGGAAGGAGTTTCAGGTGGAGCATGGGTCGATTTGGTGCTAGAACATGGAGGATGCGTCACAACCATGGCCCAGGGAAAACCAACCTTGGATTTTGAACTGACTAAGACAACAGCCAAGGAAGTGGCTCTGTTAAGAACCTATTGCATTGAAGCCTCAATATCAAACATAACTACGGCAACAAGATGTCCAACGCAAGGAGAGCCTTATCTGAAAGAGGAACAGGACCAACAGTACATTTGCCGGAGAGATGTGGTAGACAGAGGGTGGGGCAATGGCTGTGGCTTGTTTGGAAAAGGAGGAGTTGTGACATGTGCGAAGTTTTCATGTTCGGGGAAGATAACAGGCAATCTGGTCCAAATTGAGAACCTTGAATACACAGTGGTCATAACAGTCCACAATGGAGACACCCATGCAGTAGGAAATGACACATCCAATCATGGAGTTACAGCCACGATAACTCCCAGGTCACCATCGGTGGAAGTCAAATTGCCGGACTATGGAGAACTAACACTCGATTGTGAACCCAGGTCTGGAATTGACTTTAATGAGATGATTCTGATGAAAATGAAAAAGAAAACATGGCTCGTGCATAAGCAATGGTTTTTGGATCTGCCTCTTCCATGGACAGCAGGAGCAGACACAACAGAGGTTCACTGGAATTACAAAGAGAGAATGGTGACATTTAAGGTTCCTCATGCCAAGAGACAGGATGTGACAGTACTGGGATCTCAGGAAGGAGCCATGCATTCTGCCCTAGCTGGAGCTACAGAAGTGGACTCCGGTGATGGGAATCACATGTTTGCAGGACATCTCAAGTGCAAAATCCGTATGGAGAAATTGAGAATCAAGGGAATGTCATACACGATGTGTTCAGGAAAGTTTTCAATTGACAAAGAGATGGCAGAAACACAGCATGGGACAACAGTGGTGAAAGTCAAGTATGAAGGTGCTGGAGCTCCGTGTAAAGTCCCCATAGAGATAAGAGATGTAAACAAGGAAAAAGTGGTTGGGCGTGTCATCTCATCCACCCCTTTGGCTGAGAATACCAACAGTGTAACCAACATAGAATTAGAACCCCCCTTTGGGGACAGCTACATAGTGATAGGTGTTGGAAACAGCGCATTAACACTCCATTGGTTCAGGAAAGGGAGTTCCATCGGCAAGATGTTTGAGTCCACATACAGAGGTGCAAAACGAATGGCCATTCTAGGTGAAACAGCTTGGGATTTTGGTTCCGTTGGTGGACTGTTCACATCATTGGGAAAGGCTGTGCACCAGGTTTTTGGAAGTGTGTATACAACCATGTTTGGAGGAGTCTCATGGATGATTAGAATCCTAATTGGGTTCTTAGTGTTGTGGATTGGCACGAACTCAAGGAACACTTCAATGGCTATGACGTGCATAGCTGTTGGAGGAATCACTCTGTTTCTGGGCTTCACAGTTCAAGCA
		</sequence>
		<sequence>
			<taxon idref="D4Thai63"/>
			ATGCGATGCGTAGGAGTGGGGAACAGGGACTTTGTGGAAGGAGTCTCAGGTGGAGCATGGGTCGATCTGGTGCTAGAACATGGAGGATGTGTCACAACCATGGCTCAAGGAAAACCAACCTTGGATTTTGAACTGATCAAGACAACAGCCAAGGAAGTGGCTCTGTTAAGAACCTATTGCATTGAAGCCTCGATATCAAACATAACCACGGCGACAAGATGTCCAACGCAAGGAGAGCCTTATCTCAAAGAGGAACAAGATCAACAGTACATCTGCCGGAGAGATGTGGTAGACAGAGGGTGGGGCAATGGCTGTGGCTTACTTGGAAAAGGAGGAGTTGTGACATGTGCGAAGTTTTCATGCTCGGGGAAGATAACAGGCAACTTGGTTCGAATTGAGAACCTTGAATACACAGTGGTTGTGACAGTCCACAACGGAGACACCCATGCAGTAGGAAATGACATATCCAACCATGGAGTGACAGCCACGATAACTCCCAGGTCACCATCGGTAGAAGTCAAATTACCGGATTATGGAGAATTAACGCTCGATTGTGAACCCAGGTCCGGAATTGATTTTAATGAGATGATTCTGATGGAAATGAGAAAGAAGACGTGGCTTGTGCACAAGCAATGGTTTTTGGATCTACCTCTACCATGGACAGCAGGAGCAGACACAGCAGAAGTTCATTGGAATTACAAAGAGAGAATGGTGACATTCAAGGTCCCTCATGCTAAGAGACAAGATGTGACAGTGCTAGGATCTCAGGAAGGAGCCATGCATTCTGCCCTCACCGGAGCTACAGAAGTGGATTCCGGTGATGGAAACCACATGTTTGCAGGACATCTTAAGTGCAAGGTTCGTATGGAGAAATTGAGAATCAAGGGAATGTCATACACGATGTGCTCAGGAAAGTTCTCAATTGACAAAGAGATGGCAGAAACACAGCATGGGACAACAGTAGTGAAAGTTAAGTATGAAGGCGCTGAAGCTCCATGTAAAATCCCCATAGAGATAAGAGATGTGAACAAGGAAAAAGTTGTTGGGCGCATCATCTCATCCACTCCTTTGGCTGAAAACACCAACAGCGTGACCAATATAGAATTAGAACCTCCCTTTGGGGACAGCTACATAGTAATAGGTGTTGGAGACAGTGCATTAACACTCCATTGGTTCAGGAAGGGGAGTTCCATTGGCAAGATGTTTGAGTCTACATATAGAGGAGCAAAGCGAATGGCCATTCTAGGTGAAACAGCTTGGGACTTTGGCTCTGTTGGCGGACTGTCTACATCATTGGGAAAGGCTGTACACCAGGTTTTTGGTAGTGTGTACACAACCATGTTTGGAGGAGTCTCATGGATGGTTAGAATCCTAATCGGGCTCTTGGTGTTGTGGATTGGCACAAATTCAAGAAACACCTCAATGGCAATGACGTGCATAGCTGTTGGAGGAATCACTCTATTTCTGGGTTTCACAGCTCACGCA
		</sequence>
		<sequence>
			<taxon idref="D4Thai78"/>
			ATGCGATGCGTAGGAGTGGGGAACAGAGACTTTGTAGAAGGAGTCTCAGGTGGAGCATGGGTCGATCTGGTGCTAGAACATGGAGGATGTGTCACAACCATGGCCCAGGGAAAACCAACCTTGGATTTTGAACTGATCAAGACAACAGCCAAGGAAGTGGCTCTGTTAAGAACCTATTGCATTGAAGCCTCCATATCAAACATAACCACGGCAACAAGATGTCCAACGCAAGGAGAGCCTTACCTCAAAGAGGAACAAGATCAACAGTACATCTGCCGGAGAGACGTGGTAGATAGAGGGTGGGGCAACGGCTGTGGCTTGCTTGGGAAAGGAGGAGTTGTGACATGTGCGAAGTTTTCATGCTCGGGGAAGATAACAGGCAACTTAGTCCAAATTGAGAACCTTGAATACACAGTGGTTGTAACAGTCCACAATGGAGACACCCATGCTGTAGGAAATGATACATCCAACCACGGAGTGACAGCCACGATAACCCCCAGGTCACCATCGGTAGAAGTTAAATTACCGGACTATGGAGAATTAACACTTGATTGTGAACCTAGGTCCGGAATTGACTTTAATGAGATGATTCTGATGAAAATGAAAAAGAAAACGTGGCTCGTGCACAAGCAATGGTTTTTGGATCTACCTCTACCATGGACAGCAGGAGCAGACACGTCAGAAGTTCACTGGAATCACAAAGAGAGAATGGTGACATTCAAGGTTCCTCATGCCAAGAGACAGGATGTGACAGTGCTAGGATCTCAGGAAGGAGCTATGCATTCAGCCCTCACCGGAGCCACAGAAGTGGATTCCGGTGATGGAAACCATATGTTTGCAGGACATCTTAAGTGTAAAGTTCGTATGGAGAAATTGAGGATCAAGGGAATGTCATACACGATGTGCTCAGGAAAGTTCTCAATTGATAAAGAGATGGCAGAAACACAGCATGGGACAACAGTGGTAAAAGTCAAGTATGAAGGTGCTGGAGCTCCATGTAAAGTCCCCATAGAGATAAGAGATGTGAACAAGGAAAAAGTGGTTGGGCGTATCATCTCATCTACCCCTTTTGCTGAGAATACCAACAGTGTGACCAATATAGAATTGGAACCCCCTTTTGGGGATAGCTACATAGTAATAGGTGTAGGAGACAGTGCATTAACACTCCATTGGTTCAGGAAAGGGAGCTCCATTGGCAAGATGTTTGAGTCCACATACAGAGGCGCAAAGCGCATGGCCATTCTAGGTGAAACAGCTTGGGATTTTGGTTCTGTCGGTGGACTGCTCACATCATTGGGAAAGGCTGTACACCAGGTTTTTGGCAGTGTGTATACAACTATGTTTGGAGGAGTCTCATGGATGGTTAGAATCCTAATCGGGTTCTTAGTGTTGTGGATTGGCACGAATTCAAGAAACACTTCAATGGCAATGTCGTGCATAGCTGTTGGAGGAATCACTCTGTTTCTGGGCTTCACAGTTCATGCA
		</sequence>
		<sequence>
			<taxon idref="D4Thai84"/>
			ATGCGATGCGTAGGAGTAGGGAACAGAGACTTTGTAGAAGGAGTCTCAGGTGGAGCATGGGTCGATCTGGTGCTAGAACATGGAGGATGTGTCACAACCATGGCCCAGGGAAAACCAACCCTGGATTTTGAACTGATCAAGACAACAGCCAAGGAAGTGGCTCTGTTAAGAACCTATTGCATTGAAGCCTCCATATCAAACATAACCACGGCAACAAGATGTCCAACGCAAGGAGAGCCTTACCTCAAAGAGGAACAAGATCAACAGTACATCTGCCGGAGAGACGTGGTAGACAGAGGGTGGGGCAACGGCTGTGGCTTGTTTGGGAAAGGAGGAGTTGTGACATGTGCGAAGTTTTCATGCTCGGGGAAGATAACGGGCAACTTAGTCCAAATTGAGAACCTTGAATACACAGTGGTTGTAACAGTCCACAATGGAGACACCCATGCTGTAGGAAATGATACATCCAACCACGGAGTGACAGCCACGATAACCCCCAGGTCACCATCGGTAGAAGTTAAATTACCGGACTATGGAGAATTAACACTTGATTGTGAACCTAGGTCCGGAATTGATTTTAATGAGATGATTCTGATGAAAATGAAAAAGAAAACGTGGCTCGTGCACAAGCAATGGTTTTTGGATCTACCTCTACCATGGACAGCAGGAGCAGACACGTCAGAAGTTCACTGGAATCACAAAGAGAGAATGGTGACATTCAAGGTTCCTCATGCCAAGAGACAGGATGTGACAGTGCTAGGATCTCAGGAAGGAGCCATGCATTCAGCCCTCGCCGGAGCCACAGAAGTGGATTCCGGTGATGGAAACCATATGTTTGCAGGACACTTAAAGTGTAAAGTTCGTATGGAGAAATTGAGAATCAAGGGAATGTCATACACGATGTGCTCAGGAAAGTTCTCAATTGATAAAGAGATGGCAGAAACACAGCATGGAACAACAGTGGTAAAGGTCAAGTATGAAGGCACTGGAGCTCCATGTAAAGTCCCCATAGAGATAAGAGATGTGAACAAGGAAAAAGTGGTTGGGCGTATCATCTCATCTACCCCTTTGGCTGAGAATACCAACAGTGTGACCAATATAGAATTGGAACCTCCTTTTGGGGATAGCTACATAGTGATAGGTGTGGGAGACAGTGCATTAACACTCCATTGGTTCAGGAAAGGGAGCTCCATTGGCAAGATGTTTGAGTCCACATACAGAGGTGCAAAGCGCATGGCCATTCTAGGTGAAACAGCTTGGGATTTTGGTTCTGTTGGCGGACTGCTCACATCATTGGGAAAGGCTGTACACCAGGTTTTTGGCAGTGTGTATACAACTATGTTTGGAGGAGTCTCATGGATGGTTAGAATCCTAATCGGGTTCTTAGTGTTGTGGATTGGCACGAATTCAAGAAACACTTCAATGGCTATGTCGTGCATAGCTGTTGGAGGAATTACTCTGTTTCTGGGCTTCACAGTTCATGCA
		</sequence>
	</alignment>

	<!-- The unique patterns from 1 to end                                       -->
	<!-- npatterns=138                                                           -->
	<patterns id="patterns" from="1" strip="false">
		<alignment idref="alignment"/>
	</patterns>

	<!-- A prior assumption that the population size has remained constant       -->
	<!-- throughout the time spanned by the genealogy.                           -->
	<constantSize id="constant" units="years">
		<populationSize>
			<parameter id="constant.popSize" value="380.0" lower="0.0"/>
		</populationSize>
	</constantSize>

	<!-- Generate a random starting tree under the coalescent process            -->
	<coalescentSimulator id="startingTree">
		<taxa idref="taxa"/>
		<constantSize idref="constant"/>
	</coalescentSimulator>

	<!-- Generate a tree model                                                   -->
	<treeModel id="treeModel">
		<coalescentTree idref="startingTree"/>
		<rootHeight>
			<parameter id="treeModel.rootHeight"/>
		</rootHeight>
		<nodeHeights internalNodes="true">
			<parameter id="treeModel.internalNodeHeights"/>
		</nodeHeights>
		<nodeHeights internalNodes="true" rootNode="true">
			<parameter id="treeModel.allInternalNodeHeights"/>
		</nodeHeights>
	</treeModel>

	<!-- Generate a coalescent likelihood                                        -->
	<coalescentLikelihood id="coalescent">
		<model>
			<constantSize idref="constant"/>
		</model>
		<populationTree>
			<treeModel idref="treeModel"/>
		</populationTree>
	</coalescentLikelihood>
	
	<timeVaryingRates id="branchRates">
		<treeModel idref="treeModel"/>
		<rate>
			<parameter id="clock.rate" value="1E-2 2E-2 3E-3 4E-2 5E-3 6E-4" lower="0.0"/>
		</rate>
		<gridPoints>
			<parameter id="grid" value="100 200 300 400 500" />
		</gridPoints>
	</timeVaryingRates>

	<!-- The HKY substitution model (Hasegawa, Kishino & Yano, 1985)             -->
	<HKYModel id="hky">
		<frequencies>
			<frequencyModel dataType="nucleotide">
				<frequencies>
					<parameter id="frequencies" value="0.25 0.25 0.25 0.25"/>
				</frequencies>
			</frequencyModel>
		</frequencies>
		<kappa>
			<parameter id="kappa" value="2.0" lower="0.0"/>
		</kappa>
	</HKYModel>

	<!-- site model                                                              -->
	<siteModel id="siteModel">
		<substitutionModel>
			<HKYModel idref="hky"/>
		</substitutionModel>
	</siteModel>

	<!-- Likelihood for tree given sequence data                                 -->
	<treeDataLikelihood id="treeLikelihood" useAmbiguities="false" usePreOrder="true">
		<patterns idref="patterns"/>
		<treeModel idref="treeModel"/>
		<siteModel idref="siteModel"/>
		<strictClockBranchRates idref="branchRates"/>
	</treeDataLikelihood>

	<numericalHessian id="gradient">
	    <branchRateGradient traitName="Sequence" useHessian="false">
    	    <treeDataLikelihood idref="treeLikelihood"/>
	    </branchRateGradient>
    </numericalHessian>

    <report id="gradientReport">
        <branchRateGradient idref="gradient"/>
    </report>

    <assertEqual tolerance="1e-2" verbose="true" charactersToStrip="\[\],">
    	<message>
    		Check gradient
    	</message>
    	<actual regex="analytic:(.*?)\n">
	    	<report idref="gradientReport"/>
    	</actual>
    	<expected regex="numeric :(.*?)\n">
			<report idref="gradientReport"/>
    	</expected>
    </assertEqual>

</beast><|MERGE_RESOLUTION|>--- conflicted
+++ resolved
@@ -123,50 +123,15 @@
 		</nodeHeights>
 	</treeModel>
 
-<<<<<<< HEAD
-	<HKYModel id="hky">
-		<frequencies>
-			<frequencyModel dataType="nucleotide">
-				<frequencies>
-					<parameter id="frequencies" value="0.25 0.25 0.25 0.25"/>
-=======
 	<HKYModel id="hky1">
 		<frequencies>
 			<frequencyModel dataType="nucleotide">
 				<frequencies>
 					<parameter id="frequencies1" value="0.25 0.25 0.25 0.25"/>
->>>>>>> d17de0db
 				</frequencies>
 			</frequencyModel>
 		</frequencies>
 		<kappa>
-<<<<<<< HEAD
-			<parameter id="kappa" value="2.0" lower="0.0"/>
-		</kappa>
-	</HKYModel>
-
-	<siteModel id="siteModel">
-		<substitutionModel>
-			<HKYModel idref="hky"/>
-		</substitutionModel>
-	</siteModel>
-
-	<treeDataLikelihood id="dummyTreeLikelihood" useAmbiguities="false" usePreOrder="true">
-		<patterns idref="dummyPatterns"/>
-		<treeModel idref="dummyTreeModel"/>
-		<siteModel idref="siteModel"/>
-		<timeVaryingRates idref="dummyRates1"/>
-	</treeDataLikelihood>
-
-
-		<branchRateGradient id="dummyGradient" traitName="Sequence" useHessian="false">
-			<treeDataLikelihood idref="dummyTreeLikelihood"/>
-		</branchRateGradient>
-
-
-	<report>
-		<branchRateGradient idref="dummyGradient"/>
-=======
 			<parameter id="kappa1" value="2.0" lower="0.0"/>
 		</kappa>
 	</HKYModel>
@@ -220,7 +185,6 @@
 
 	<report>
 		<branchRateGradient idref="dummyGradient3"/>
->>>>>>> d17de0db
 	</report>
 
 	<!-- The list of taxa to be analysed (can also include dates/ages).          -->
