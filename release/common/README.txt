                    BEAST v1.10.4 2002-2018
        Bayesian Evolutionary Analysis Sampling Trees
                              by
      Alexei J. Drummond, Andrew Rambaut & Marc Suchard

                Department of Computer Science
                     University of Auckland
                    alexei@cs.auckland.ac.nz

              Institute of Evolutionary Biology
                    University of Edinburgh
                      a.rambaut@ed.ac.uk

               David Geffen School of Medicine
            University of California, Los Angeles
                      msuchard@ucla.edu


<<<<<<< HEAD
Last updated: a.rambaut@ed.ac.uk - 11th November 2018
=======
Last updated: a.rambaut@ed.ac.uk - 9th November 2018
>>>>>>> da1dd26a

Contents:
1) INTRODUCTION
2) INSTALLING BEAST
3) CONVERTING SEQUENCES
4) RUNNING BEAST
5) ANALYZING RESULTS
6) NATIVE LIBRARIES
7) SUPPORT & LINKS
8) ACKNOWLEDGMENTS

___________________________________________________________________________
1) INTRODUCTION

BEAST (Bayesian evolutionary analysis sampling trees) is package for
evolutionary inference from molecular sequences.

BEAST uses a complex and powerful input format (specified in XML) to
describe the evolutionary model. This has advantages in terms of
flexibility in that the developers of BEAST do not have to try and predict
every analysis that researchers may wish to perform and explicitly provide
an option for doing it. However, this flexibility means it is possible to
construct models that don't perform well under the Markov chain Monte Carlo
(MCMC) inference framework used. We cannot test every possible model that
can be used in BEAST. There are two solutions to this: Firstly, we  supply
a range of recipes for commonly performed analyses that we know should work
in BEAST and provide example input files for these (although, the actual
data can also produce unexpected behavour). Secondly, we provide advice and
tools for the diagnosis of problems and suggestions on how to fix them:

<http://beast.community/>

BEAST is not a black-box into which you can put your data and expect an
easily interpretable answer. It requires careful inspection of the output
to check that it has performed correctly and usually will need tweaking,
adjustment and a number of runs to get a valid answer. 

___________________________________________________________________________
2) INSTALLING BEAST

BEAST requires a Java Virtual Machine to run. Many systems will already
have this installed. It requires at least version 1.6 of Java to run. The
latest versions of Java can be downloaded from:

<http://java.sun.com/>

If in doubt type "java -version" to see what version of java is installed
(or if it is installed at all).

Mac OS X will already have a suitable version of Java installed.

Within the BEAST.v1.10.x package will be the following directories:
Directory       Contents
doc/            documentation of BEAST
examples/       some example NEXUS and XML files
lib/            Java & native libraries used by BEAST
native/         some C code to compile into native libraries
bin/            Scripts for the corresponding OS

___________________________________________________________________________
3) CONVERTING SEQUENCES

A program called "BEAUti" will import data in NEXUS format, allow you to
select various models and options and generate an XML file ready for use in
BEAST.

To run BEAUti simply double-click the "BEAUti v1.10.x" application in the BEAST
folder. If this doesn't work then you may not have Java installed correctly.
Try opening an MS-DOS window and typing:

	java -jar lib/beauti.jar

See also the separate BEAUti README.txt document.

__________________________________________________________________________
4) RUNNING BEAST

To run BEAST simply double-click the "BEAST v1.10.x" application in the BEAST
folder. You will be asked to select a BEAST XML input file.

Alternatively open a Command window and type:

	java -jar lib/beast.jar input.xml

Where "input.xml" is the name of a BEAST XML format file. This file can
either be created from scratch using a text editor or be created by the
BEAUti program from a NEXUS format file.

For documentation on creating and tuning the input files look at the
documentation and tutorials on-line at:

Help -      <http://beast.bio.ed.ac.uk/>
FAQ -       <http://beast.bio.ed.ac.uk/FAQ/>
Tutorials - <http://beast.bio.ed.ac.uk/tutorials/>

The latest manual can be downloaded from here:

<http://code.google.com/p/beast-mcmc/>

BEAST arguments:
     -verbose        "Give verbose XML parsing messages"
     -warnings       "Show warning messages about BEAST XML file"
     -strict         "Fail on non-conforming BEAST XML file"
     -window         "Provide a console window"
     -options        "Display an options dialog"
     -working        "Change working directory to input file's directory"
     -seed           "Specify a random number generator seed"
     -prefix         "PREFIX", "Specify a prefix for all output log filenames"
     -overwrite      "Allow overwriting of log files"
     -errors         "Specify maximum number of numerical errors before stopping"
     -threads        "The number of computational threads to use (default auto)"
     -java           "Use Java only, no native implementations"
     -threshold      "Full evaluation test threshold (default 0.1)"
     -beagle         "Use BEAGLE library if available (default on)"
     -beagle_off     "Don't use BEAGLE library"
     -beagle_info          "BEAGLE: show information on available resources"
     -beagle_auto          "BEAGLE: automatically select fastest resource for analysis"
     -beagle_order         "BEAGLE: set order of resource use"
     -beagle_instances     "BEAGLE: divide site patterns amongst instances"
     -beagle_CPU           "BEAGLE: use CPU instance"
     -beagle_GPU           "BEAGLE: use GPU instance if available"
     -beagle_SSE           "BEAGLE: use SSE extensions if available"
     -beagle_SSE_off       "BEAGLE: turn off use of SSE extensions"
     -beagle_cuda          "BEAGLE: use CUDA parallization if available"
     -beagle_opencl        "BEAGLE: use OpenCL parallization if available"
     -beagle_single        "BEAGLE: use single precision if available"
     -beagle_double        "BEAGLE: use double precision if available"
     -beagle_async         "BEAGLE: use asynchronous kernels if available"
     -beagle_scaling       "BEAGLE: specify scaling scheme to use"
     -beagle_rescale       "BEAGLE: frequency of rescaling (dynamic scaling only)"
     -mc3_chains    "number of chains"
     -mc3_delta     "temperature increment parameter"
     -mc3_temperatures     "a comma-separated list of the hot chain temperatures"
     -mc3_swap      "frequency at which chains temperatures will be swapped"
     -load_dump     "Specify a filename to load a dumped state from"
     -dump_state    "Specify a state at which to write a dump file"
     -dump_every    "Specify a frequency to write a dump file"
     -version       "Print the version and credits and stop"
     -help"         "Print this information and stop"

For example:

     java -jar lib/beast.jar -seed 12345 -overwrite input.xml


Note: MCMC is not a black-box, and poor prior choices and starting values
      can affect inference, publication probability and career outcomes.

___________________________________________________________________________
5) ANALYZING RESULTS

We have produced a powerful graphical program for analysing MCMC log files
(it can also analyse output from MrBayes and other MCMCs). This is called
'Tracer' and is available from the Tracer web site:

<http://tree.bio.ed.ac.uk/software/tracer>

We have now included the "loganalyser" program again in order to analyse
log and tree files without the need for tracer.

Additionally, two new programs are distributed as part of the BEAST
package: LogCombiner & TreeAnnotator. LogCombiner can combine log or tree
files from multiple runs of BEAST into a single combined results file
(after removing appropriate burn-ins). TreeAnnotator can summarize a sample
of trees from BEAST using a single target tree, annotating it with
posterior probabilities, HPD node heights and rates. This tree can then be
viewed in a new program called 'FigTree' which is available from:

<http://tree.bio.ed.ac.uk/software/figtree>

___________________________________________________________________________
6) NATIVE LIBRARIES

BEAST uses the BEAGLE library to provide fast, native, likelihood 
calculations. This library is distributed independently and should
be installed prior to using BEAST.

BEAGLE can be downloaded from here:
<https://github.com/beagle-dev/beagle-lib>

Further information about using BEAGLE with BEAST can be found here:
<http://beast.community/beagle>

___________________________________________________________________________
7) SUPPORT & LINKS

BEAST is an extremely complex program and as such will inevitably have
bugs. Please email us to discuss any problems:

<alexei@cs.auckland.ac.nz>
<a.rambaut@ed.ac.uk>
<msuchard@ucla.edu>

We would encourage you to join the BEAST users' mailing-list to get
notifications of updates and bugs. At a later date this may be expanded to
be a discussion-list so that users can exchange ideas and help. You can
join the mailing list here:

<http://groups.google.com/group/beast-users>

The website for beast is here:

<http://beast.community/>

Source code distributed under the GNU Lesser General Public License:

<https://github.com/beast-dev/beast-mcmc/>

___________________________________________________________________________
8) ACKNOWLEDGMENTS

Thanks to the following for supplying code or assisting with the creation
or testing of BEAST (this is a woefully incomplete list - apologies to the
inadvertently absent names):

	Alex Alekseyenko, Daniel Ayres, Guy Baele, Trevor Bedford, Peter Beerli,
	Filip Bielejec, Erik Bloomquist, Aaron Darling, Gytis Dudas, Roald Forsberg,
	Matthew Hall, Jess Hedge, Joseph Heled, Simon Ho, Sebastian Hoehna, Mark Holder,
	Denise Kuehnert, Philippe Lemey, Paul Lewis, Wai Lok Sibon Li, Gerton Lunter,
	Sam Lycett, Sidney Markowitz, Vladimir Minin, Michael Defoin Platel,
	Oliver Pybus, Tulio de Oliveira, Jayna Ragwani, Beth Shapiro,
	Korbinian Strimmer, David Swofford, Chieh-Hsi Wu, Walter Xie, Ziheng Yang
<|MERGE_RESOLUTION|>--- conflicted
+++ resolved
@@ -16,11 +16,7 @@
                       msuchard@ucla.edu
 
 
-<<<<<<< HEAD
 Last updated: a.rambaut@ed.ac.uk - 11th November 2018
-=======
-Last updated: a.rambaut@ed.ac.uk - 9th November 2018
->>>>>>> da1dd26a
 
 Contents:
 1) INTRODUCTION
@@ -242,4 +238,4 @@
 	Denise Kuehnert, Philippe Lemey, Paul Lewis, Wai Lok Sibon Li, Gerton Lunter,
 	Sam Lycett, Sidney Markowitz, Vladimir Minin, Michael Defoin Platel,
 	Oliver Pybus, Tulio de Oliveira, Jayna Ragwani, Beth Shapiro,
-	Korbinian Strimmer, David Swofford, Chieh-Hsi Wu, Walter Xie, Ziheng Yang
+	Korbinian Strimmer, David Swofford, Chieh-Hsi Wu, Walter Xie, Ziheng Yang