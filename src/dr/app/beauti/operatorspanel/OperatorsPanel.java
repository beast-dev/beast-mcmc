--- conflicted
+++ resolved
@@ -64,12 +64,8 @@
     JComboBox operatorSetCombo = new JComboBox(new OperatorSetType[]{
             OperatorSetType.DEFAULT,
             OperatorSetType.FIXED_TREE_TOPOLOGY,
-<<<<<<< HEAD
             OperatorSetType.FIXED_TREE,
-            OperatorSetType.NEW_TREE_MIX,
-=======
             OperatorSetType.CLASSIC,
->>>>>>> 185cfc94
             OperatorSetType.ADAPTIVE_MULTIVARIATE,
             OperatorSetType.CUSTOM,
             OperatorSetType.HMC
