/*
 * PartitionSubstitutionModel.java
 *
 * Copyright (c) 2002-2015 Alexei Drummond, Andrew Rambaut and Marc Suchard
 *
 * This file is part of BEAST.
 * See the NOTICE file distributed with this work for additional
 * information regarding copyright ownership and licensing.
 *
 * BEAST is free software; you can redistribute it and/or modify
 * it under the terms of the GNU Lesser General Public License as
 * published by the Free Software Foundation; either version 2
 * of the License, or (at your option) any later version.
 *
 *  BEAST is distributed in the hope that it will be useful,
 *  but WITHOUT ANY WARRANTY; without even the implied warranty of
 *  MERCHANTABILITY or FITNESS FOR A PARTICULAR PURPOSE.  See the
 *  GNU Lesser General Public License for more details.
 *
 * You should have received a copy of the GNU Lesser General Public
 * License along with BEAST; if not, write to the
 * Free Software Foundation, Inc., 51 Franklin St, Fifth Floor,
 * Boston, MA  02110-1301  USA
 */

package dr.app.beauti.options;

import dr.evomodel.substmodel.aminoacid.AminoAcidModelType;
import dr.evomodel.substmodel.nucleotide.NucModelType;
import dr.app.beauti.components.continuous.ContinuousSubstModelType;
import dr.app.beauti.components.discrete.DiscreteSubstModelType;
import dr.app.beauti.types.*;
import dr.evolution.datatype.AminoAcids;
import dr.evolution.datatype.DataType;
import dr.evolution.datatype.Microsatellite;
import dr.evolution.datatype.Nucleotides;

import java.util.ArrayList;
import java.util.HashSet;
import java.util.List;
import java.util.Set;

/**
 * @author Alexei Drummond
 * @author Andrew Rambaut
 * @author Walter Xie
 */
public class PartitionSubstitutionModel extends PartitionOptions {
    private static final long serialVersionUID = -2570346396317131108L;

    // Instance variables

    public static final String GTR_RATES = "gtr.rates";
    public static final String[] GTR_RATE_NAMES = {"ac", "ag", "at", "cg", "gt"};
    private static final String[] GTR_TRANSITIONS = {"A-C", "A-G", "A-T", "C-G", "G-T"};

    private NucModelType nucSubstitutionModel = NucModelType.HKY;
    private AminoAcidModelType aaSubstitutionModel = AminoAcidModelType.BLOSUM_62;
    private BinaryModelType binarySubstitutionModel = BinaryModelType.BIN_SIMPLE;
    private DiscreteSubstModelType discreteSubstType = DiscreteSubstModelType.SYM_SUBST;
    private ContinuousSubstModelType continuousSubstModelType = ContinuousSubstModelType.HOMOGENOUS;

    private final int continuousTraitCount;

    private final TraitData traitData;

    private boolean activateBSSVS = false;
    public boolean useAmbiguitiesTreeLikelihood = false;

    private FrequencyPolicyType frequencyPolicy = FrequencyPolicyType.ESTIMATED;
    private boolean gammaHetero = false;
    private int gammaCategories = 4;
    private boolean invarHetero = false;
    private String codonHeteroPattern = null;
    private boolean unlinkedSubstitutionModel = true;
    private boolean unlinkedHeterogeneityModel = true;
    private boolean unlinkedFrequencyModel = true;

    private boolean dolloModel = false;

    private MicroSatModelType.RateProportionality ratePorportion = MicroSatModelType.RateProportionality.EQUAL_RATE;
    private MicroSatModelType.MutationalBias mutationBias = MicroSatModelType.MutationalBias.UNBIASED;
    private MicroSatModelType.Phase phase = MicroSatModelType.Phase.ONE_PHASE;
    private Microsatellite microsatellite = null;
    private boolean isLatitudeLongitude = false;
    private double jitterWindow = 0.0;

    public TraitData getTraitData() {
        return traitData;
    }

<<<<<<< HEAD
    public PartitionSubstitutionModel(BeautiOptions options, AbstractPartitionData partition) {
//        this(options, partition.getName(),(partition.getTrait() == null)
//                ? partition.getDataType() : GeneralDataType.INSTANCE);
        super(options, partition.getName());
=======
    public PartitionSubstitutionModel(BeautiOptions options, String name, AbstractPartitionData partition) {
        super(options, name);
>>>>>>> da1dcc5c

        if (partition.getTraits() != null && partition.getDataType().getType() == DataType.CONTINUOUS) {
            continuousTraitCount = partition.getTraits().size();
        } else {
            continuousTraitCount = 0;
        }

        if (partition.getTraits() != null && partition.getDataType().getType() == DataType.GENERAL) {
            traitData = partition.getTraits().get(0);
        } else {
            traitData = null;
        }
<<<<<<< HEAD
=======

        initModelParametersAndOpererators();
>>>>>>> da1dcc5c
    }

    /**
     * A copy constructor
     *
     * @param options the beauti options
     * @param name    the name of the new model
     * @param source  the source model
     */
    public PartitionSubstitutionModel(BeautiOptions options, String name, PartitionSubstitutionModel source) {
        super(options, name);

        nucSubstitutionModel = source.nucSubstitutionModel;
        aaSubstitutionModel = source.aaSubstitutionModel;
        binarySubstitutionModel = source.binarySubstitutionModel;
        discreteSubstType = source.discreteSubstType;
        continuousSubstModelType = source.continuousSubstModelType;

        continuousTraitCount = source.continuousTraitCount;

        traitData = source.traitData;

        activateBSSVS = source.activateBSSVS;
        useAmbiguitiesTreeLikelihood = source.useAmbiguitiesTreeLikelihood;

        frequencyPolicy = source.frequencyPolicy;
        gammaHetero = source.gammaHetero;
        gammaCategories = source.gammaCategories;
        invarHetero = source.invarHetero;
        codonHeteroPattern = source.codonHeteroPattern;
        unlinkedSubstitutionModel = source.unlinkedSubstitutionModel;
        unlinkedHeterogeneityModel = source.unlinkedHeterogeneityModel;
        unlinkedFrequencyModel = source.unlinkedFrequencyModel;

        dolloModel = source.dolloModel;

        ratePorportion = source.ratePorportion;
        mutationBias = source.mutationBias;
        phase = source.phase;

        microsatellite = source.microsatellite;

        initModelParametersAndOpererators();
    }

    public PartitionSubstitutionModel(BeautiOptions options, String name) {
        super(options, name);
        continuousTraitCount = 0;
        traitData = null;
<<<<<<< HEAD
=======

        initModelParametersAndOpererators();
>>>>>>> da1dcc5c
    }

    // only init in PartitionSubstitutionModel
    @Override
    public void initModelParametersAndOpererators() {
        double substWeights = 1.0;

        //Substitution model parameters
        if (options.FREQUENCIES_DIRICHLET_PRIOR) {
            createNonNegativeParameterDirichletPrior("frequencies", "base frequencies", this, 1.0, true);
            createNonNegativeParameterDirichletPrior("CP1.frequencies", "base frequencies for codon position 1", this, 1.0, true);
            createNonNegativeParameterDirichletPrior("CP2.frequencies", "base frequencies for codon position 2", this, 1.0, true);
            createNonNegativeParameterDirichletPrior("CP1+2.frequencies", "base frequencies for codon positions 1 & 2", this, 1.0, true);
            createNonNegativeParameterDirichletPrior("CP3.frequencies", "base frequencies for codon position 3", this, 1.0, true);
        } else {
            createZeroOneParameterUniformPrior("frequencies", "base frequencies", 0.25, true);
            createZeroOneParameterUniformPrior("CP1.frequencies", "base frequencies for codon position 1", 0.25, true);
            createZeroOneParameterUniformPrior("CP2.frequencies", "base frequencies for codon position 2", 0.25, true);
            createZeroOneParameterUniformPrior("CP1+2.frequencies", "base frequencies for codon positions 1 & 2", 0.25, true);
            createZeroOneParameterUniformPrior("CP3.frequencies", "base frequencies for codon position 3", 0.25, true);
        }

        //This prior is moderately diffuse with a median of 2.718
        createParameterLognormalPrior("kappa", "HKY transition-transversion parameter",
                PriorScaleType.SUBSTITUTION_PARAMETER_SCALE, 2.0, 1.0, 1.25, 0.0, true);
        createParameterLognormalPrior("CP1.kappa", "HKY transition-transversion parameter for codon position 1",
                PriorScaleType.SUBSTITUTION_PARAMETER_SCALE, 2.0, 1.0, 1.25, 0.0, true);
        createParameterLognormalPrior("CP2.kappa", "HKY transition-transversion parameter for codon position 2",
                PriorScaleType.SUBSTITUTION_PARAMETER_SCALE, 2.0, 1.0, 1.25, 0.0, true);
        createParameterLognormalPrior("CP1+2.kappa", "HKY transition-transversion parameter for codon positions 1 & 2",
                PriorScaleType.SUBSTITUTION_PARAMETER_SCALE, 2.0, 1.0, 1.25, 0.0, true);
        createParameterLognormalPrior("CP3.kappa", "HKY transition-transversion parameter for codon position 3",
                PriorScaleType.SUBSTITUTION_PARAMETER_SCALE, 2.0, 1.0, 1.25, 0.0, true);

        createParameterLognormalPrior("kappa1", "TN93 1st transition-transversion parameter",
                PriorScaleType.SUBSTITUTION_PARAMETER_SCALE, 2.0, 1.0, 1.25, 0.0, true);
        createParameterLognormalPrior("CP1.kappa1", "TN93 1st transition-transversion parameter for codon position 1",
                PriorScaleType.SUBSTITUTION_PARAMETER_SCALE, 2.0, 1.0, 1.25, 0.0, true);
        createParameterLognormalPrior("CP2.kappa1", "TN93 1st transition-transversion parameter for codon position 2",
                PriorScaleType.SUBSTITUTION_PARAMETER_SCALE, 2.0, 1.0, 1.25, 0.0, true);
        createParameterLognormalPrior("CP1+2.kappa1", "TN93 1st transition-transversion parameter for codon positions 1 & 2",
                PriorScaleType.SUBSTITUTION_PARAMETER_SCALE, 2.0, 1.0, 1.25, 0.0, true);
        createParameterLognormalPrior("CP3.kappa1", "TN93 1st transition-transversion parameter for codon position 3",
                PriorScaleType.SUBSTITUTION_PARAMETER_SCALE, 2.0, 1.0, 1.25, 0.0, true);

        createParameterLognormalPrior("kappa2", "TN93 2nd transition-transversion parameter",
                PriorScaleType.SUBSTITUTION_PARAMETER_SCALE, 2.0, 1.0, 1.25, 0.0, true);
        createParameterLognormalPrior("CP1.kappa2", "TN93 2nd transition-transversion parameter for codon position 1",
                PriorScaleType.SUBSTITUTION_PARAMETER_SCALE, 2.0, 1.0, 1.25, 0.0, true);
        createParameterLognormalPrior("CP2.kappa2", "TN93 2nd transition-transversion parameter for codon position 2",
                PriorScaleType.SUBSTITUTION_PARAMETER_SCALE, 2.0, 1.0, 1.25, 0.0, true);
        createParameterLognormalPrior("CP1+2.kappa2", "TN93 2nd transition-transversion parameter for codon positions 1 & 2",
                PriorScaleType.SUBSTITUTION_PARAMETER_SCALE, 2.0, 1.0, 1.25, 0.0, true);
        createParameterLognormalPrior("CP3.kappa2", "TN93 2nd transition-transversion parameter for codon position 3",
                PriorScaleType.SUBSTITUTION_PARAMETER_SCALE, 2.0, 1.0, 1.25, 0.0, true);

//        createParameter("frequencies", "GTR base frequencies", UNITY_SCALE, 0.25, 0.0, 1.0);
//        createParameter("CP1.frequencies", "GTR base frequencies for codon position 1", UNITY_SCALE, 0.25, 0.0, 1.0);
//        createParameter("CP2.frequencies", "GTR base frequencies for codon position 2", UNITY_SCALE, 0.25, 0.0, 1.0);
//        createParameter("CP1+2.frequencies", "GTR base frequencies for codon positions 1 & 2", UNITY_SCALE, 0.25, 0.0, 1.0);
//        createParameter("CP3.frequencies", "GTR base frequencies for codon position 3", UNITY_SCALE, 0.25, 0.0, 1.0);

        // create the relative rate parameters for the GTR rate matrix

        if (options.NEW_GTR_PARAMETERIZATION) {
            createNonNegativeParameterDirichletPrior(GTR_RATES, "GTR transition rates parameter",
                    this, PriorScaleType.SUBSTITUTION_PARAMETER_SCALE, 6.0, true);
            for (int i = 1; i <= 3; i++) {
                createNonNegativeParameterDirichletPrior("CP" + i + "." + GTR_RATES, "GTR transition rates parameter",
                        this, PriorScaleType.SUBSTITUTION_PARAMETER_SCALE, 6.0, true);
            }
            createNonNegativeParameterDirichletPrior("CP1+2." + GTR_RATES, "GTR transition rates parameter",
                    this, PriorScaleType.SUBSTITUTION_PARAMETER_SCALE, 6.0, true);
        } else {
            for (int j = 0; j < 5; j++) {
                if (j == 1) { // ag
                    createParameterGammaPrior(GTR_RATE_NAMES[j], "GTR " + GTR_TRANSITIONS[j] + " substitution parameter",
                            PriorScaleType.SUBSTITUTION_PARAMETER_SCALE, 1.0, 0.05, 20, false, true);
                } else {
                    createParameterGammaPrior(GTR_RATE_NAMES[j], "GTR " + GTR_TRANSITIONS[j] + " substitution parameter",
                            PriorScaleType.SUBSTITUTION_PARAMETER_SCALE, 1.0, 0.05, 10, false, true);
                }

                for (int i = 1; i <= 3; i++) {
                    if (j == 1) { // ag
                        createParameterGammaPrior("CP" + i + "." + GTR_RATE_NAMES[j], "GTR " + GTR_TRANSITIONS[j] + " substitution parameter for codon position " + i,
                                PriorScaleType.SUBSTITUTION_PARAMETER_SCALE, 1.0, 0.05, 20, false, true);
                    } else {
                        createParameterGammaPrior("CP" + i + "." + GTR_RATE_NAMES[j], "GTR " + GTR_TRANSITIONS[j] + " substitution parameter for codon position " + i,
                                PriorScaleType.SUBSTITUTION_PARAMETER_SCALE, 1.0, 0.05, 10, false, true);
                    }
                }

                if (j == 1) { // ag
                    createParameterGammaPrior("CP1+2." + GTR_RATE_NAMES[j], "GTR " + GTR_TRANSITIONS[j] + " substitution parameter for codon positions 1 & 2",
                            PriorScaleType.SUBSTITUTION_PARAMETER_SCALE, 1.0, 0.05, 20, false, true);
                } else {
                    createParameterGammaPrior("CP1+2." + GTR_RATE_NAMES[j], "GTR " + GTR_TRANSITIONS[j] + " substitution parameter for codon positions 1 & 2",
                            PriorScaleType.SUBSTITUTION_PARAMETER_SCALE, 1.0, 0.05, 10, false, true);
                }
            }
        }

//        createParameter("frequencies", "Binary Simple frequencies", UNITY_SCALE, 0.5, 0.0, 1.0);
//
//        createParameter("frequencies", "Binary Covarion frequencies of the visible states", UNITY_SCALE, 0.5, 0.0, 1.0);
        createZeroOneParameterUniformPrior("hfrequencies", "Binary Covarion frequencies of the hidden rates", 0.5, true);
        createZeroOneParameterUniformPrior("bcov.alpha", "Binary Covarion rate of evolution in slow mode", 0.5, true);
        createParameterGammaPrior("bcov.s", "Binary Covarion rate of flipping between slow and fast modes",
                PriorScaleType.SUBSTITUTION_PARAMETER_SCALE, 0.5, 0.05, 10, false, true);

        createParameterExponentialPrior("alpha", "gamma shape parameter",
                PriorScaleType.SUBSTITUTION_PARAMETER_SCALE, 0.5, 0.5, 0.0, true);
        createParameterExponentialPrior("CP1.alpha", "gamma shape parameter for codon position 1",
                PriorScaleType.SUBSTITUTION_PARAMETER_SCALE, 0.5, 0.5, 0.0, true);
        createParameterExponentialPrior("CP2.alpha", "gamma shape parameter for codon position 2",
                PriorScaleType.SUBSTITUTION_PARAMETER_SCALE, 0.5, 0.5, 0.0, true);
        createParameterExponentialPrior("CP1+2.alpha", "gamma shape parameter for codon positions 1 & 2",
                PriorScaleType.SUBSTITUTION_PARAMETER_SCALE, 0.5, 0.5, 0.0, true);
        createParameterExponentialPrior("CP3.alpha", "gamma shape parameter for codon position 3",
                PriorScaleType.SUBSTITUTION_PARAMETER_SCALE, 0.5, 0.5, 0.0, true);

        createZeroOneParameterUniformPrior("pInv", "proportion of invariant sites parameter", 0.5, true);
        createZeroOneParameterUniformPrior("CP1.pInv", "proportion of invariant sites parameter for codon position 1", 0.5, true);
        createZeroOneParameterUniformPrior("CP2.pInv", "proportion of invariant sites parameter for codon position 2", 0.5, true);
        createZeroOneParameterUniformPrior("CP1+2.pInv", "proportion of invariant sites parameter for codon positions 1 & 2", 0.5, true);
        createZeroOneParameterUniformPrior("CP3.pInv", "proportion of invariant sites parameter for codon position 3", 0.5, true);

        // nu parameters are an alternative parameterization of relative rates suitable for using with a Dirichlet prior.
        // They sum to 1 and their product with the evolutionary rate is weighted by the partitions size.
        createNonNegativeParameterInfinitePrior("nu", "relative rate parameter", PriorScaleType.SUBSTITUTION_PARAMETER_SCALE, 1.0, true);
        createNonNegativeParameterInfinitePrior("CP1.nu", "relative rate parameter for codon position 1",
                PriorScaleType.SUBSTITUTION_PARAMETER_SCALE, 1.0, true);
        createNonNegativeParameterInfinitePrior("CP2.nu", "relative rate parameter for codon position 2",
                PriorScaleType.SUBSTITUTION_PARAMETER_SCALE, 1.0, true);
        createNonNegativeParameterInfinitePrior("CP1+2.nu", "relative rate parameter for codon positions 1 & 2",
                PriorScaleType.SUBSTITUTION_PARAMETER_SCALE, 1.0, true);
        createNonNegativeParameterInfinitePrior("CP3.nu", "relative rate parameter for codon position 3",
                PriorScaleType.SUBSTITUTION_PARAMETER_SCALE, 1.0, true);

        createNonNegativeParameterInfinitePrior("mu", "relative rate parameter", PriorScaleType.SUBSTITUTION_PARAMETER_SCALE, 1.0, true);
        createNonNegativeParameterInfinitePrior("CP1.mu", "relative rate parameter for codon position 1",
                PriorScaleType.SUBSTITUTION_PARAMETER_SCALE, 1.0, true);
        createNonNegativeParameterInfinitePrior("CP2.mu", "relative rate parameter for codon position 2",
                PriorScaleType.SUBSTITUTION_PARAMETER_SCALE, 1.0, true);
        createNonNegativeParameterInfinitePrior("CP1+2.mu", "relative rate parameter for codon positions 1 & 2",
                PriorScaleType.SUBSTITUTION_PARAMETER_SCALE, 1.0, true);
        createNonNegativeParameterInfinitePrior("CP3.mu", "relative rate parameter for codon position 3",
                PriorScaleType.SUBSTITUTION_PARAMETER_SCALE, 1.0, true);

        createScaleOperator("kappa", demoTuning, substWeights);
        createScaleOperator("CP1.kappa", demoTuning, substWeights);
        createScaleOperator("CP2.kappa", demoTuning, substWeights);
        createScaleOperator("CP1+2.kappa", demoTuning, substWeights);
        createScaleOperator("CP3.kappa", demoTuning, substWeights);

        createScaleOperator("kappa1", demoTuning, substWeights);
        createScaleOperator("CP1.kappa1", demoTuning, substWeights);
        createScaleOperator("CP2.kappa1", demoTuning, substWeights);
        createScaleOperator("CP1+2.kappa1", demoTuning, substWeights);
        createScaleOperator("CP3.kappa1", demoTuning, substWeights);

        createScaleOperator("kappa2", demoTuning, substWeights);
        createScaleOperator("CP1.kappa2", demoTuning, substWeights);
        createScaleOperator("CP2.kappa2", demoTuning, substWeights);
        createScaleOperator("CP1+2.kappa2", demoTuning, substWeights);
        createScaleOperator("CP3.kappa2", demoTuning, substWeights);

        createOperator("frequencies", OperatorType.DELTA_EXCHANGE, 0.01, substWeights);
        createOperator("CP1.frequencies", OperatorType.DELTA_EXCHANGE, 0.01, substWeights);
        createOperator("CP2.frequencies", OperatorType.DELTA_EXCHANGE, 0.01, substWeights);
        createOperator("CP1+2.frequencies", OperatorType.DELTA_EXCHANGE, 0.01, substWeights);
        createOperator("CP3.frequencies", OperatorType.DELTA_EXCHANGE, 0.01, substWeights);

        if (options.NEW_GTR_PARAMETERIZATION) {
            createOperator("deltaGTR", "deltaGTR",
                    "Change GTR transition rates relative to each other maintaining mean",
                    GTR_RATES,
                    OperatorType.DELTA_EXCHANGE, 0.01, substWeights);
            for (int j = 1; j <= 3; j++) {
                createOperator("CP" + j + ".deltaGTR", "CP" + j + ".deltaGTR",
                        "Change GTR transition rates relative to each other maintaining mean",
                        "CP" + j + "." + GTR_RATES,
                        OperatorType.DELTA_EXCHANGE, 0.01, substWeights);
            }
            createOperator("CP1+2.deltaGTR", "CP1+2.deltaGTR",
                    "Change GTR transition rates relative to each other maintaining mean",
                    "CP1+2." + GTR_RATES,
                    OperatorType.DELTA_EXCHANGE, 0.01, substWeights);
        } else {
            for (String rateName : GTR_RATE_NAMES) {
                createScaleOperator(rateName, demoTuning, substWeights);
                for (int j = 1; j <= 3; j++) {
                    createScaleOperator("CP" + j + "." + rateName, demoTuning, substWeights);
                }
                createScaleOperator("CP1+2." + rateName, demoTuning, substWeights);
            }
        }

        createScaleOperator("alpha", demoTuning, substWeights);
        for (int i = 1; i <= 3; i++) {
            createScaleOperator("CP" + i + ".alpha", demoTuning, substWeights);
        }
        createScaleOperator("CP1+2.alpha", demoTuning, substWeights);

        createScaleOperator("pInv", demoTuning, substWeights);
        for (int i = 1; i <= 3; i++) {
            createScaleOperator("CP" + i + ".pInv", demoTuning, substWeights);
        }
        createScaleOperator("CP1+2.pInv", demoTuning, substWeights);

        createScaleOperator("bcov.alpha", demoTuning, substWeights);
        createScaleOperator("bcov.s", demoTuning, substWeights);
        createOperator("hfrequencies", OperatorType.DELTA_EXCHANGE, 0.01, substWeights);

        //=============== microsat ======================
        createParameterGammaPrior("propLinear", "Proportionality linear function",
                PriorScaleType.NONE, 0.5, 1.0, 1.0, false, true);
        createParameterNormalPrior("biasConst", "Constant bias", PriorScaleType.NONE,
                0.0, 0.0, 10.0, 0.0, true);
        createParameterNormalPrior("biasLinear", "Linear bias", PriorScaleType.NONE,
                0.0, 0.0, 10.0, 0.0, true);
        createZeroOneParameterUniformPrior("geomDist", "The success probability of geometric distribution",  0.1, true);
        createZeroOneParameterUniformPrior("onePhaseProb", "A probability of geomDist being the last step of series", 1.0, true);

        createScaleOperator("propLinear", demoTuning, substWeights);
//        createOperator("deltaBiasConst", "deltaBiasConst", "Delta exchange on constant bias", "biasConst",
//                OperatorType.DELTA_EXCHANGE, 0.001, 1.6);
        createOperator("randomWalkBiasConst", "randomWalkBiasConst", "Random walk on constant bias", "biasConst",
                OperatorType.RANDOM_WALK, 0.01, 2.0);
        createOperator("randomWalkBiasLinear", "randomWalkBiasLinear", "Random walk on linear bias", "biasLinear",
                OperatorType.RANDOM_WALK, 0.001, 2.0);
        createOperator("randomWalkGeom", "randomWalkGeom", "Random walk on geomDist", "geomDist",
                OperatorType.RANDOM_WALK, 0.01, 2.0);

    }

    ////////////////////////////////////////////////////////////////

    @Override
    public List<Parameter> selectParameters(List<Parameter> params) {
//        setAvgRootAndRate();
        boolean includeRelativeRates = getCodonPartitionCount() > 1;//TODO check
        switch (getDataType().getType()) {
            case DataType.NUCLEOTIDES:
                if (includeRelativeRates && unlinkedSubstitutionModel) {
                    if (codonHeteroPattern.equals("123")) {
                        for (int i = 1; i <= getCodonPartitionCount(); i++) {
                            switch (nucSubstitutionModel) {
                                case JC:
                                    break;
                                case HKY:
                                    params.add(getParameter("CP" + i + ".kappa"));
                                    break;
                                case TN93:
                                    params.add(getParameter("CP" + i + ".kappa1"));
                                    params.add(getParameter("CP" + i + ".kappa2"));
                                    break;
                                case GTR:
                                    if (options.NEW_GTR_PARAMETERIZATION) {
                                        params.add(getParameter("CP" + i + "." + GTR_RATES));
                                    } else {
                                        for (String rateName : GTR_RATE_NAMES) {
                                            params.add(getParameter("CP" + i + "." + rateName));
                                        }
                                    }
                                    break;

                                default:
                                    throw new IllegalArgumentException("Unknown nucleotides substitution model");
                            }
                        }

                    } else if (codonHeteroPattern.equals("112")) {
                        switch (nucSubstitutionModel) {
                            case JC:
                                break;
                            case HKY:
                                params.add(getParameter("CP1+2.kappa"));
                                params.add(getParameter("CP3.kappa"));
                                break;
                            case TN93:
                                params.add(getParameter("CP1+2.kappa1"));
                                params.add(getParameter("CP3.kappa1"));
                                params.add(getParameter("CP1+2.kappa2"));
                                params.add(getParameter("CP3.kappa2"));
                                break;
                            case GTR:
                                if (options.NEW_GTR_PARAMETERIZATION) {
                                    params.add(getParameter("CP1+2." + GTR_RATES));
                                    params.add(getParameter("CP3." + GTR_RATES));
                                } else {
                                    for (String rateName : GTR_RATE_NAMES) {
                                        params.add(getParameter("CP1+2." + rateName));
                                    }
                                    for (String rateName : GTR_RATE_NAMES) {
                                        params.add(getParameter("CP3." + rateName));
                                    }
                                }
                                break;

                            default:
                                throw new IllegalArgumentException("Unknown nucleotides substitution model");
                        }

                    } else {
                        throw new IllegalArgumentException("codonHeteroPattern must be one of '111', '112' or '123'");
                    }
                } else { // no codon partitioning, or unlinkedSubstitutionModel
                    switch (nucSubstitutionModel) {
                        case JC:
                            break;
                        case HKY:
                            params.add(getParameter("kappa"));
                            break;
                        case TN93:
                            params.add(getParameter("kappa1"));
                            params.add(getParameter("kappa2"));
                            break;
                        case GTR:
                            if (options.NEW_GTR_PARAMETERIZATION) {
                                params.add(getParameter("gtr"));
                            } else {

                                for (String rateName : GTR_RATE_NAMES) {
                                    params.add(getParameter(rateName));
                                }
                            }
                            break;

                        default:
                            throw new IllegalArgumentException("Unknown nucleotides substitution model");
                    }
                }

                // only AMINO_ACIDS not addFrequency
                addFrequencyParams(params, includeRelativeRates);
                break;

            case DataType.AMINO_ACIDS:
//                if (includeRelativeRates) {
//                    params.add(getParameter("mu"));
//                }
                break;

            case DataType.TWO_STATES:
            case DataType.COVARION:
                switch (binarySubstitutionModel) {
                    case BIN_SIMPLE:
                    case BIN_DOLLO:
                        break;

                    case BIN_COVARION:
//                        useAmbiguitiesTreeLikelihood = true;
                        params.add(getParameter("bcov.alpha"));
                        params.add(getParameter("bcov.s"));
                        params.add(getParameter("hfrequencies")); // no codon for binary
                        break;

                    default:
                        throw new IllegalArgumentException("Unknown binary substitution model");
                }
//                if (includeRelativeRates) {
//                    params.add(getParameter("mu"));
//                }

                // only AMINO_ACIDS not addFrequency
                addFrequencyParams(params, includeRelativeRates);
                break;

            case DataType.GENERAL:
                // This model is controlled by DiscreteTraitComponentOptions
                break;

            case DataType.CONTINUOUS:
                // This model is controlled by ContinuousTraitComponentOptions
                break;

            case DataType.MICRO_SAT:
                if (ratePorportion == MicroSatModelType.RateProportionality.EQUAL_RATE) {

                } else if (ratePorportion == MicroSatModelType.RateProportionality.PROPORTIONAL_RATE) {
                    params.add(getParameter("propLinear"));
                } else if (ratePorportion == MicroSatModelType.RateProportionality.ASYM_QUAD) {

                }
                if (mutationBias == MicroSatModelType.MutationalBias.UNBIASED) {

                } else if (mutationBias == MicroSatModelType.MutationalBias.CONSTANT_BIAS) {
                    params.add(getParameter("biasConst"));
                } else if (mutationBias == MicroSatModelType.MutationalBias.LINEAR_BIAS) {
                    params.add(getParameter("biasConst"));
                    params.add(getParameter("biasLinear"));
                }
                if (phase == MicroSatModelType.Phase.ONE_PHASE) {

                } else if (phase == MicroSatModelType.Phase.TWO_PHASE) {
                    params.add(getParameter("geomDist"));
                } else if (phase == MicroSatModelType.Phase.TWO_PHASE_STAR) {
                    params.add(getParameter("geomDist"));
                    params.add(getParameter("onePhaseProb"));
                }
                break;

            default:
                throw new IllegalArgumentException("Unknown data type");
        }

        // if gamma do shape move
        if (gammaHetero) {
            if (includeRelativeRates && unlinkedHeterogeneityModel) {
                if (codonHeteroPattern.equals("123")) {
                    params.add(getParameter("CP1.alpha"));
                    params.add(getParameter("CP2.alpha"));
                    params.add(getParameter("CP3.alpha"));
                } else if (codonHeteroPattern.equals("112")) {
                    params.add(getParameter("CP1+2.alpha"));
                    params.add(getParameter("CP3.alpha"));
                } else {
                    throw new IllegalArgumentException("codonHeteroPattern must be one of '111', '112' or '123'");
                }
            } else {
                params.add(getParameter("alpha"));
            }
        }
        // if pinv do pinv move
        if (invarHetero) {
            if (includeRelativeRates && unlinkedHeterogeneityModel) {
                if (codonHeteroPattern.equals("123")) {
                    params.add(getParameter("CP1.pInv"));
                    params.add(getParameter("CP2.pInv"));
                    params.add(getParameter("CP3.pInv"));
                } else if (codonHeteroPattern.equals("112")) {
                    params.add(getParameter("CP1+2.pInv"));
                    params.add(getParameter("CP3.pInv"));
                } else {
                    throw new IllegalArgumentException("codonHeteroPattern must be one of '111', '112' or '123'");
                }
            } else {
                params.add(getParameter("pInv"));
            }
        }
        return params;
    }

    public List<Parameter> getRelativeRateParameters() {
        List<Parameter> allMus = new ArrayList<Parameter>();
        int[] weights = getPartitionCodonWeights();
        if (getCodonPartitionCount() > 1) {
            if (codonHeteroPattern.equals("123")) {
                Parameter parameter = getParameter("CP1." + (options.NEW_RELATIVE_RATE_PARAMETERIZATION ? "nu" : "mu"));
                parameter.setDimensionWeight(weights[0]);
                allMus.add(parameter);

                parameter = getParameter("CP2." + (options.NEW_RELATIVE_RATE_PARAMETERIZATION ? "nu" : "mu"));
                parameter.setDimensionWeight(weights[1]);
                allMus.add(parameter);

                parameter = getParameter("CP3." + (options.NEW_RELATIVE_RATE_PARAMETERIZATION ? "nu" : "mu"));
                parameter.setDimensionWeight(weights[2]);
                allMus.add(parameter);
            } else if (codonHeteroPattern.equals("112")) {
                Parameter parameter = getParameter("CP1+2." + (options.NEW_RELATIVE_RATE_PARAMETERIZATION ? "nu" : "mu"));
                parameter.setDimensionWeight(weights[0]);
                allMus.add(parameter);

                parameter = getParameter("CP3." + (options.NEW_RELATIVE_RATE_PARAMETERIZATION ? "nu" : "mu"));
                parameter.setDimensionWeight(weights[1]);
                allMus.add(parameter);
            } else {
                throw new IllegalArgumentException("codonHeteroPattern must be one of '111', '112' or '123'");
            }
        } else {
            Parameter mu = getParameter(options.NEW_RELATIVE_RATE_PARAMETERIZATION ? "nu" : "mu");
            mu.setDimensionWeight(weights[0]);
            allMus.add(mu);
        }
        return allMus;
    }

    private void addFrequencyParams(List<Parameter> params, boolean includeRelativeRates) {
        if (frequencyPolicy == FrequencyPolicyType.ESTIMATED) {
            if (includeRelativeRates && unlinkedSubstitutionModel && unlinkedFrequencyModel) {
                if (codonHeteroPattern.equals("123")) {
                    params.add(getParameter("CP1.frequencies"));
                    params.add(getParameter("CP2.frequencies"));
                    params.add(getParameter("CP3.frequencies"));
                } else if (codonHeteroPattern.equals("112")) {
                    params.add(getParameter("CP1+2.frequencies"));
                    params.add(getParameter("CP3.frequencies"));
                } else {
                    throw new IllegalArgumentException("codonHeteroPattern must be one of '111', '112' or '123'");
                }
            } else {
                params.add(getParameter("frequencies"));
            }

        }
    }

    @Override
    public List<Operator> selectOperators(List<Operator> operators) {

        List<Operator> ops = new ArrayList<Operator>();

        switch (getDataType().getType()) {
            case DataType.NUCLEOTIDES:

                if (hasCodonPartitions() && unlinkedSubstitutionModel) {
                    if (codonHeteroPattern.equals("123")) {
                        switch (nucSubstitutionModel) {
                            case JC:
                                break;
                            case HKY:
                                ops.add(getOperator("CP1.kappa"));
                                ops.add(getOperator("CP2.kappa"));
                                ops.add(getOperator("CP3.kappa"));
                                break;

                            case TN93:
                                ops.add(getOperator("CP1.kappa1"));
                                ops.add(getOperator("CP2.kappa1"));
                                ops.add(getOperator("CP3.kappa1"));
                                ops.add(getOperator("CP1.kappa2"));
                                ops.add(getOperator("CP2.kappa2"));
                                ops.add(getOperator("CP3.kappa2"));
                                break;

                            case GTR:

                                for (int i = 1; i <= 3; i++) {
                                    if (options.NEW_GTR_PARAMETERIZATION) {
                                        ops.add(getOperator("CP" + i + ".deltaGTR"));
                                    } else {
                                        for (String rateName : GTR_RATE_NAMES) {
                                            ops.add(getOperator("CP" + i + "." + rateName));
                                        }
                                    }
                                }
                                break;

                            default:
                                throw new IllegalArgumentException("Unknown nucleotides substitution model");
                        }

                    } else if (codonHeteroPattern.equals("112")) {
                        switch (nucSubstitutionModel) {
                            case JC:
                                break;
                            case HKY:
                                ops.add(getOperator("CP1+2.kappa"));
                                ops.add(getOperator("CP3.kappa"));
                                break;

                            case TN93:
                                ops.add(getOperator("CP1+2.kappa1"));
                                ops.add(getOperator("CP3.kappa1"));
                                ops.add(getOperator("CP1+2.kappa2"));
                                ops.add(getOperator("CP3.kappa2"));
                                break;

                            case GTR:
                                if (options.NEW_GTR_PARAMETERIZATION) {
                                    ops.add(getOperator("CP1+2.deltaGTR"));
                                    ops.add(getOperator("CP3.deltaGTR"));
                                } else {
                                    for (String rateName : GTR_RATE_NAMES) {
                                        ops.add(getOperator("CP1+2." + rateName));
                                    }
                                    for (String rateName : GTR_RATE_NAMES) {
                                        ops.add(getOperator("CP3." + rateName));
                                    }
                                }
                                break;

                            default:
                                throw new IllegalArgumentException("Unknown nucleotides substitution model");
                        }

                    } else {
                        throw new IllegalArgumentException("codonHeteroPattern must be one of '111', '112' or '123'");
                    }

                } else { // no codon partitioning, or unlinkedSubstitutionModel
                    switch (nucSubstitutionModel) {
                        case JC:
                            break;
                        case HKY:
                            ops.add(getOperator("kappa"));
                            break;

                        case TN93:
                            ops.add(getOperator("kappa1"));
                            ops.add(getOperator("kappa2"));
                            break;

                        case GTR:
                            if (options.NEW_GTR_PARAMETERIZATION) {
                                ops.add(getOperator("deltaGTR"));
                            } else {
                                for (String rateName : GTR_RATE_NAMES) {
                                    ops.add(getOperator(rateName));
                                }
                            }
                            break;

                        default:
                            throw new IllegalArgumentException("Unknown nucleotides substitution model");
                    }
                }

                // only AMINO_ACIDS not addFrequency
                addFrequencyOps(ops);
                break;

            case DataType.AMINO_ACIDS:
                break;

            case DataType.TWO_STATES:
            case DataType.COVARION:
                switch (binarySubstitutionModel) {
                    case BIN_SIMPLE:
                    case BIN_DOLLO:
                        break;

                    case BIN_COVARION:
                        ops.add(getOperator("bcov.alpha"));
                        ops.add(getOperator("bcov.s"));
                        ops.add(getOperator("hfrequencies"));
                        break;

                    default:
                        throw new IllegalArgumentException("Unknown binary substitution model");
                }

                // only AMINO_ACIDS not addFrequency
                addFrequencyOps(ops);
                break;

            case DataType.GENERAL:
                break;

            case DataType.CONTINUOUS:
                break;

            case DataType.MICRO_SAT:
                if (ratePorportion == MicroSatModelType.RateProportionality.EQUAL_RATE) {

                } else if (ratePorportion == MicroSatModelType.RateProportionality.PROPORTIONAL_RATE) {
                    ops.add(getOperator("propLinear"));
                } else if (ratePorportion == MicroSatModelType.RateProportionality.ASYM_QUAD) {

                }
                if (mutationBias == MicroSatModelType.MutationalBias.UNBIASED) {

                } else if (mutationBias == MicroSatModelType.MutationalBias.CONSTANT_BIAS) {
                    ops.add(getOperator("randomWalkBiasConst"));
                } else if (mutationBias == MicroSatModelType.MutationalBias.LINEAR_BIAS) {
                    ops.add(getOperator("randomWalkBiasConst"));
                    ops.add(getOperator("randomWalkBiasLinear"));
                }
                if (phase == MicroSatModelType.Phase.ONE_PHASE) {

                } else if (phase == MicroSatModelType.Phase.TWO_PHASE) {
                    ops.add(getOperator("randomWalkGeom"));
                } else if (phase == MicroSatModelType.Phase.TWO_PHASE_STAR) {
//                    ops.add(getOperator("randomWalkGeom"));
//                    ops.add(getOperator("onePhaseProb"));
                }
                break;

            default:
                throw new IllegalArgumentException("Unknown data type");
        }

        // if gamma do shape move
        if (gammaHetero) {
            if (hasCodonPartitions() && unlinkedHeterogeneityModel) {
                if (codonHeteroPattern.equals("123")) {
                    ops.add(getOperator("CP1.alpha"));
                    ops.add(getOperator("CP2.alpha"));
                    ops.add(getOperator("CP3.alpha"));
                } else if (codonHeteroPattern.equals("112")) {
                    ops.add(getOperator("CP1+2.alpha"));
                    ops.add(getOperator("CP3.alpha"));
                } else {
                    throw new IllegalArgumentException("codonHeteroPattern must be one of '111', '112' or '123'");
                }
            } else {
                ops.add(getOperator("alpha"));
            }
        }
        // if pinv do pinv move
        if (invarHetero) {
            if (hasCodonPartitions() && unlinkedHeterogeneityModel) {
                if (codonHeteroPattern.equals("123")) {
                    ops.add(getOperator("CP1.pInv"));
                    ops.add(getOperator("CP2.pInv"));
                    ops.add(getOperator("CP3.pInv"));
                } else if (codonHeteroPattern.equals("112")) {
                    ops.add(getOperator("CP1+2.pInv"));
                    ops.add(getOperator("CP3.pInv"));
                } else {
                    throw new IllegalArgumentException("codonHeteroPattern must be one of '111', '112' or '123'");
                }
            } else {
                ops.add(getOperator("pInv"));
            }
        }

        if (options.operatorSetType != OperatorSetType.CUSTOM) {
            // unless a custom mix has been chosen these operators should be off if AMTK is on
            for (Operator op : ops) {
                if (op.getParameter1().isAdaptiveMultivariateCompatible) {
                    op.setUsed(options.operatorSetType != OperatorSetType.ADAPTIVE_MULTIVARIATE);
                }
            }
        }

        operators.addAll(ops);

        return operators;
    }

    private void addFrequencyOps(List<Operator> ops) {
        if (frequencyPolicy == FrequencyPolicyType.ESTIMATED) {
            if (hasCodonPartitions() && unlinkedSubstitutionModel && unlinkedFrequencyModel) {
                if (codonHeteroPattern.equals("123")) {
                    ops.add(getOperator("CP1.frequencies"));
                    ops.add(getOperator("CP2.frequencies"));
                    ops.add(getOperator("CP3.frequencies"));
                } else if (codonHeteroPattern.equals("112")) {
                    ops.add(getOperator("CP1+2.frequencies"));
                    ops.add(getOperator("CP3.frequencies"));
                } else {
                    throw new IllegalArgumentException("codonHeteroPattern must be one of '111', '112' or '123'");
                }
            } else {
                ops.add(getOperator("frequencies"));
            }
        }
    }

    /**
     * @return true either if the options have more than one partition or any partition is
     *         broken into codon positions.
     */
    public boolean hasCodonPartitions() {
        return getCodonPartitionCount() > 1;
    }

    public int getCodonPartitionCount() {
        if (codonHeteroPattern == null || codonHeteroPattern.equals("111")) {
            return 1;
        }
        if (codonHeteroPattern.equals("123")) {
            return 3;
        }
        if (codonHeteroPattern.equals("112")) {
            return 2;
        }
        throw new IllegalArgumentException("codonHeteroPattern must be one of '111', '112' or '123'");
    }

    public void addWeightsForPartition(AbstractPartitionData partition, int[] weights, int offset) {
        int n = partition.getSiteCount();
        int codonCount = n / 3;
        int remainder = n % 3;
        if (codonHeteroPattern == null || codonHeteroPattern.equals("111")) {
            weights[offset] += n;
            return;
        }
        if (codonHeteroPattern.equals("123")) {
            weights[offset] += codonCount + (remainder > 0 ? 1 : 0);
            weights[offset + 1] += codonCount + (remainder > 1 ? 1 : 0);
            weights[offset + 2] += codonCount;
            return;
        }
        if (codonHeteroPattern.equals("112")) {
            weights[offset] += codonCount * 2 + remainder; // positions 1 + 2
            weights[offset + 1] += codonCount; // position 3
            return;
        }
        throw new IllegalArgumentException("codonHeteroPattern must be one of '111', '112' or '123'");
    }

    /**
     * This returns an integer vector of the number of sites in each partition (including any codon partitions). These
     * are strictly in the same order as the 'mu' relative rates are listed.
     *
     * @return weights for each partition model
     */
    public int[] getPartitionCodonWeights() {
        int[] weights = new int[getCodonPartitionCount()];

        int k = 0;
        for (AbstractPartitionData partition : options.getDataPartitions(this)) {
            if (partition.getPartitionSubstitutionModel() == this) {
                addWeightsForPartition(partition, weights, k);
            }
        }
        k += getCodonPartitionCount();

        assert (k == weights.length);

        return weights;
    }

    ///////////////////////////////////////////////////////

    public NucModelType getNucSubstitutionModel() {
        return nucSubstitutionModel;
    }

    public void setNucSubstitutionModel(NucModelType nucSubstitutionModel) {
        this.nucSubstitutionModel = nucSubstitutionModel;
    }

    public AminoAcidModelType getAaSubstitutionModel() {
        return aaSubstitutionModel;
    }

    public void setAaSubstitutionModel(AminoAcidModelType aaSubstitutionModel) {
        this.aaSubstitutionModel = aaSubstitutionModel;
    }

    public BinaryModelType getBinarySubstitutionModel() {
        return binarySubstitutionModel;
    }

    public void setBinarySubstitutionModel(BinaryModelType binarySubstitutionModel) {
        this.binarySubstitutionModel = binarySubstitutionModel;
    }

    public DiscreteSubstModelType getDiscreteSubstType() {
        return discreteSubstType;
    }

    public void setDiscreteSubstType(DiscreteSubstModelType discreteSubstType) {
        this.discreteSubstType = discreteSubstType;
    }

    public ContinuousSubstModelType getContinuousSubstModelType() {
        return continuousSubstModelType;
    }

    public void setContinuousSubstModelType(final ContinuousSubstModelType continuousSubstModelType) {
        this.continuousSubstModelType = continuousSubstModelType;
    }

    public void setIsLatitudeLongitude(boolean latitudeLongitude) {
        isLatitudeLongitude = latitudeLongitude;
    }

    public boolean isLatitudeLongitude() {
        return isLatitudeLongitude;
    }

    public void setJitterWindow(double jitterWindow) {
        this.jitterWindow = jitterWindow;
    }

    public double getJitterWindow() {
        return jitterWindow;
    }

    public int getContinuousTraitCount() {
        return continuousTraitCount;
    }

    public MicroSatModelType.RateProportionality getRatePorportion() {
        return ratePorportion;
    }

    public void setRatePorportion(MicroSatModelType.RateProportionality ratePorportion) {
        this.ratePorportion = ratePorportion;
    }

    public MicroSatModelType.MutationalBias getMutationBias() {
        return mutationBias;
    }

    public void setMutationBias(MicroSatModelType.MutationalBias mutationBias) {
        this.mutationBias = mutationBias;
    }

    public MicroSatModelType.Phase getPhase() {
        return phase;
    }

    public void setPhase(MicroSatModelType.Phase phase) {
        this.phase = phase;
    }

    public Microsatellite getMicrosatellite() {
        return microsatellite;
    }

    public void setMicrosatellite(Microsatellite microsatellite) {
        this.microsatellite = microsatellite;
    }

    public boolean isActivateBSSVS() {
        return discreteSubstType != DiscreteSubstModelType.GLM_SUBST && activateBSSVS;
    }

    public void setActivateBSSVS(boolean activateBSSVS) {
        this.activateBSSVS = activateBSSVS;
    }

    public FrequencyPolicyType getFrequencyPolicy() {
        return frequencyPolicy;
    }

    public void setFrequencyPolicy(FrequencyPolicyType frequencyPolicy) {
        this.frequencyPolicy = frequencyPolicy;
    }

    public boolean isGammaHetero() {
        return gammaHetero;
    }

    public void setGammaHetero(boolean gammaHetero) {
        this.gammaHetero = gammaHetero;
    }

    public int getGammaCategories() {
        return gammaCategories;
    }

    public void setGammaCategories(int gammaCategories) {
        this.gammaCategories = gammaCategories;
    }

    public boolean isInvarHetero() {
        return invarHetero;
    }

    public void setInvarHetero(boolean invarHetero) {
        this.invarHetero = invarHetero;
    }

    public String getCodonHeteroPattern() {
        return codonHeteroPattern;
    }

    public void setCodonHeteroPattern(String codonHeteroPattern) {
        this.codonHeteroPattern = codonHeteroPattern;
    }

    /**
     * @return true if the rate matrix parameters are unlinked across codon positions
     */
    public boolean isUnlinkedSubstitutionModel() {
        return unlinkedSubstitutionModel;
    }

    public void setUnlinkedSubstitutionModel(boolean unlinkedSubstitutionModel) {
        this.unlinkedSubstitutionModel = unlinkedSubstitutionModel;
    }

    public boolean isUnlinkedHeterogeneityModel() {
        return unlinkedHeterogeneityModel;
    }

    public void setUnlinkedHeterogeneityModel(boolean unlinkedHeterogeneityModel) {
        this.unlinkedHeterogeneityModel = unlinkedHeterogeneityModel;
    }

    public boolean isUnlinkedFrequencyModel() {
        return unlinkedFrequencyModel;
    }

    public void setUnlinkedFrequencyModel(boolean unlinkedFrequencyModel) {
        this.unlinkedFrequencyModel = unlinkedFrequencyModel;
    }

    public boolean isDolloModel() {
        return dolloModel;
    }

    public void setDolloModel(boolean dolloModel) {
        this.dolloModel = dolloModel;
    }

    public boolean isUseAmbiguitiesTreeLikelihood() {
        return useAmbiguitiesTreeLikelihood;
    }

    public void setUseAmbiguitiesTreeLikelihood(boolean useAmbiguitiesTreeLikelihood) {
        this.useAmbiguitiesTreeLikelihood = useAmbiguitiesTreeLikelihood;
    }

    public String getPrefix() {
        String prefix = "";
        if (options.getPartitionSubstitutionModels(Nucleotides.INSTANCE).size() +
                options.getPartitionSubstitutionModels(AminoAcids.INSTANCE).size()  > 1) {
            // There is more than one active partition model, or doing species analysis
            prefix += getName() + ".";
        }
        return prefix;
    }

    public String getPrefix(DataType dataType) {
        String prefix = "";
        if (options.getPartitionSubstitutionModels(dataType).size() > 1) {
            // There is more than one active partition model, or doing species analysis
            prefix += getName() + ".";
        }
        return prefix;
    }

    public String getPrefix(int codonPartitionNumber) {
        String prefix = "";
        prefix += getPrefix();
        prefix += getPrefixCodon(codonPartitionNumber);
        return prefix;
    }

    public String getPrefixCodon(int codonPartitionNumber) {
        String prefix = "";
        if (getCodonPartitionCount() > 1 && codonPartitionNumber > 0) {
            if (getCodonHeteroPattern().equals("123")) {
                prefix += "CP" + codonPartitionNumber + ".";
            } else if (getCodonHeteroPattern().equals("112")) {
                if (codonPartitionNumber == 1) {
                    prefix += "CP1+2.";
                } else {
                    prefix += "CP3.";
                }
            } else {
                throw new IllegalArgumentException("unsupported codon hetero pattern");
            }

        }
        return prefix;
    }

    /**
     * returns the union of the set of states for all traits using this discrete CTMC model
     *
     * @return
     */
    public Set<String> getDiscreteStateSet() {
        Set<String> states = new HashSet<String>();
        for (AbstractPartitionData partition : options.getDataPartitions(this)) {
            if (partition.getTraits() != null) {
                states.addAll(partition.getTraits().get(0).getStatesOfTrait(options.taxonList));
            }
        }
        return states;
    }

    public void copyFrom(PartitionSubstitutionModel source) {
        nucSubstitutionModel = source.nucSubstitutionModel;
        aaSubstitutionModel = source.aaSubstitutionModel;
        binarySubstitutionModel = source.binarySubstitutionModel;
        discreteSubstType = source.discreteSubstType;
        continuousSubstModelType = source.continuousSubstModelType;

        activateBSSVS = source.activateBSSVS;
        useAmbiguitiesTreeLikelihood = source.useAmbiguitiesTreeLikelihood;

        frequencyPolicy = source.frequencyPolicy;
        gammaHetero = source.gammaHetero;
        gammaCategories = source.gammaCategories;
        invarHetero = source.invarHetero;
        codonHeteroPattern = source.codonHeteroPattern;
        unlinkedSubstitutionModel = source.unlinkedSubstitutionModel;
        unlinkedHeterogeneityModel = source.unlinkedHeterogeneityModel;
        unlinkedFrequencyModel = source.unlinkedFrequencyModel;

        dolloModel = source.dolloModel;

        ratePorportion = source.ratePorportion;
        mutationBias = source.mutationBias;
        phase = source.phase;

        microsatellite = source.microsatellite;
    }

    @Override
    public String toString() {
        return getName();
    }

}<|MERGE_RESOLUTION|>--- conflicted
+++ resolved
@@ -89,15 +89,8 @@
         return traitData;
     }
 
-<<<<<<< HEAD
-    public PartitionSubstitutionModel(BeautiOptions options, AbstractPartitionData partition) {
-//        this(options, partition.getName(),(partition.getTrait() == null)
-//                ? partition.getDataType() : GeneralDataType.INSTANCE);
-        super(options, partition.getName());
-=======
     public PartitionSubstitutionModel(BeautiOptions options, String name, AbstractPartitionData partition) {
         super(options, name);
->>>>>>> da1dcc5c
 
         if (partition.getTraits() != null && partition.getDataType().getType() == DataType.CONTINUOUS) {
             continuousTraitCount = partition.getTraits().size();
@@ -110,11 +103,8 @@
         } else {
             traitData = null;
         }
-<<<<<<< HEAD
-=======
 
         initModelParametersAndOpererators();
->>>>>>> da1dcc5c
     }
 
     /**
@@ -164,11 +154,8 @@
         super(options, name);
         continuousTraitCount = 0;
         traitData = null;
-<<<<<<< HEAD
-=======
 
         initModelParametersAndOpererators();
->>>>>>> da1dcc5c
     }
 
     // only init in PartitionSubstitutionModel
