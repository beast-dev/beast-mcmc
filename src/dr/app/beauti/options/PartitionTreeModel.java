/*
 * PartitionTreeModel.java
 *
 * Copyright (c) 2002-2015 Alexei Drummond, Andrew Rambaut and Marc Suchard
 *
 * This file is part of BEAST.
 * See the NOTICE file distributed with this work for additional
 * information regarding copyright ownership and licensing.
 *
 * BEAST is free software; you can redistribute it and/or modify
 * it under the terms of the GNU Lesser General Public License as
 * published by the Free Software Foundation; either version 2
 * of the License, or (at your option) any later version.
 *
 *  BEAST is distributed in the hope that it will be useful,
 *  but WITHOUT ANY WARRANTY; without even the implied warranty of
 *  MERCHANTABILITY or FITNESS FOR A PARTICULAR PURPOSE.  See the
 *  GNU Lesser General Public License for more details.
 *
 * You should have received a copy of the GNU Lesser General Public
 * License along with BEAST; if not, write to the
 * Free Software Foundation, Inc., 51 Franklin St, Fifth Floor,
 * Boston, MA  02110-1301  USA
 */

package dr.app.beauti.options;

import dr.app.beauti.types.*;
import dr.evolution.datatype.PloidyType;
import dr.evolution.tree.Tree;

import java.util.List;

/**
 * @author Andrew Rambaut
 * @author Walter Xie
 * @version $Id$
 */
public class PartitionTreeModel extends PartitionOptions {

    private static final long serialVersionUID = 4829401415152235625L;

    private PartitionTreePrior treePrior;

    private StartingTreeType startingTreeType = StartingTreeType.RANDOM;
    private Tree userStartingTree = null;

    private boolean isNewick = true;

    //TODO if use EBSP and *BEAST, validate Ploidy of every PD is same for each tree that the PD(s) belongs to
    // BeastGenerator.checkOptions()
    private PloidyType ploidyType = PloidyType.AUTOSOMAL_NUCLEAR;

    private boolean hasTipCalibrations = false;
    private boolean hasNodeCalibrations = false;


    public PartitionTreeModel(BeautiOptions options, AbstractPartitionData partition) {
        super(options, partition.getName());
    }

    /**
     * A copy constructor
     *
     * @param options the beauti options
     * @param name    the name of the new model
     * @param source  the source model
     */
    public PartitionTreeModel(BeautiOptions options, String name, PartitionTreeModel source) {
        super(options, name);

        treePrior = source.treePrior;
        startingTreeType = source.startingTreeType;
        userStartingTree = source.userStartingTree;

        isNewick = source.isNewick;
//        initialRootHeight = source.initialRootHeight;
        ploidyType = source.ploidyType;
    }

    protected void initModelParametersAndOpererators() {

        createParameter("tree", "The tree");
        createParameter("treeModel.internalNodeHeights", "internal node heights of the tree (except the root)");
        createParameter("treeModel.allInternalNodeHeights", "internal node heights of the tree");
        createParameterTree(this, "treeModel.rootHeight", "root height of the tree", true);

        //TODO treeBitMove should move to PartitionClockModelTreeModelLink, after Alexei finish
        createOperator("treeBitMove", "Tree", "Swaps the rates and change locations of local clocks", "tree",
                OperatorType.TREE_BIT_MOVE, -1.0, treeWeights);

        createScaleOperator("treeModel.rootHeight", demoTuning, demoWeights);
        createOperator("uniformHeights", "Internal node heights", "Draws new internal node heights uniformally",
                "treeModel.internalNodeHeights", OperatorType.UNIFORM, -1, branchWeights);

        createOperator("subtreeSlide", "Tree", "Performs the subtree-slide rearrangement of the tree", "tree",
                OperatorType.SUBTREE_SLIDE, 1.0, treeWeights);
        createOperator("narrowExchange", "Tree", "Performs local rearrangements of the tree", "tree",
                OperatorType.NARROW_EXCHANGE, -1, treeWeights);
        createOperator("wideExchange", "Tree", "Performs global rearrangements of the tree", "tree",
                OperatorType.WIDE_EXCHANGE, -1, demoWeights);
        createOperator("wilsonBalding", "Tree", "Performs the Wilson-Balding rearrangement of the tree", "tree",
                OperatorType.WILSON_BALDING, -1, demoWeights);

        createOperator("subtreeLeap", "Tree", "Performs the subtree-leap rearrangement of the tree", "tree",
                OperatorType.SUBTREE_LEAP, 1.0, options.taxonList.getTaxonCount() < treeWeights ? treeWeights : options.taxonList.getTaxonCount());

    }

    /**
     * return a list of parameters that are required
     *
     * @param parameters the parameter list
     */
    public void selectParameters(List<Parameter> parameters) {
//        setAvgRootAndRate();

        getParameter("tree");
        getParameter("treeModel.internalNodeHeights");
        getParameter("treeModel.allInternalNodeHeights");

        Parameter rootHeightParameter = getParameter("treeModel.rootHeight");
        if (rootHeightParameter.priorType == PriorType.NONE_TREE_PRIOR || !rootHeightParameter.isPriorEdited()) {
            rootHeightParameter.setInitial(getInitialRootHeight());
            rootHeightParameter.truncationLower = options.maximumTipHeight;
            rootHeightParameter.uniformLower = options.maximumTipHeight;
            rootHeightParameter.isTruncated = true;
        }

        if (options.useStarBEAST) {
            rootHeightParameter.isCalibratedYule = treePrior.getNodeHeightPrior() == TreePriorType.SPECIES_YULE_CALIBRATION;
        } else {
            rootHeightParameter.isCalibratedYule = treePrior.getNodeHeightPrior() == TreePriorType.YULE_CALIBRATION;
            parameters.add(rootHeightParameter);
        }
    }

    /**
     * return a list of operators that are required
     *
     * @param operators the operator list
     */
    public void selectOperators(List<Operator> operators) {
//        setAvgRootAndRate();

        Operator subtreeSlideOp = getOperator("subtreeSlide");
        if (!subtreeSlideOp.isTuningEdited()) {
            double tuning = 1.0;
<<<<<<< HEAD
            if (!Double.isFinite(getInitialRootHeight())) {
=======
            if (Double.isNaN(getInitialRootHeight()) || Double.isInfinite(getInitialRootHeight())) {
>>>>>>> bdd8d1db
                tuning = getInitialRootHeight() / 10.0;
            }
            subtreeSlideOp.setTuning(tuning);
        }

        operators.add(subtreeSlideOp);
        operators.add(getOperator("narrowExchange"));
        operators.add(getOperator("wideExchange"));
        operators.add(getOperator("wilsonBalding"));

        operators.add(getOperator("treeModel.rootHeight"));
        operators.add(getOperator("uniformHeights"));

        operators.add(getOperator("subtreeLeap"));

        boolean defaultInUse;
        boolean branchesInUse;
        boolean newMixInUse;

        // if not a fixed tree then sample tree space
        if (options.operatorSetType == OperatorSetType.DEFAULT) {
            defaultInUse = true;
            branchesInUse = true;
            newMixInUse = false;
        } else if (options.operatorSetType == OperatorSetType.NEW_TREE_MIX) {
            defaultInUse = false;
            branchesInUse = false;
            newMixInUse = true;
        } else if (options.operatorSetType == OperatorSetType.FIXED_TREE_TOPOLOGY) {
            defaultInUse = false;
            branchesInUse = true;
            newMixInUse = false;
        } else {
            throw new IllegalArgumentException("Unknown operator set type");
        }

        getOperator("subtreeSlide").setUsed(defaultInUse);
        getOperator("narrowExchange").setUsed(defaultInUse);
        getOperator("wideExchange").setUsed(defaultInUse);
        getOperator("wilsonBalding").setUsed(defaultInUse);

        getOperator("treeModel.rootHeight").setUsed(branchesInUse);
        getOperator("uniformHeights").setUsed(branchesInUse);

        getOperator("subtreeLeap").setUsed(newMixInUse);
    }

    /////////////////////////////////////////////////////////////

    public PartitionTreePrior getPartitionTreePrior() {
        return treePrior;
    }

    public void setPartitionTreePrior(PartitionTreePrior treePrior) {
        options.clearDataPartitionCaches();
        this.treePrior = treePrior;
    }

    public StartingTreeType getStartingTreeType() {
        return startingTreeType;
    }

    public void setStartingTreeType(StartingTreeType startingTreeType) {
        this.startingTreeType = startingTreeType;
    }

    public Tree getUserStartingTree() {
        return userStartingTree;
    }

    public void setUserStartingTree(Tree userStartingTree) {
        this.userStartingTree = userStartingTree;
    }

    public boolean isNewick() {
        return isNewick;
    }

    public void setNewick(boolean isNewick) {
        this.isNewick = isNewick;
    }

    public void setTipCalibrations(boolean hasTipCalibrations) {
        this.hasTipCalibrations = hasTipCalibrations;
    }

    public void setNodeCalibrations(boolean hasNodeCalibrations) {
        this.hasNodeCalibrations = hasNodeCalibrations;
    }


    public void setPloidyType(PloidyType ploidyType) {
        this.ploidyType = ploidyType;
    }

    public PloidyType getPloidyType() {
        return ploidyType;
    }

    public double getInitialRootHeight() {
        return Double.NaN;
//        return getAvgRootAndRate()[0];
    }

//    public void setInitialRootHeight(double initialRootHeight) {
//        this.initialRootHeight = initialRootHeight;
//    }

//    private void calculateInitialRootHeightPerTree() {
//		initialRootHeight = options.clockModelOptions
//                .calculateInitialRootHeightAndRate(options.getDataPartitions(this)) [0];
//    }

    public String getPrefix() {
        String prefix = "";
        if (options.getPartitionTreeModels().size() > 1) { //|| options.isSpeciesAnalysis()
            // There is more than one active partition model
            prefix += getName() + ".";
        }
        return prefix;
    }

    public int getDimension() { // n-1
        return options.getTaxonCount(options.getDataPartitions(this)) - 1;
    }

    public int getTaxonCount() {
        return options.getTaxonCount(options.getDataPartitions(this));
    }
}<|MERGE_RESOLUTION|>--- conflicted
+++ resolved
@@ -146,11 +146,7 @@
         Operator subtreeSlideOp = getOperator("subtreeSlide");
         if (!subtreeSlideOp.isTuningEdited()) {
             double tuning = 1.0;
-<<<<<<< HEAD
-            if (!Double.isFinite(getInitialRootHeight())) {
-=======
-            if (Double.isNaN(getInitialRootHeight()) || Double.isInfinite(getInitialRootHeight())) {
->>>>>>> bdd8d1db
+  if (Double.isNaN(getInitialRootHeight()) || Double.isInfinite(getInitialRootHeight())) {
                 tuning = getInitialRootHeight() / 10.0;
             }
             subtreeSlideOp.setTuning(tuning);
