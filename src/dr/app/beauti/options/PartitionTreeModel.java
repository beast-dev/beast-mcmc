/*
 * PartitionTreeModel.java
 *
 * Copyright (c) 2002-2015 Alexei Drummond, Andrew Rambaut and Marc Suchard
 *
 * This file is part of BEAST.
 * See the NOTICE file distributed with this work for additional
 * information regarding copyright ownership and licensing.
 *
 * BEAST is free software; you can redistribute it and/or modify
 * it under the terms of the GNU Lesser General Public License as
 * published by the Free Software Foundation; either version 2
 * of the License, or (at your option) any later version.
 *
 *  BEAST is distributed in the hope that it will be useful,
 *  but WITHOUT ANY WARRANTY; without even the implied warranty of
 *  MERCHANTABILITY or FITNESS FOR A PARTICULAR PURPOSE.  See the
 *  GNU Lesser General Public License for more details.
 *
 * You should have received a copy of the GNU Lesser General Public
 * License along with BEAST; if not, write to the
 * Free Software Foundation, Inc., 51 Franklin St, Fifth Floor,
 * Boston, MA  02110-1301  USA
 */

package dr.app.beauti.options;

import dr.app.beauti.types.*;
import dr.evolution.datatype.PloidyType;
import dr.evolution.tree.Tree;

import java.util.List;

/**
 * @author Andrew Rambaut
 * @author Walter Xie
 * @version $Id$
 */
public class PartitionTreeModel extends PartitionOptions {

    private static final long serialVersionUID = 4829401415152235625L;

    private PartitionTreePrior treePrior;

    private StartingTreeType startingTreeType = StartingTreeType.RANDOM;
    private Tree userStartingTree = null;

    private boolean isNewick = true;
//    private double initialRootHeight = 1.0;

    //TODO if use EBSP and *BEAST, validate Ploidy of every PD is same for each tree that the PD(s) belongs to
    // BeastGenerator.checkOptions()
    private PloidyType ploidyType = PloidyType.AUTOSOMAL_NUCLEAR;

    public PartitionTreeModel(BeautiOptions options, AbstractPartitionData partition) {
        super(options, partition.getName());
    }

    /**
     * A copy constructor
     *
     * @param options the beauti options
     * @param name    the name of the new model
     * @param source  the source model
     */
    public PartitionTreeModel(BeautiOptions options, String name, PartitionTreeModel source) {
        super(options, name);

        treePrior = source.treePrior;
        startingTreeType = source.startingTreeType;
        userStartingTree = source.userStartingTree;

        isNewick = source.isNewick;
//        initialRootHeight = source.initialRootHeight;
        ploidyType = source.ploidyType;
    }

    protected void initModelParametersAndOpererators() {

        double taxonCount = getTaxonCount();
        createParameter("tree", "The tree");
        createParameter("treeModel.internalNodeHeights", "internal node heights of the tree (except the root)");
        createParameter("treeModel.allInternalNodeHeights", "internal node heights of the tree");
        createParameterTree(this, "treeModel.rootHeight", "root height of the tree", true, 1.0);

        //TODO treeBitMove should move to PartitionClockModelTreeModelLink, after Alexei finish
        createOperator("treeBitMove", "Tree", "Swaps the rates and change locations of local clocks", "tree",
                OperatorType.TREE_BIT_MOVE, -1.0, treeWeights);

        createScaleOperator("treeModel.rootHeight", demoTuning, demoWeights);
        createOperator("uniformHeights", "Internal node heights", "Draws new internal node heights uniformly",
                "treeModel.internalNodeHeights", OperatorType.UNIFORM, -1, branchWeights);

        createOperator("subtreeSlide", "Tree", "Performs the subtree-slide rearrangement of the tree", "tree",
                OperatorType.SUBTREE_SLIDE, 1.0, treeWeights);
        createOperator("narrowExchange", "Tree", "Performs local rearrangements of the tree", "tree",
                OperatorType.NARROW_EXCHANGE, -1, treeWeights);
        createOperator("wideExchange", "Tree", "Performs global rearrangements of the tree", "tree",
                OperatorType.WIDE_EXCHANGE, -1, demoWeights);
        createOperator("wilsonBalding", "Tree", "Performs the Wilson-Balding rearrangement of the tree", "tree",
                OperatorType.WILSON_BALDING, -1, demoWeights);

        createOperator("subtreeLeap", "Tree", "Performs the subtree-leap rearrangement of the tree", "tree",
                OperatorType.SUBTREE_LEAP, 1.0, options.taxonList.getTaxonCount());

    }

    /**
     * return a list of parameters that are required
     *
     * @param parameters the parameter list
     */
    public void selectParameters(List<Parameter> parameters) {
        setAvgRootAndRate();

        getParameter("tree");
        getParameter("treeModel.internalNodeHeights");
        getParameter("treeModel.allInternalNodeHeights");

        Parameter rootHeightParameter = getParameter("treeModel.rootHeight");
        if (rootHeightParameter.priorType == PriorType.NONE_TREE_PRIOR || !rootHeightParameter.isPriorEdited()) {
            rootHeightParameter.initial = getInitialRootHeight();
            rootHeightParameter.truncationLower = options.maximumTipHeight;
            rootHeightParameter.uniformLower = options.maximumTipHeight;
            rootHeightParameter.isTruncated = true;
        }

        if (options.useStarBEAST) {
            rootHeightParameter.isCalibratedYule = treePrior.getNodeHeightPrior() == TreePriorType.SPECIES_YULE_CALIBRATION;
        } else {
            rootHeightParameter.isCalibratedYule = treePrior.getNodeHeightPrior() == TreePriorType.YULE_CALIBRATION;
            parameters.add(rootHeightParameter);
        }
    }

    /**
     * return a list of operators that are required
     *
     * @param operators the operator list
     */
    public void selectOperators(List<Operator> operators) {
        setAvgRootAndRate();

<<<<<<< HEAD
        // if not a fixed tree then sample tree space
        if (!fixedTree) {
            Operator subtreeSlideOp = getOperator("subtreeSlide");
            if (!subtreeSlideOp.tuningEdited) {
                subtreeSlideOp.tuning = Math.max(0.00001, getInitialRootHeight() / 10.0);
            }

            operators.add(subtreeSlideOp);
            operators.add(getOperator("narrowExchange"));
            operators.add(getOperator("wideExchange"));
            operators.add(getOperator("wilsonBalding"));
=======
        Operator subtreeSlideOp = getOperator("subtreeSlide");
        if (!subtreeSlideOp.tuningEdited) {
            subtreeSlideOp.tuning = getInitialRootHeight() / 10.0;
>>>>>>> b1c9a884
        }

        operators.add(subtreeSlideOp);
        operators.add(getOperator("narrowExchange"));
        operators.add(getOperator("wideExchange"));
        operators.add(getOperator("wilsonBalding"));

        operators.add(getOperator("treeModel.rootHeight"));
        operators.add(getOperator("uniformHeights"));

        operators.add(getOperator("subtreeLeap"));

        boolean defaultInUse;
        boolean branchesInUse;
        boolean newMixInUse;

        // if not a fixed tree then sample tree space
        if (options.operatorSetType == OperatorSetType.DEFAULT) {
            defaultInUse = true;
            branchesInUse = true;
            newMixInUse = false;
        } else if (options.operatorSetType == OperatorSetType.NEW_TREE_MIX) {
            defaultInUse = false;
            branchesInUse = false;
            newMixInUse = true;
        } else if (options.operatorSetType == OperatorSetType.FIXED_TREE_TOPOLOGY) {
            defaultInUse = false;
            branchesInUse = true;
            newMixInUse = false;
        } else {
            throw new IllegalArgumentException("Unknown operator set type");
        }

        getOperator("subtreeSlide").inUse = defaultInUse;
        getOperator("narrowExchange").inUse = defaultInUse;
        getOperator("wideExchange").inUse = defaultInUse;
        getOperator("wilsonBalding").inUse = defaultInUse;

        getOperator("treeModel.rootHeight").inUse = branchesInUse;
        getOperator("uniformHeights").inUse = branchesInUse;

        getOperator("subtreeLeap").inUse = newMixInUse;
    }

    /////////////////////////////////////////////////////////////

    public PartitionTreePrior getPartitionTreePrior() {
        return treePrior;
    }

    public void setPartitionTreePrior(PartitionTreePrior treePrior) {
        options.clearDataPartitionCaches();
        this.treePrior = treePrior;
    }

    public StartingTreeType getStartingTreeType() {
        return startingTreeType;
    }

    public void setStartingTreeType(StartingTreeType startingTreeType) {
        this.startingTreeType = startingTreeType;
    }

    public Tree getUserStartingTree() {
        return userStartingTree;
    }

    public void setUserStartingTree(Tree userStartingTree) {
        this.userStartingTree = userStartingTree;
    }

    public boolean isNewick() {
        return isNewick;
    }

    public void setNewick(boolean newick) {
        isNewick = newick;
    }

    public void setPloidyType(PloidyType ploidyType) {
        this.ploidyType = ploidyType;
    }

    public PloidyType getPloidyType() {
        return ploidyType;
    }

    public double getInitialRootHeight() {
        return getAvgRootAndRate()[0];
    }

//    public void setInitialRootHeight(double initialRootHeight) {
//        this.initialRootHeight = initialRootHeight;
//    }

//    private void calculateInitialRootHeightPerTree() {
//		initialRootHeight = options.clockModelOptions
//                .calculateInitialRootHeightAndRate(options.getDataPartitions(this)) [0];
//    }

    public String getPrefix() {
        String prefix = "";
        if (options.getPartitionTreeModels().size() > 1) { //|| options.isSpeciesAnalysis()
            // There is more than one active partition model
            prefix += getName() + ".";
        }
        return prefix;
    }

    public int getDimension() { // n-1
        return options.getTaxonCount(options.getDataPartitions(this)) - 1;
    }

    public int getTaxonCount() {
        return options.getTaxonCount(options.getDataPartitions(this));
    }
}<|MERGE_RESOLUTION|>--- conflicted
+++ resolved
@@ -46,6 +46,7 @@
     private Tree userStartingTree = null;
 
     private boolean isNewick = true;
+    private boolean fixedTree = false;
 //    private double initialRootHeight = 1.0;
 
     //TODO if use EBSP and *BEAST, validate Ploidy of every PD is same for each tree that the PD(s) belongs to
@@ -77,7 +78,6 @@
 
     protected void initModelParametersAndOpererators() {
 
-        double taxonCount = getTaxonCount();
         createParameter("tree", "The tree");
         createParameter("treeModel.internalNodeHeights", "internal node heights of the tree (except the root)");
         createParameter("treeModel.allInternalNodeHeights", "internal node heights of the tree");
@@ -88,7 +88,7 @@
                 OperatorType.TREE_BIT_MOVE, -1.0, treeWeights);
 
         createScaleOperator("treeModel.rootHeight", demoTuning, demoWeights);
-        createOperator("uniformHeights", "Internal node heights", "Draws new internal node heights uniformly",
+        createOperator("uniformHeights", "Internal node heights", "Draws new internal node heights uniformally",
                 "treeModel.internalNodeHeights", OperatorType.UNIFORM, -1, branchWeights);
 
         createOperator("subtreeSlide", "Tree", "Performs the subtree-slide rearrangement of the tree", "tree",
@@ -141,23 +141,9 @@
     public void selectOperators(List<Operator> operators) {
         setAvgRootAndRate();
 
-<<<<<<< HEAD
-        // if not a fixed tree then sample tree space
-        if (!fixedTree) {
-            Operator subtreeSlideOp = getOperator("subtreeSlide");
-            if (!subtreeSlideOp.tuningEdited) {
-                subtreeSlideOp.tuning = Math.max(0.00001, getInitialRootHeight() / 10.0);
-            }
-
-            operators.add(subtreeSlideOp);
-            operators.add(getOperator("narrowExchange"));
-            operators.add(getOperator("wideExchange"));
-            operators.add(getOperator("wilsonBalding"));
-=======
         Operator subtreeSlideOp = getOperator("subtreeSlide");
         if (!subtreeSlideOp.tuningEdited) {
             subtreeSlideOp.tuning = getInitialRootHeight() / 10.0;
->>>>>>> b1c9a884
         }
 
         operators.add(subtreeSlideOp);
