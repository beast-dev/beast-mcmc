/*
 * BEAUTiImporter.java
 *
 * Copyright (c) 2002-2015 Alexei Drummond, Andrew Rambaut and Marc Suchard
 *
 * This file is part of BEAST.
 * See the NOTICE file distributed with this work for additional
 * information regarding copyright ownership and licensing.
 *
 * BEAST is free software; you can redistribute it and/or modify
 * it under the terms of the GNU Lesser General Public License as
 * published by the Free Software Foundation; either version 2
 * of the License, or (at your option) any later version.
 *
 *  BEAST is distributed in the hope that it will be useful,
 *  but WITHOUT ANY WARRANTY; without even the implied warranty of
 *  MERCHANTABILITY or FITNESS FOR A PARTICULAR PURPOSE.  See the
 *  GNU Lesser General Public License for more details.
 *
 * You should have received a copy of the GNU Lesser General Public
 * License along with BEAST; if not, write to the
 * Free Software Foundation, Inc., 51 Franklin St, Fifth Floor,
 * Boston, MA  02110-1301  USA
 */

package dr.app.beauti.util;

import dr.app.beauti.BeautiFrame;
import dr.app.beauti.mcmcpanel.MCMCPanel;
import dr.app.beauti.options.*;
import dr.app.util.Utils;
import dr.evolution.alignment.Alignment;
import dr.evolution.alignment.Patterns;
import dr.evolution.alignment.SimpleAlignment;
import dr.evolution.datatype.*;
import dr.evolution.io.FastaImporter;
import dr.evolution.io.Importer.ImportException;
import dr.evolution.io.MicroSatImporter;
import dr.evolution.io.NewickImporter;
import dr.evolution.io.NexusImporter;
import dr.evolution.io.NexusImporter.MissingBlockException;
import dr.evolution.io.NexusImporter.NexusBlock;
import dr.evolution.sequence.Sequence;
import dr.evolution.tree.Tree;
import dr.evolution.util.Taxa;
import dr.evolution.util.Taxon;
import dr.evolution.util.TaxonList;
import dr.evolution.util.Units;
import dr.util.DataTable;
import org.jdom.JDOMException;

import javax.swing.*;
import java.awt.*;
import java.io.*;
import java.util.*;
import java.util.List;


/**
 * @author Andrew Rambaut
 * @author Walter Xie
 * @version $Id$
 */
public class BEAUTiImporter {

    private final String DEFAULT_NAME = "default";

    private final BeautiOptions options;
    private final BeautiFrame frame;

    private PartitionNameDialog partitionNameDialog = null;

    public BEAUTiImporter(BeautiFrame frame, BeautiOptions options) {
        this.frame = frame;
        this.options = options;
    }

    public void importFromFile(File file) throws IOException, ImportException, JDOMException {
        try {
            String line = findFirstLine(file);

            if ((line != null && line.toUpperCase().contains("#NEXUS"))) {
                // is a NEXUS file
                importNexusFile(file);
            } else if ((line != null && line.trim().startsWith("" + FastaImporter.FASTA_FIRST_CHAR))) {
                // is a FASTA file
                importFastaFile(file);
            } else if ((line != null && (line.toUpperCase().contains("<?XML") || line.toUpperCase().contains("<BEAST")))) {
                // assume it is a BEAST XML file and see if that works...
                importBEASTFile(file);
//            } else {
//                // assume it is a tab-delimited traits file and see if that works...
//                importTraits(file);
            } else if ((line != null && line.toUpperCase().contains("#MICROSAT"))) {
                // MicroSatellite
                importMicroSatFile(file);
            } else {
                throw new ImportException("Unrecognized format for imported file.");
            }

        } catch (IOException e) {
            throw new IOException(e.getMessage());
        }
    }

    public String findFirstLine(File file) throws IOException {
        Reader reader = new FileReader(file);

        BufferedReader bufferedReader = new BufferedReader(reader);
        String line = bufferedReader.readLine();
        while (line != null && line.length() == 0) {
            line = bufferedReader.readLine();
        }

        bufferedReader.close();
        return line;
    }

    // micro-sat
    private void importMicroSatFile(File file) throws IOException, ImportException {
        try {
            Reader reader = new FileReader(file);
            BufferedReader bufferedReader = new BufferedReader(reader);

            MicroSatImporter importer = new MicroSatImporter(bufferedReader);

            List<Patterns> microsatPatList = importer.importPatterns();
            Taxa unionSetTaxonList = importer.getUnionSetTaxonList();
            Microsatellite microsatellite = importer.getMicrosatellite();
//            options.allowDifferentTaxa = importer.isHasDifferentTaxon();

            bufferedReader.close();

            PartitionSubstitutionModel substModel = new PartitionSubstitutionModel(options, microsatPatList.get(0).getId());
            substModel.setMicrosatellite(microsatellite);

            for (Patterns patterns : microsatPatList) {
                setData(file.getName(), unionSetTaxonList, patterns, substModel, null);
            }
            // has to call after data is imported
            options.microsatelliteOptions.initModelParametersAndOpererators();

        } catch (ImportException e) {
            throw new ImportException(e.getMessage());
        } catch (IOException e) {
            throw new IOException(e.getMessage());
        }
    }

    // xml
    private void importBEASTFile(File file) throws IOException, ImportException, JDOMException {
        try {
            FileReader reader = new FileReader(file);

            BeastImporter importer = new BeastImporter(reader);

            List<TaxonList> taxonLists = new ArrayList<TaxonList>();
            List<Alignment> alignments = new ArrayList<Alignment>();

            importer.importBEAST(taxonLists, alignments);

            TaxonList taxa = taxonLists.get(0);

            int count = 1;
            for (Alignment alignment : alignments) {
                String name = file.getName();
                if (alignment.getId() != null && alignment.getId().length() > 0) {
                    name = alignment.getId();
                } else {
                    if (alignments.size() > 1) {
                        name += count;
                    }
                }
                setData(name, taxa, alignment, null, null, null, null, null);

                count++;
            }

            // assume that any additional taxon lists are taxon sets...
            for (int i = 1; i < taxonLists.size(); i++) {
                Taxa taxonSet = (Taxa) taxonLists.get(i);

                options.taxonSets.add(taxonSet);
                options.taxonSetsMono.put(taxonSet, false);
                options.taxonSetsIncludeStem.put(taxonSet, false);
                options.taxonSetsTreeModel.put(taxonSet, options.getPartitionTreeModels().get(0));
                options.updateTMRCAStatistic(taxonSet); // force the creation of a tmrca statistic
            }
            Collections.sort(options.taxonSets);

            reader.close();
        } catch (JDOMException e) {
            throw new JDOMException(e.getMessage());
        } catch (ImportException e) {
            throw new ImportException(e.getMessage());
        } catch (IOException e) {
            throw new IOException(e.getMessage());
        }

    }

    public void importNexusFile(File file) throws IOException, ImportException {
        importNexusFile(file, false);
    }

    // nexus
    public void importNexusFile(File file, Boolean allowEmpty) throws IOException, ImportException {
        TaxonList taxa = null;
        SimpleAlignment alignment = null;
        List<Tree> trees = new ArrayList<Tree>();
        PartitionSubstitutionModel model = null;
        List<CharSet> charSets = new ArrayList<CharSet>();
        List<NexusApplicationImporter.TaxSet> taxSets = new ArrayList<NexusApplicationImporter.TaxSet>();

        try {
            FileReader reader = new FileReader(file);

            NexusApplicationImporter importer = new NexusApplicationImporter(reader);

            boolean done = false;

            while (!done) {
                try {

                    NexusBlock block = importer.findNextBlock();

                    if (block == NexusImporter.TAXA_BLOCK) {

                        if (taxa != null) {
                            throw new MissingBlockException("TAXA block already defined");
                        }

                        taxa = importer.parseTaxaBlock();

                    } else if (block == NexusImporter.CALIBRATION_BLOCK) {
                        if (taxa == null) {
                            throw new MissingBlockException("TAXA or DATA block must be defined before a CALIBRATION block");
                        }

                        importer.parseCalibrationBlock(taxa);

                    } else if (block == NexusImporter.CHARACTERS_BLOCK) {

                        if (taxa == null) {
                            throw new MissingBlockException("TAXA block must be defined before a CHARACTERS block");
                        }

                        if (alignment != null) {
                            throw new MissingBlockException("CHARACTERS or DATA block already defined");
                        }

                        alignment = (SimpleAlignment) importer.parseCharactersBlock(taxa);

                    } else if (block == NexusImporter.DATA_BLOCK) {

                        if (alignment != null) {
                            throw new MissingBlockException("CHARACTERS or DATA block already defined");
                        }

                        // A data block doesn't need a taxon block before it
                        // but if one exists then it will use it.
                        alignment = (SimpleAlignment) importer.parseDataBlock(taxa);
                        if (taxa == null) {
                            taxa = alignment;
                        }

                    } else if (block == NexusImporter.TREES_BLOCK) {

                        // I guess there is no reason not to allow multiple trees blocks
//                        if (trees.size() > 0) {
//                            throw new MissingBlockException("TREES block already defined");
//                        }

                        Tree[] treeArray = importer.parseTreesBlock(taxa);
                        trees.addAll(Arrays.asList(treeArray));

                        if (taxa == null && trees.size() > 0) {
                            taxa = trees.get(0);
                        }


                    } else if (block == NexusApplicationImporter.PAUP_BLOCK) {

                        model = importer.parsePAUPBlock(options, charSets);

                    } else if (block == NexusApplicationImporter.MRBAYES_BLOCK) {

                        model = importer.parseMrBayesBlock(options, charSets);

                    } else if (block == NexusApplicationImporter.ASSUMPTIONS_BLOCK || block == NexusApplicationImporter.SETS_BLOCK) {

                        importer.parseAssumptionsBlock(charSets, taxSets);

                    } else {
                        // Ignore the block..
                    }

                } catch (EOFException ex) {
                    done = true;
                }
            }

            reader.close();

            // Allow the user to load taxa only (perhaps from a tree file) so that they can sample from a prior...
            if (alignment == null && taxa == null) {
                throw new MissingBlockException("TAXON, DATA or CHARACTERS block is missing");
            }

        } catch (IOException e) {
            throw new IOException(e.getMessage());
        } catch (ImportException e) {
            throw new ImportException(e.getMessage());
//        } catch (Exception e) {
//            throw new Exception(e.getMessage());
        }

        setData(file.getName(), taxa, alignment, charSets, taxSets, model, null, trees, allowEmpty);
    }

    // FASTA

    private void importFastaFile(File file) throws IOException, ImportException {
        try {
            FileReader reader = new FileReader(file);

            FastaImporter importer = new FastaImporter(reader, Nucleotides.INSTANCE);

            Alignment alignment = importer.importAlignment();

            reader.close();

            setData(file.getName(), alignment, alignment, null, null, null, null, null);
        } catch (ImportException e) {
            throw new ImportException(e.getMessage());
        } catch (IOException e) {
            throw new IOException(e.getMessage());
        }
    }

    private boolean isMissingValue(String value) {
        return (value.equals("?") || value.equals("NA") || value.length() == 0);
    }

    public void importTraits(final File file) throws Exception {
        List<TraitData> importedTraits = new ArrayList<TraitData>();
        Taxa taxa = options.taxonList;

        DataTable<String[]> dataTable = DataTable.Text.parse(new FileReader(file));

        String[] traitNames = dataTable.getColumnLabels();
        String[] taxonNames = dataTable.getRowLabels();


        for (int i = 0; i < dataTable.getColumnCount(); i++) {
            boolean warningGiven = false;

            String traitName = traitNames[i];

            String[] values = dataTable.getColumn(i);
            Class c = null;
            if (!isMissingValue(values[0])) {
                c = Utils.detectType(values[0]);
            }
            for (int j = 1; j < values.length; j++) {
                if (!isMissingValue(values[j])) {
                    if (c == null) {
                        c = Utils.detectType(values[j]);
                    } else {
                        Class c1 = Utils.detectType(values[j]);
                        if (c == Integer.class && c1 == Double.class) {
                            // change the type to double
                            c = Double.class;
                        }

                        if (c1 != c &&
                                !(c == Double.class && c1 == Integer.class) &&
                                !warningGiven) {
                            JOptionPane.showMessageDialog(frame, "Not all values of same type for trait" + traitName,
                                    "Incompatible values", JOptionPane.WARNING_MESSAGE);
                            warningGiven = true;
                        }
                    }
                }
            }

            TraitData.TraitType t = (c == Boolean.class || c == String.class || c == null) ? TraitData.TraitType.DISCRETE :
                    (c == Integer.class) ? TraitData.TraitType.INTEGER : TraitData.TraitType.CONTINUOUS;
            TraitData newTrait = new TraitData(options, traitName, file.getName(), t);

            if (validateTraitName(traitName)) {
                importedTraits.add(newTrait);
            }

            int j = 0;
            for (final String taxonName : taxonNames) {

                final int index = taxa.getTaxonIndex(taxonName);
                Taxon taxon;
                if (index >= 0) {
                    taxon = taxa.getTaxon(index);
                } else {
                    taxon = new Taxon(taxonName);
                    taxa.addTaxon(taxon);
                }
                if (!isMissingValue(values[j])) {
                    taxon.setAttribute(traitName, Utils.constructFromString(c, values[j]));
                } else {
                    // AR - merge rather than replace existing trait values
                    if (taxon.getAttribute(traitName) == null) {
                        taxon.setAttribute(traitName, "?");
                    }
                }
                j++;
            }
        }
        setData(file.getName(), taxa, null, null, null, null, importedTraits, null, true);
    }

    public void importTaxaFromTraits(final File file) throws Exception {

        DataTable<String[]> dataTable = DataTable.Text.parse(new FileReader(file));

        String[] taxonNames = dataTable.getRowLabels();

        Taxa taxa = new Taxa();
        for (int i = 0; i < taxonNames.length; i++) {
            taxa.addTaxon(new Taxon(taxonNames[i]));
        }

        addTaxonList(taxa);

        SimpleAlignment dummyAlignment = new SimpleAlignment();
        dummyAlignment.setDataType(new DummyDataType());

        setData(file.getName(), taxa, dummyAlignment, null, null, null, null, null, true);
    }

    public void importNewickFile(final File file) throws Exception {
        NewickImporter importer = new NewickImporter(new FileReader(file));
        Tree[] trees = importer.importTrees(options.taxonList);
        addTrees(Arrays.asList(trees));
    }

    public boolean importPredictors(final File file, final TraitData trait) throws Exception {
        List<Predictor> importedPredictors = new ArrayList<Predictor>();
//        Taxa taxa = options.taxonList;

        // This is the order that states will be in...
        Set<String> states = trait.getStatesOfTrait();

        String fileName = file.getName();
        String extension = "";
        if (fileName.lastIndexOf(".") != -1) {
            extension = fileName.substring(fileName.lastIndexOf(".") + 1);
            fileName = fileName.substring(0, fileName.lastIndexOf("."));
        }
        boolean isCSV = extension.toUpperCase().equals("CSV");

        DataTable<String[]> dataTable = DataTable.Text.parse(new FileReader(file), isCSV);

        String[] stateNamesCol = dataTable.getColumnLabels();
        String[] stateNamesRow = dataTable.getRowLabels();

        if (dataTable.getRowCount() != states.size()) {
            JOptionPane.showMessageDialog(frame, "Predictor data does not have the same number of rows as trait states",
                    "Mismatched states", JOptionPane.ERROR_MESSAGE);
            return false;
        }

        for (String name : stateNamesRow) {
            if (!states.contains(name)) {
                JOptionPane.showMessageDialog(frame, "Predictor row label contains unrecognized state '" + name + "'",
                        "Unrecognized state", JOptionPane.ERROR_MESSAGE);
                return false;
            }
        }

        boolean isMatrix = false;

        if (dataTable.getColumnCount() == states.size()) {
            // likely this is a matrix
            int matches = states.size();
            for (String name : stateNamesCol) {
                if (!states.contains(name)) {
                    matches -= 1;
                }
            }
            if (((double) matches) / states.size() > 0.5) { // arbitrary cut off but if 50% matching then presumably they all should
                for (String name : stateNamesCol) {
                    if (!states.contains(name)) {
                        JOptionPane.showMessageDialog(frame, "Predictor row label contains unrecognized state '" + name + "'",
                                "Unrecognized state", JOptionPane.ERROR_MESSAGE);
                        return false;
                    }
                }

                isMatrix = true;
            }
        }

        if (isMatrix) {
            double[][] data = new double[dataTable.getRowCount()][dataTable.getRowCount()];

            String name = stateNamesCol[0];
            for (int i = 0; i < dataTable.getRowCount(); i++) {
                String[] row = dataTable.getRow(i);
                for (int j = 0; j < row.length; j++) {
                    try {
                        data[i][j] = Double.parseDouble(row[j]);
                    } catch (NumberFormatException nfe) {
                        JOptionPane.showMessageDialog(frame, "Predictor '" + name + "' has a bad value at row " + (i + 1),
                                "Missing value", JOptionPane.ERROR_MESSAGE);
                    }
                }


            }
            Predictor predictor = new Predictor(options, fileName, trait, stateNamesRow, data, Predictor.Type.MATRIX);
            importedPredictors.add(predictor);

        } else {
            // a series of vectors
            for (int i = 0; i < dataTable.getColumnCount(); i++) {
                String name = stateNamesCol[i];

                double[][] data = new double[dataTable.getRowCount()][1];

                String[] values = dataTable.getColumn(i);
                for (int j = 0; j < values.length; j++) {
                    try {
                        data[j][0] = Double.parseDouble(values[j]);
                    } catch (NumberFormatException nfe) {
                        JOptionPane.showMessageDialog(frame, "Predictor '" + name + "' has a bad value at position " + (j + 1),
                                "Missing value", JOptionPane.ERROR_MESSAGE);
                    }
                }

                Predictor predictor = new Predictor(options, name, trait, stateNamesRow, data, Predictor.Type.BOTH_VECTOR);
                importedPredictors.add(predictor);
            }
        }

        for (Predictor predictor : importedPredictors) {
            trait.addPredictor(predictor);
        }

        return true;
    }

    private boolean validateTraitName(String traitName) {
        // check that the name is valid
        if (traitName.trim().length() == 0) {
            Toolkit.getDefaultToolkit().beep();
            return false;
        }

        // disallow a trait called 'date'
        if (traitName.equalsIgnoreCase("date")) {
            JOptionPane.showMessageDialog(frame,
                    "This trait name has a special meaning. Use the 'Tip Date' panel\n" +
                            " to set dates for taxa.",
                    "Reserved trait name",
                    JOptionPane.WARNING_MESSAGE);

            return false;
        }

        // check that the trait name doesn't exist
        if (options.traitExists(traitName)) {
            int option = JOptionPane.showConfirmDialog(frame,
                    "A trait of this name already exists. Do you wish to replace\n" +
                            "it with this new trait? This may result in the loss or change\n" +
                            "in trait values for the taxa.",
                    "Overwrite trait?",
                    JOptionPane.YES_NO_OPTION,
                    JOptionPane.WARNING_MESSAGE);

            if (option == JOptionPane.NO_OPTION) {
                return false;
            }
        }

        return true;
    }

    private void setData(String fileName, TaxonList taxonList, Alignment alignment,
                         List<CharSet> charSets,
                         List<NexusApplicationImporter.TaxSet> taxSets,
                         PartitionSubstitutionModel model,
                         List<TraitData> traits, List<Tree> trees) throws ImportException, IllegalArgumentException {
        setData(fileName, taxonList, alignment, charSets, taxSets, model, traits, trees, false);
    }

    // for Alignment
    private void setData(String fileName, TaxonList taxonList, Alignment alignment,
                         List<CharSet> charSets,
                         List<NexusApplicationImporter.TaxSet> taxSets,
                         PartitionSubstitutionModel model,
                         List<TraitData> traits, List<Tree> trees,
                         Boolean allowEmpty) throws ImportException, IllegalArgumentException {
        String fileNameStem = Utils.trimExtensions(fileName,
                new String[]{"NEX", "NEXUS", "FA", "FAS", "FASTA", "TRE", "TREE", "XML", "TXT"});
        if (options.fileNameStem == null || options.fileNameStem.equals(MCMCPanel.DEFAULT_FILE_NAME_STEM)) {
            options.fileNameStem = fileNameStem;
        }

<<<<<<< HEAD
        if (alignment != null) {
            // check the alignment before adding it...
            if (alignment.getSiteCount() == 0) {
                // sequences are different lengths
                throw new ImportException("This alignment is of zero length");
            }
=======
        // check the alignment before adding it...
        if (!allowEmpty && alignment.getSiteCount() == 0) {
            // sequences are different lengths
            throw new ImportException("This alignment is of zero length");
        }

        if (alignment != null) {
>>>>>>> da2794e9
            for (Sequence seq : alignment.getSequences()) {
                if (seq.getLength() != alignment.getSiteCount()) {
                    // sequences are different lengths
                    throw new ImportException("The sequences in the alignment file are of different lengths - BEAST requires aligned sequences");
                }
            }
        }

        addTaxonList(taxonList);

        addAlignment(alignment, charSets, model, fileName, fileNameStem);

        addTaxonSets(taxonList, taxSets);

        addTraits(traits);

        addTrees(trees);
    }

    // for Patterns
    private void setData(String fileName, Taxa taxonList, Patterns patterns,
                         PartitionSubstitutionModel model, List<TraitData> traits
    ) throws ImportException, IllegalArgumentException {
        String fileNameStem = Utils.trimExtensions(fileName,
                new String[]{"NEX", "NEXUS", "FA", "FAS", "FASTA", "TRE", "TREE", "XML", "TXT"});
        if (options.fileNameStem == null || options.fileNameStem.equals(MCMCPanel.DEFAULT_FILE_NAME_STEM)) {
            options.fileNameStem = fileNameStem;
        }

        addTaxonList(taxonList);

        addPatterns(patterns, model, fileName);

        addTraits(traits);
    }

    private void addTaxonList(TaxonList taxonList) throws ImportException {
        checkTaxonList(taxonList);
        if (options.taxonList == null) {
            // This is the first partition to be loaded...
            options.taxonList = new Taxa(taxonList);
        } else {
            // otherwise just add the new ones...
            for (Taxon taxon : taxonList) {
                if (!options.taxonList.contains(taxon)) {
                    options.taxonList.addTaxon(taxon);
                }
            }
        }
    }

    private void checkTaxonList(TaxonList taxonList) throws ImportException {

        // check the taxon names for invalid characters
        boolean foundAmp = false;
        for (Taxon taxon : taxonList) {
            String name = taxon.getId();
            if (name.indexOf('&') >= 0) {
                foundAmp = true;
            }
        }
        if (foundAmp) {
            throw new ImportException("One or more taxon names include an illegal character ('&').\n" +
                    "These characters will prevent BEAST from reading the resulting XML file.\n\n" +
                    "Please edit the taxon name(s) before reloading the data file.");
        }

        // make sure they all have dates...
        for (int i = 0; i < taxonList.getTaxonCount(); i++) {
            if (taxonList.getTaxonAttribute(i, "date") == null) {
                Date origin = new Date(0);

                dr.evolution.util.Date date = dr.evolution.util.Date.createTimeSinceOrigin(0.0, Units.Type.YEARS, origin);
                taxonList.getTaxon(i).setAttribute("date", date);
            }
        }
    }

    private void addTaxonSets(TaxonList taxonList, List<NexusApplicationImporter.TaxSet> taxSets) throws ImportException {
        if (taxSets != null) {
            for (NexusApplicationImporter.TaxSet taxSet : taxSets) {
                Taxa taxa = new Taxa(taxSet.getName());
                for (CharSetBlock block : taxSet.getBlocks()) {
                    for (int i = block.getFromSite(); i <= block.getToSite(); i++) {
                        taxa.addTaxon(taxonList.getTaxon(i - 1));
                    }
                }
                options.taxonSets.add(taxa);
                options.taxonSetsTreeModel.put(taxa, options.getPartitionTreeModels().get(0));
                options.taxonSetsMono.put(taxa, false);
                options.taxonSetsIncludeStem.put(taxa, false);
                options.taxonSetsHeights.put(taxa, 0.0);
            }
        }
    }

    private void addAlignment(Alignment alignment,
                              List<CharSet> charSets,
                              PartitionSubstitutionModel model,
                              String fileName, String fileNameStem) {
        if (alignment != null) {
            List<AbstractPartitionData> partitions = new ArrayList<AbstractPartitionData>();
            if (charSets != null && charSets.size() > 0) {
                for (CharSet charSet : charSets) {
                    partitions.add(new PartitionData(options, charSet.name, fileName,
                            charSet.constructCharSetAlignment(alignment)));
                }
            } else {
                partitions.add(new PartitionData(options, fileNameStem, fileName, alignment));
            }
            createPartitionFramework(model, partitions);
        }
    }

    private void addPatterns(Patterns patterns, PartitionSubstitutionModel model, String fileName) {
        if (patterns != null) {
            List<AbstractPartitionData> partitions = new ArrayList<AbstractPartitionData>();
            partitions.add(new PartitionPattern(options, patterns.getId(), fileName, patterns));

            createPartitionFramework(model, partitions);
        }
    }

    private void createPartitionFramework(PartitionSubstitutionModel model, List<AbstractPartitionData> partitions) {
        for (AbstractPartitionData partition : partitions) {
            String name = partition.getName();

            while (name.length() == 0 || options.hasPartitionData(name)) {
                String text;
                if (options.hasPartitionData(name)) {
                    text = "<html>" +
                            "A partition named, " + name + ", already exists.<br>" +
                            "Please provide a unique name for this partition." +
                            "</html>";
                } else {
                    text = "<html>" +
                            "Invalid partition name. Please provide a unique<br>" +
                            "name for this partition." +
                            "</html>";
                }
                if (partitionNameDialog == null) {
                    partitionNameDialog = new PartitionNameDialog(frame);
                }

                partitionNameDialog.setDescription(text);

                int result = partitionNameDialog.showDialog();

                if (result == -1 || result == JOptionPane.CANCEL_OPTION) {
                    return;
                }

                name = partitionNameDialog.getName();
            }
            partition.setName(name);

            options.dataPartitions.add(partition);

            if (model != null) {
                setSubstModel(partition, model);

                setClockAndTree(partition);//TODO Cannot load Clock Model and Tree Model from BEAST file yet

            } else {// only this works
                if (options.getPartitionSubstitutionModels(partition.getDataType()).size() < 1) {// use same substitution model in beginning
                    // PartitionSubstitutionModel based on PartitionData
                    PartitionSubstitutionModel psm = new PartitionSubstitutionModel(options, DEFAULT_NAME, partition);
                    partition.setPartitionSubstitutionModel(psm);
                } else { //if (options.getPartitionSubstitutionModels() != null) {
//                        && options.getPartitionSubstitutionModels().size() == 1) {
                    PartitionSubstitutionModel psm = options.getPartitionSubstitutionModels(partition.getDataType()).get(0);
                    setSubstModel(partition, psm);
                }

                setClockAndTree(partition);
            }
        }

//        options.updatePartitionAllLinks();
//        options.clockModelOptions.initClockModelGroup();
    }

    private void setClockAndTree(AbstractPartitionData partition) {

        PartitionTreeModel treeModel;

        // use same tree model and same tree prior in beginning
        if (options.getPartitionTreeModels().size() < 1) {
            // PartitionTreeModel based on PartitionData
            treeModel = new PartitionTreeModel(options, DEFAULT_NAME);
            partition.setPartitionTreeModel(treeModel);

            // PartitionTreePrior always based on PartitionTreeModel
            PartitionTreePrior ptp = new PartitionTreePrior(options, treeModel);
            treeModel.setPartitionTreePrior(ptp);
        } else { //if (options.getPartitionTreeModels() != null) {
//                        && options.getPartitionTreeModels().size() == 1) {
            if (partition.getDataType().getType() == DataType.MICRO_SAT) {
                treeModel = new PartitionTreeModel(options, partition.getName()); // different tree model,
                PartitionTreePrior ptp = options.getPartitionTreePriors().get(0); // but same tree prior
                treeModel.setPartitionTreePrior(ptp);
            } else {
                treeModel = options.getPartitionTreeModels().get(0); // same tree model,
            }
            partition.setPartitionTreeModel(treeModel); // if same tree model, therefore same prior
        }

        // use same clock model in beginning, have to create after partition.setPartitionTreeModel(ptm);
        if (options.getPartitionClockModels(partition.getDataType()).size() < 1) {
            // PartitionClockModel based on PartitionData
            PartitionClockModel pcm = new PartitionClockModel(options, DEFAULT_NAME, partition, treeModel);
            partition.setPartitionClockModel(pcm);
        } else { //if (options.getPartitionClockModels() != null) {
//                        && options.getPartitionClockModels().size() == 1) {
            PartitionClockModel pcm;
            if (partition.getDataType().getType() == DataType.MICRO_SAT) {
                pcm = new PartitionClockModel(options, partition.getName(), partition, treeModel);
            } else {
                // make sure in the same data type
                pcm = options.getPartitionClockModels(partition.getDataType()).get(0);
            }
            partition.setPartitionClockModel(pcm);
        }
    }

    private void setSubstModel(AbstractPartitionData partition, PartitionSubstitutionModel psm) {
        partition.setPartitionSubstitutionModel(psm);

        if (psm.getDataType().getType() != partition.getDataType().getType())
            throw new IllegalArgumentException("Partition " + partition.getName()
                    + "\ncannot assign to Substitution Model\n" + psm.getName()
                    + "\nwith different data type.");
    }

    private void addTraits(List<TraitData> traits) {
        if (traits != null) {
            for (TraitData trait : traits) {
                options.addTrait(trait);
            }

//            options.updatePartitionAllLinks();
        }
    }

    private void addTrees(List<Tree> trees) {
        if (trees != null && trees.size() > 0) {
            for (Tree tree : trees) {
                String id = tree.getId();
                if (id == null || id.trim().length() == 0) {
                    tree.setId("tree_" + (options.userTrees.size() + 1));
                } else {
                    String newId = id;
                    int count = 1;
                    for (Tree tree1 : options.userTrees) {
                        if (tree1.getId().equals(newId)) {
                            newId = id + "_" + count;
                            count++;
                        }
                    }
                    tree.setId(newId);
                }
                options.userTrees.add(tree);
            }
        }
    }

}<|MERGE_RESOLUTION|>--- conflicted
+++ resolved
@@ -108,7 +108,7 @@
 
         BufferedReader bufferedReader = new BufferedReader(reader);
         String line = bufferedReader.readLine();
-        while (line != null && line.length() == 0) {
+        while (line != null && line.isEmpty()) {
             line = bufferedReader.readLine();
         }
 
@@ -430,10 +430,7 @@
 
         addTaxonList(taxa);
 
-        SimpleAlignment dummyAlignment = new SimpleAlignment();
-        dummyAlignment.setDataType(new DummyDataType());
-
-        setData(file.getName(), taxa, dummyAlignment, null, null, null, null, null, true);
+        setData(file.getName(), taxa, null, null, null, null, null, null, true);
     }
 
     public void importNewickFile(final File file) throws Exception {
@@ -598,29 +595,20 @@
                          List<NexusApplicationImporter.TaxSet> taxSets,
                          PartitionSubstitutionModel model,
                          List<TraitData> traits, List<Tree> trees,
-                         Boolean allowEmpty) throws ImportException, IllegalArgumentException {
+                         boolean allowEmpty) throws ImportException, IllegalArgumentException {
         String fileNameStem = Utils.trimExtensions(fileName,
                 new String[]{"NEX", "NEXUS", "FA", "FAS", "FASTA", "TRE", "TREE", "XML", "TXT"});
         if (options.fileNameStem == null || options.fileNameStem.equals(MCMCPanel.DEFAULT_FILE_NAME_STEM)) {
             options.fileNameStem = fileNameStem;
         }
 
-<<<<<<< HEAD
         if (alignment != null) {
             // check the alignment before adding it...
-            if (alignment.getSiteCount() == 0) {
+            if (!allowEmpty && alignment.getSiteCount() == 0) {
                 // sequences are different lengths
                 throw new ImportException("This alignment is of zero length");
             }
-=======
-        // check the alignment before adding it...
-        if (!allowEmpty && alignment.getSiteCount() == 0) {
-            // sequences are different lengths
-            throw new ImportException("This alignment is of zero length");
-        }
-
-        if (alignment != null) {
->>>>>>> da2794e9
+
             for (Sequence seq : alignment.getSequences()) {
                 if (seq.getLength() != alignment.getSiteCount()) {
                     // sequences are different lengths
@@ -785,7 +773,7 @@
                 setClockAndTree(partition);//TODO Cannot load Clock Model and Tree Model from BEAST file yet
 
             } else {// only this works
-                if (options.getPartitionSubstitutionModels(partition.getDataType()).size() < 1) {// use same substitution model in beginning
+                if (options.getPartitionSubstitutionModels(partition.getDataType()).isEmpty()) {// use same substitution model in beginning
                     // PartitionSubstitutionModel based on PartitionData
                     PartitionSubstitutionModel psm = new PartitionSubstitutionModel(options, DEFAULT_NAME, partition);
                     partition.setPartitionSubstitutionModel(psm);
@@ -808,7 +796,7 @@
         PartitionTreeModel treeModel;
 
         // use same tree model and same tree prior in beginning
-        if (options.getPartitionTreeModels().size() < 1) {
+        if (options.getPartitionTreeModels().isEmpty()) {
             // PartitionTreeModel based on PartitionData
             treeModel = new PartitionTreeModel(options, DEFAULT_NAME);
             partition.setPartitionTreeModel(treeModel);
@@ -829,7 +817,7 @@
         }
 
         // use same clock model in beginning, have to create after partition.setPartitionTreeModel(ptm);
-        if (options.getPartitionClockModels(partition.getDataType()).size() < 1) {
+        if (options.getPartitionClockModels(partition.getDataType()).isEmpty()) {
             // PartitionClockModel based on PartitionData
             PartitionClockModel pcm = new PartitionClockModel(options, DEFAULT_NAME, partition, treeModel);
             partition.setPartitionClockModel(pcm);
@@ -866,10 +854,10 @@
     }
 
     private void addTrees(List<Tree> trees) {
-        if (trees != null && trees.size() > 0) {
+        if (trees != null && !trees.isEmpty()) {
             for (Tree tree : trees) {
                 String id = tree.getId();
-                if (id == null || id.trim().length() == 0) {
+                if (id == null || id.trim().isEmpty()) {
                     tree.setId("tree_" + (options.userTrees.size() + 1));
                 } else {
                     String newId = id;
