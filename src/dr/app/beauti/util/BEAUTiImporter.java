/*
 * BEAUTiImporter.java
 *
 * Copyright (c) 2002-2015 Alexei Drummond, Andrew Rambaut and Marc Suchard
 *
 * This file is part of BEAST.
 * See the NOTICE file distributed with this work for additional
 * information regarding copyright ownership and licensing.
 *
 * BEAST is free software; you can redistribute it and/or modify
 * it under the terms of the GNU Lesser General Public License as
 * published by the Free Software Foundation; either version 2
 * of the License, or (at your option) any later version.
 *
 *  BEAST is distributed in the hope that it will be useful,
 *  but WITHOUT ANY WARRANTY; without even the implied warranty of
 *  MERCHANTABILITY or FITNESS FOR A PARTICULAR PURPOSE.  See the
 *  GNU Lesser General Public License for more details.
 *
 * You should have received a copy of the GNU Lesser General Public
 * License along with BEAST; if not, write to the
 * Free Software Foundation, Inc., 51 Franklin St, Fifth Floor,
 * Boston, MA  02110-1301  USA
 */

package dr.app.beauti.util;

import dr.app.beauti.BeautiFrame;
import dr.app.beauti.mcmcpanel.MCMCPanel;
import dr.app.beauti.options.*;
import dr.app.util.Utils;
import dr.evolution.alignment.Alignment;
import dr.evolution.alignment.Patterns;
import dr.evolution.alignment.SimpleAlignment;
import dr.evolution.datatype.DataType;
import dr.evolution.datatype.Microsatellite;
import dr.evolution.datatype.Nucleotides;
import dr.evolution.io.FastaImporter;
import dr.evolution.io.Importer.ImportException;
import dr.evolution.io.MicroSatImporter;
import dr.evolution.io.NexusImporter;
import dr.evolution.io.NexusImporter.MissingBlockException;
import dr.evolution.io.NexusImporter.NexusBlock;
import dr.evolution.tree.Tree;
import dr.evolution.util.Taxa;
import dr.evolution.util.Taxon;
import dr.evolution.util.TaxonList;
import dr.evolution.util.Units;
import dr.util.DataTable;
import org.jdom.JDOMException;

import javax.swing.*;
import java.awt.*;
import java.io.*;
import java.util.*;
import java.util.List;


/**
 * @author Andrew Rambaut
 * @author Walter Xie
 * @version $Id$
 */
public class BEAUTiImporter {

    private final String DEFAULT_NAME = "default";
    
    private final BeautiOptions options;
    private final BeautiFrame frame;

    private PartitionNameDialog partitionNameDialog = null;

    public BEAUTiImporter(BeautiFrame frame, BeautiOptions options) {
        this.frame = frame;
        this.options = options;
    }

    public void importFromFile(File file) throws IOException, ImportException, JDOMException {
        try {
            Reader reader = new FileReader(file);

            BufferedReader bufferedReader = new BufferedReader(reader);
            String line = bufferedReader.readLine();
            while (line != null && line.length() == 0) {
                line = bufferedReader.readLine();
            }

            if ((line != null && line.toUpperCase().contains("#NEXUS"))) {
                // is a NEXUS file
                importNexusFile(file);
            } else if ((line != null && line.trim().startsWith("" + FastaImporter.FASTA_FIRST_CHAR))) {
                // is a FASTA file
                importFastaFile(file);
            } else if ((line != null && (line.toUpperCase().contains("<?XML") || line.toUpperCase().contains("<BEAST")))) {
                // assume it is a BEAST XML file and see if that works...
                importBEASTFile(file);
//            } else {
//                // assume it is a tab-delimited traits file and see if that works...
//                importTraits(file);
            } else if ((line != null && line.toUpperCase().contains("#MICROSAT"))) {
                // MicroSatellite
                importMicroSatFile(file);
            } else {
                throw new ImportException("Unrecognized format for imported file.");
            }

            bufferedReader.close();
        } catch (IOException e) {
            throw new IOException(e.getMessage());
        }
    }

    // micro-sat
    private void importMicroSatFile(File file) throws IOException, ImportException {
        try {
            Reader reader = new FileReader(file);
            BufferedReader bufferedReader = new BufferedReader(reader);

            MicroSatImporter importer = new MicroSatImporter(bufferedReader);

            List<Patterns> microsatPatList = importer.importPatterns();
            Taxa unionSetTaxonList = importer.getUnionSetTaxonList();
            Microsatellite microsatellite = importer.getMicrosatellite();
//            options.allowDifferentTaxa = importer.isHasDifferentTaxon();

            bufferedReader.close();

            PartitionSubstitutionModel substModel = new PartitionSubstitutionModel(options, microsatPatList.get(0).getId());
            substModel.setMicrosatellite(microsatellite);

            for (Patterns patterns : microsatPatList) {
                setData(file.getName(), unionSetTaxonList, patterns, substModel, null);
            }
            // has to call after data is imported
            options.microsatelliteOptions.initModelParametersAndOpererators();

        } catch (ImportException e) {
            throw new ImportException(e.getMessage());
        } catch (IOException e) {
            throw new IOException(e.getMessage());
        }
    }

    // xml
    private void importBEASTFile(File file) throws IOException, ImportException, JDOMException {
        try {
            FileReader reader = new FileReader(file);

            BeastImporter importer = new BeastImporter(reader);

            List<TaxonList> taxonLists = new ArrayList<TaxonList>();
            List<Alignment> alignments = new ArrayList<Alignment>();

            importer.importBEAST(taxonLists, alignments);

            TaxonList taxa = taxonLists.get(0);

            int count = 1;
            for (Alignment alignment : alignments) {
                String name = file.getName();
                if (alignment.getId() != null && alignment.getId().length() > 0) {
                    name = alignment.getId();
                } else {
                    if (alignments.size() > 1) {
                        name += count;
                    }
                }
                setData(name, taxa, alignment, null, null, null, null, null);

                count++;
            }

            // assume that any additional taxon lists are taxon sets...
            for (int i = 1; i < taxonLists.size(); i++) {
                Taxa taxonSet = (Taxa) taxonLists.get(i);

                options.taxonSets.add(taxonSet);
                options.taxonSetsMono.put(taxonSet, false);
                options.taxonSetsIncludeStem.put(taxonSet, false);
                options.taxonSetsTreeModel.put(taxonSet, options.getPartitionTreeModels().get(0));
            }

            reader.close();
        } catch (JDOMException e) {
            throw new JDOMException(e.getMessage());
        } catch (ImportException e) {
            throw new ImportException(e.getMessage());
        } catch (IOException e) {
            throw new IOException(e.getMessage());
        }

    }

    // nexus
    private void importNexusFile(File file) throws IOException, ImportException {
        TaxonList taxa = null;
        SimpleAlignment alignment = null;
        List<Tree> trees = new ArrayList<Tree>();
        PartitionSubstitutionModel model = null;
        List<NexusApplicationImporter.CharSet> charSets = new ArrayList<NexusApplicationImporter.CharSet>();
        List<NexusApplicationImporter.TaxSet> taxSets = new ArrayList<NexusApplicationImporter.TaxSet>();

        try {
            FileReader reader = new FileReader(file);

            NexusApplicationImporter importer = new NexusApplicationImporter(reader);

            boolean done = false;

            while (!done) {
                try {

                    NexusBlock block = importer.findNextBlock();

                    if (block == NexusImporter.TAXA_BLOCK) {

                        if (taxa != null) {
                            throw new MissingBlockException("TAXA block already defined");
                        }

                        taxa = importer.parseTaxaBlock();

                    } else if (block == NexusImporter.CALIBRATION_BLOCK) {
                        if (taxa == null) {
                            throw new MissingBlockException("TAXA or DATA block must be defined before a CALIBRATION block");
                        }

                        importer.parseCalibrationBlock(taxa);

                    } else if (block == NexusImporter.CHARACTERS_BLOCK) {

                        if (taxa == null) {
                            throw new MissingBlockException("TAXA block must be defined before a CHARACTERS block");
                        }

                        if (alignment != null) {
                            throw new MissingBlockException("CHARACTERS or DATA block already defined");
                        }

                        alignment = (SimpleAlignment) importer.parseCharactersBlock(taxa);

                    } else if (block == NexusImporter.DATA_BLOCK) {

                        if (alignment != null) {
                            throw new MissingBlockException("CHARACTERS or DATA block already defined");
                        }

                        // A data block doesn't need a taxon block before it
                        // but if one exists then it will use it.
                        alignment = (SimpleAlignment) importer.parseDataBlock(taxa);
                        if (taxa == null) {
                            taxa = alignment;
                        }

                    } else if (block == NexusImporter.TREES_BLOCK) {

                        // I guess there is no reason not to allow multiple trees blocks
//                        if (trees.size() > 0) {
//                            throw new MissingBlockException("TREES block already defined");
//                        }

                        Tree[] treeArray = importer.parseTreesBlock(taxa);
                        trees.addAll(Arrays.asList(treeArray));

                        if (taxa == null && trees.size() > 0) {
                            taxa = trees.get(0);
                        }


                    } else if (block == NexusApplicationImporter.PAUP_BLOCK) {

                        model = importer.parsePAUPBlock(options, charSets);

                    } else if (block == NexusApplicationImporter.MRBAYES_BLOCK) {

                        model = importer.parseMrBayesBlock(options, charSets);

                    } else if (block == NexusApplicationImporter.ASSUMPTIONS_BLOCK || block == NexusApplicationImporter.SETS_BLOCK) {

                        importer.parseAssumptionsBlock(charSets, taxSets);

                    } else {
                        // Ignore the block..
                    }

                } catch (EOFException ex) {
                    done = true;
                }
            }

            reader.close();

            // Allow the user to load taxa only (perhaps from a tree file) so that they can sample from a prior...
            if (alignment == null && taxa == null) {
                throw new MissingBlockException("TAXON, DATA or CHARACTERS block is missing");
            }

        } catch (IOException e) {
            throw new IOException(e.getMessage());
        } catch (ImportException e) {
            throw new ImportException(e.getMessage());
//        } catch (Exception e) {
//            throw new Exception(e.getMessage());
        }

        setData(file.getName(), taxa, alignment, charSets, taxSets, model, null, trees);
    }

    // FASTA

    private void importFastaFile(File file) throws IOException, ImportException {
        try {
            FileReader reader = new FileReader(file);

            FastaImporter importer = new FastaImporter(reader, Nucleotides.INSTANCE);

            Alignment alignment = importer.importAlignment();

            reader.close();

            setData(file.getName(), alignment, alignment, null, null, null, null, null);
        } catch (ImportException e) {
            throw new ImportException(e.getMessage());
        } catch (IOException e) {
            throw new IOException(e.getMessage());
        }
    }

    private boolean isMissingValue(String value) {
        return (value.equals("?") || value.equals("NA") || value.length() == 0);
    }

    public void importTraits(final File file) throws Exception {
        List<TraitData> importedTraits = new ArrayList<TraitData>();
        Taxa taxa = options.taxonList;

        DataTable<String[]> dataTable = DataTable.Text.parse(new FileReader(file));

        String[] traitNames = dataTable.getColumnLabels();
        String[] taxonNames = dataTable.getRowLabels();

        for (int i = 0; i < dataTable.getColumnCount(); i++) {
            boolean warningGiven = false;

            String traitName = traitNames[i];

            String[] values = dataTable.getColumn(i);
            Class c = null;
            if (!isMissingValue(values[0])) {
                c = Utils.detectType(values[0]);
            }
            for (int j = 1; j < values.length; j++) {
                if (!isMissingValue(values[j])) {
                    if (c == null) {
                        c = Utils.detectType(values[j]);
                    } else {
                        Class c1 = Utils.detectType(values[j]);
                        if (c == Integer.class && c1 == Double.class) {
                            // change the type to double
                            c = Double.class;
                        }

                        if (c1 != c &&
                                !(c == Double.class && c1 == Integer.class) &&
                                !warningGiven ) {
                            JOptionPane.showMessageDialog(frame, "Not all values of same type for trait" + traitName,
                                    "Incompatible values", JOptionPane.WARNING_MESSAGE);
                            warningGiven = true;
                        }
                    }
                }
            }

            TraitData.TraitType t = (c == Boolean.class || c == String.class || c == null) ? TraitData.TraitType.DISCRETE :
                    (c == Integer.class) ? TraitData.TraitType.INTEGER : TraitData.TraitType.CONTINUOUS;
            TraitData newTrait = new TraitData(options, traitName, file.getName(), t);

            if (validateTraitName(traitName)) {
                importedTraits.add(newTrait);
            }

            int j = 0;
            for (final String taxonName : taxonNames) {

                final int index = taxa.getTaxonIndex(taxonName);
                Taxon taxon;
                if (index >= 0) {
                    taxon = taxa.getTaxon(index);
                } else {
                    taxon = new Taxon(taxonName);
                    taxa.addTaxon(taxon);
                }
                if (!isMissingValue(values[j])) {
                    taxon.setAttribute(traitName, Utils.constructFromString(c, values[j]));
                } else {
                    // AR - merge rather than replace existing trait values
                    if (taxon.getAttribute(traitName) == null) {
                        taxon.setAttribute(traitName, "?");
                    }
                }
                j++;
            }
        }
        setData(file.getName(), taxa, null, null, null, null, importedTraits, null);
    }

    public boolean importPredictors(final File file, final TraitData trait) throws Exception {
        List<Predictor> importedPredictors = new ArrayList<Predictor>();
//        Taxa taxa = options.taxonList;

        // This is the order that states will be in...
        Set<String> states = trait.getStatesOfTrait();

        String fileName = file.getName();
        String extension = "";
        if (fileName.lastIndexOf(".") != -1) {
            extension = fileName.substring(fileName.lastIndexOf(".") + 1);
            fileName =  fileName.substring(0, fileName.lastIndexOf("."));
        }
        boolean isCSV = extension.toUpperCase().equals("CSV");

        DataTable<String[]> dataTable = DataTable.Text.parse(new FileReader(file), isCSV);

        String[] stateNamesCol = dataTable.getColumnLabels();
        String[] stateNamesRow = dataTable.getRowLabels();

        if (dataTable.getRowCount() != states.size()) {
            JOptionPane.showMessageDialog(frame, "Predictor data does not have the same number of rows as trait states",
                    "Mismatched states", JOptionPane.ERROR_MESSAGE);
            return false;
        }
<<<<<<< HEAD
        
=======

>>>>>>> da1dcc5c
        for (String name : stateNamesRow) {
            if (!states.contains(name)) {
                JOptionPane.showMessageDialog(frame, "Predictor row label contains unrecognized state '" + name + "'",
                        "Unrecognized state", JOptionPane.ERROR_MESSAGE);
                return false;
            }
        }

        boolean isMatrix = false;

        if (dataTable.getColumnCount() == states.size()) {
            // likely this is a matrix
            int matches = states.size();
            for (String name : stateNamesCol) {
                if (!states.contains(name)) {
                    matches -= 1;
                }
            }
            if (((double)matches) / states.size() > 0.5) { // arbitrary cut off but if 50% matching then presumably they all should
                for (String name : stateNamesCol) {
                    if (!states.contains(name)) {
                        JOptionPane.showMessageDialog(frame, "Predictor row label contains unrecognized state '" + name + "'",
                                "Unrecognized state", JOptionPane.ERROR_MESSAGE);
                        return false;
                    }
                }

                isMatrix = true;
            }
        }

        if (isMatrix) {
            double[][] data = new double[dataTable.getRowCount()][dataTable.getRowCount()];

            String name = stateNamesCol[0];
            for (int i = 0; i < dataTable.getRowCount(); i++) {
                String[] row = dataTable.getRow(i);
                for (int j = 0; j < row.length; j++) {
                    try {
                        data[i][j] = Double.parseDouble(row[j]);
                    } catch (NumberFormatException nfe) {
                        JOptionPane.showMessageDialog(frame, "Predictor '" + name + "' has a bad value at row " + (i+1),
                                "Missing value", JOptionPane.ERROR_MESSAGE);
                    }
                }


            }
            Predictor predictor = new Predictor(options, fileName, trait, stateNamesRow, data, Predictor.Type.MATRIX);
            importedPredictors.add(predictor);

        } else {
            // a series of vectors
            for (int i = 0; i < dataTable.getColumnCount(); i++) {
                String name = stateNamesCol[i];

                double[][] data = new double[dataTable.getRowCount()][1];

                String[] values = dataTable.getColumn(i);
                for (int j = 0; j < values.length; j++) {
                    try {
                        data[j][0] =  Double.parseDouble(values[j]);
                    } catch (NumberFormatException nfe) {
                        JOptionPane.showMessageDialog(frame, "Predictor '" + name + "' has a bad value at position " + (j+1),
                                "Missing value", JOptionPane.ERROR_MESSAGE);
                    }
                }

                Predictor predictor = new Predictor(options, name, trait, stateNamesRow, data, Predictor.Type.BOTH_VECTOR);
                importedPredictors.add(predictor);
            }
        }

        for (Predictor predictor : importedPredictors) {
            trait.addPredictor(predictor);
        }

        return true;
    }

    private boolean validateTraitName(String traitName) {
        // check that the name is valid
        if (traitName.trim().length() == 0) {
            Toolkit.getDefaultToolkit().beep();
            return false;
        }

        // disallow a trait called 'date'
        if (traitName.equalsIgnoreCase("date")) {
            JOptionPane.showMessageDialog(frame,
                    "This trait name has a special meaning. Use the 'Tip Date' panel\n" +
                            " to set dates for taxa.",
                    "Reserved trait name",
                    JOptionPane.WARNING_MESSAGE);

            return false;
        }

        // check that the trait name doesn't exist
        if (options.traitExists(traitName)) {
            int option = JOptionPane.showConfirmDialog(frame,
                    "A trait of this name already exists. Do you wish to replace\n" +
                            "it with this new trait? This may result in the loss or change\n" +
                            "in trait values for the taxa.",
                    "Overwrite trait?",
                    JOptionPane.YES_NO_OPTION,
                    JOptionPane.WARNING_MESSAGE);

            if (option == JOptionPane.NO_OPTION) {
                return false;
            }
        }

        return true;
    }

    // for Alignment
    private void setData(String fileName, TaxonList taxonList, Alignment alignment,
                         List<NexusApplicationImporter.CharSet> charSets,
                         List<NexusApplicationImporter.TaxSet> taxSets,
                         PartitionSubstitutionModel model,
                         List<TraitData> traits, List<Tree> trees) throws ImportException, IllegalArgumentException {
        String fileNameStem = Utils.trimExtensions(fileName,
                new String[]{"NEX", "NEXUS", "FA", "FAS", "FASTA", "TRE", "TREE", "XML", "TXT"});
        if (options.fileNameStem == null || options.fileNameStem.equals(MCMCPanel.DEFAULT_FILE_NAME_STEM)) {
            options.fileNameStem = fileNameStem;
        }

        addTaxonList(taxonList);

        addAlignment(alignment, charSets, model, fileName, fileNameStem);

        addTaxonSets(taxonList, taxSets);

        addTraits(traits);

        addTrees(trees);
    }

    // for Patterns
    private void setData(String fileName, Taxa taxonList, Patterns patterns,
                         PartitionSubstitutionModel model, List<TraitData> traits
    ) throws ImportException, IllegalArgumentException {
        String fileNameStem = Utils.trimExtensions(fileName,
                new String[]{"NEX", "NEXUS", "FA", "FAS", "FASTA", "TRE", "TREE", "XML", "TXT"});
        if (options.fileNameStem == null || options.fileNameStem.equals(MCMCPanel.DEFAULT_FILE_NAME_STEM)) {
            options.fileNameStem = fileNameStem;
        }

        addTaxonList(taxonList);

        addPatterns(patterns, model, fileName);

        addTraits(traits);
    }

    private void addTaxonList(TaxonList taxonList) throws ImportException {
        checkTaxonList(taxonList);
        if (options.taxonList == null) {
            // This is the first partition to be loaded...
            options.taxonList = new Taxa(taxonList);
        } else {
            // otherwise just add the new ones...
            for (Taxon taxon : taxonList) {
                if (!options.taxonList.contains(taxon)) {
                    options.taxonList.addTaxon(taxon);
                }
            }
        }
    }

    private void checkTaxonList(TaxonList taxonList) throws ImportException {

        // check the taxon names for invalid characters
        boolean foundAmp = false;
        for (Taxon taxon : taxonList) {
            String name = taxon.getId();
            if (name.indexOf('&') >= 0) {
                foundAmp = true;
            }
        }
        if (foundAmp) {
            throw new ImportException("One or more taxon names include an illegal character ('&').\n" +
                    "These characters will prevent BEAST from reading the resulting XML file.\n\n" +
                    "Please edit the taxon name(s) before reloading the data file.");
        }

        // make sure they all have dates...
        for (int i = 0; i < taxonList.getTaxonCount(); i++) {
            if (taxonList.getTaxonAttribute(i, "date") == null) {
                Date origin = new Date(0);

                dr.evolution.util.Date date = dr.evolution.util.Date.createTimeSinceOrigin(0.0, Units.Type.YEARS, origin);
                taxonList.getTaxon(i).setAttribute("date", date);
            }
        }
    }

    private void addTaxonSets(TaxonList taxonList, List<NexusApplicationImporter.TaxSet> taxSets) throws ImportException {
        if (taxSets != null) {
            for (NexusApplicationImporter.TaxSet taxSet : taxSets) {
                Taxa taxa = new Taxa(taxSet.getName());
                for (NexusApplicationImporter.CharSetBlock block : taxSet.getBlocks()) {
                    for (int i = block.getFromSite(); i <= block.getToSite(); i++) {
                        taxa.addTaxon(taxonList.getTaxon(i - 1));
                    }
                }
                options.taxonSets.add(taxa);
                options.taxonSetsTreeModel.put(taxa, options.getPartitionTreeModels().get(0));
                options.taxonSetsMono.put(taxa, false);
                options.taxonSetsIncludeStem.put(taxa, false);
                options.taxonSetsHeights.put(taxa, 0.0);
            }
        }
    }

    private void addAlignment(Alignment alignment,
                              List<NexusApplicationImporter.CharSet> charSets,
                              PartitionSubstitutionModel model,
                              String fileName, String fileNameStem) {
        if (alignment != null) {
            List<AbstractPartitionData> partitions = new ArrayList<AbstractPartitionData>();
            if (charSets != null && charSets.size() > 0) {
                for (NexusApplicationImporter.CharSet charSet : charSets) {
                    partitions.add(new PartitionData(options, charSet.name, fileName,
                            charSet.constructCharSetAlignment(alignment)));
                }
            } else {
                partitions.add(new PartitionData(options, fileNameStem, fileName, alignment));
            }
            createPartitionFramework(model, partitions);
        }
    }

    private void addPatterns(Patterns patterns, PartitionSubstitutionModel model, String fileName) {
        if (patterns != null) {
            List<AbstractPartitionData> partitions = new ArrayList<AbstractPartitionData>();
            partitions.add(new PartitionPattern(options, patterns.getId(), fileName, patterns));

            createPartitionFramework(model, partitions);
        }
    }

    private void createPartitionFramework(PartitionSubstitutionModel model, List<AbstractPartitionData> partitions) {
        for (AbstractPartitionData partition : partitions) {
            String name = partition.getName();

            while (name.length() == 0 || options.hasPartitionData(name)) {
                String text;
                if (options.hasPartitionData(name)) {
                    text = "<html>" +
                            "A partition named, " + name + ", already exists.<br>" +
                            "Please provide a unique name for this partition." +
                            "</html>";
                } else {
                    text = "<html>" +
                            "Invalid partition name. Please provide a unique<br>" +
                            "name for this partition." +
                            "</html>";
                }
                if (partitionNameDialog == null) {
                    partitionNameDialog = new PartitionNameDialog(frame);
                }

                partitionNameDialog.setDescription(text);

                int result = partitionNameDialog.showDialog();

                if (result == -1 || result == JOptionPane.CANCEL_OPTION) {
                    return;
                }

                name = partitionNameDialog.getName();
            }
            partition.setName(name);

            options.dataPartitions.add(partition);

            if (model != null) {
                setSubstModel(partition, model);

                setClockAndTree(partition);//TODO Cannot load Clock Model and Tree Model from BEAST file yet

            } else {// only this works
                if (options.getPartitionSubstitutionModels(partition.getDataType()).size() < 1) {// use same substitution model in beginning
                    // PartitionSubstitutionModel based on PartitionData
                    PartitionSubstitutionModel psm = new PartitionSubstitutionModel(options, DEFAULT_NAME, partition);
                    partition.setPartitionSubstitutionModel(psm);
                } else { //if (options.getPartitionSubstitutionModels() != null) {
//                        && options.getPartitionSubstitutionModels().size() == 1) {
                    PartitionSubstitutionModel psm = options.getPartitionSubstitutionModels(partition.getDataType()).get(0);
                    setSubstModel(partition, psm);
                }

                setClockAndTree(partition);
            }
        }

//        options.updatePartitionAllLinks();
//        options.clockModelOptions.initClockModelGroup();
    }

    private void setClockAndTree(AbstractPartitionData partition) {

        PartitionTreeModel treeModel;

        // use same tree model and same tree prior in beginning
        if (options.getPartitionTreeModels().size() < 1) {
            // PartitionTreeModel based on PartitionData
            treeModel = new PartitionTreeModel(options, DEFAULT_NAME);
            partition.setPartitionTreeModel(treeModel);

            // PartitionTreePrior always based on PartitionTreeModel
            PartitionTreePrior ptp = new PartitionTreePrior(options, treeModel);
            treeModel.setPartitionTreePrior(ptp);
        } else { //if (options.getPartitionTreeModels() != null) {
//                        && options.getPartitionTreeModels().size() == 1) {
            if (partition.getDataType().getType() == DataType.MICRO_SAT) {
                treeModel = new PartitionTreeModel(options, partition.getName()); // different tree model,
                PartitionTreePrior ptp = options.getPartitionTreePriors().get(0); // but same tree prior
                treeModel.setPartitionTreePrior(ptp);
            } else {
                treeModel = options.getPartitionTreeModels().get(0); // same tree model,
            }
            partition.setPartitionTreeModel(treeModel); // if same tree model, therefore same prior
        }

        // use same clock model in beginning, have to create after partition.setPartitionTreeModel(ptm);
        if (options.getPartitionClockModels(partition.getDataType()).size() < 1) {
            // PartitionClockModel based on PartitionData
            PartitionClockModel pcm = new PartitionClockModel(options, DEFAULT_NAME, partition, treeModel);
            partition.setPartitionClockModel(pcm);
        } else { //if (options.getPartitionClockModels() != null) {
//                        && options.getPartitionClockModels().size() == 1) {
            PartitionClockModel pcm;
            if (partition.getDataType().getType() == DataType.MICRO_SAT) {
                pcm = new PartitionClockModel(options, partition.getName(), partition, treeModel);
            } else {
                // make sure in the same data type
                pcm = options.getPartitionClockModels(partition.getDataType()).get(0);
            }
            partition.setPartitionClockModel(pcm);
        }
    }

    private void setSubstModel(AbstractPartitionData partition, PartitionSubstitutionModel psm) {
        partition.setPartitionSubstitutionModel(psm);

        if (psm.getDataType().getType() != partition.getDataType().getType())
            throw new IllegalArgumentException("Partition " + partition.getName()
                    + "\ncannot assign to Substitution Model\n" + psm.getName()
                    + "\nwith different data type.");
    }

    private void addTraits(List<TraitData> traits) {
        if (traits != null) {
            for (TraitData trait : traits) {
                options.addTrait(trait);
            }

//            options.updatePartitionAllLinks();
        }
    }

    private void addTrees(List<Tree> trees) {
        if (trees != null && trees.size() > 0) {
            for (Tree tree : trees) {
                String id = tree.getId();
                if (id == null || id.trim().length() == 0) {
                    tree.setId("tree_" + (options.userTrees.size() + 1));
                } else {
                    String newId = id;
                    int count = 1;
                    for (Tree tree1 : options.userTrees) {
                        if (tree1.getId().equals(newId)) {
                            newId = id + "_" + count;
                            count++;
                        }
                    }
                    tree.setId(newId);
                }
                options.userTrees.add(tree);
            }
        }
    }

}<|MERGE_RESOLUTION|>--- conflicted
+++ resolved
@@ -429,11 +429,7 @@
                     "Mismatched states", JOptionPane.ERROR_MESSAGE);
             return false;
         }
-<<<<<<< HEAD
-        
-=======
-
->>>>>>> da1dcc5c
+
         for (String name : stateNamesRow) {
             if (!states.contains(name)) {
                 JOptionPane.showMessageDialog(frame, "Predictor row label contains unrecognized state '" + name + "'",
