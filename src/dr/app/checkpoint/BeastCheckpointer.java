/*
 * BeastCheckpointer.java
 *
 * Copyright (c) 2002-2017 Alexei Drummond, Andrew Rambaut and Marc Suchard
 *
 * This file is part of BEAST.
 * See the NOTICE file distributed with this work for additional
 * information regarding copyright ownership and licensing.
 *
 * BEAST is free software; you can redistribute it and/or modify
 * it under the terms of the GNU Lesser General Public License as
 * published by the Free Software Foundation; either version 2
 * of the License, or (at your option) any later version.
 *
 *  BEAST is distributed in the hope that it will be useful,
 *  but WITHOUT ANY WARRANTY; without even the implied warranty of
 *  MERCHANTABILITY or FITNESS FOR A PARTICULAR PURPOSE.  See the
 *  GNU Lesser General Public License for more details.
 *
 * You should have received a copy of the GNU Lesser General Public
 * License along with BEAST; if not, write to the
 * Free Software Foundation, Inc., 51 Franklin St, Fifth Floor,
 * Boston, MA  02110-1301  USA
 */

package dr.app.checkpoint;

import dr.evolution.tree.NodeRef;
import dr.evomodel.tree.TreeModel;
import dr.evomodel.tree.TreeParameterModel;
import dr.inference.markovchain.MarkovChain;
import dr.inference.markovchain.MarkovChainListener;
import dr.inference.model.Likelihood;
import dr.inference.model.Model;
import dr.inference.model.Parameter;
import dr.inference.operators.AdaptableMCMCOperator;
import dr.inference.operators.MCMCOperator;
import dr.inference.operators.OperatorSchedule;
import dr.inference.state.*;
import dr.math.MathUtils;

import java.io.*;
import java.text.SimpleDateFormat;
import java.util.*;

/**
 * A state loader / saver
 * @author Andrew Rambaut
 * @author Guy Baele
 */
public class BeastCheckpointer implements StateLoaderSaver {

    private static final boolean DEBUG = false;

    // A debugging flag to do a check that the state gives the same likelihood after loading
    private static final boolean CHECK_LOAD_STATE = true;

    public final static String LOAD_STATE_FILE = "load.state.file";
    public final static String SAVE_STATE_FILE = "save.state.file";
    public final static String SAVE_STATE_AT = "save.state.at";
    public final static String SAVE_STATE_EVERY = "save.state.every";
    public final static String SAVE_STEM = "save.state.stem";

    public final static String FORCE_RESUME = "force.resume";

    private final String loadStateFileName;
    private final String saveStateFileName;

    private final String stemFileName;

    private boolean forceResume = false;

    public BeastCheckpointer() {
        loadStateFileName = System.getProperty(LOAD_STATE_FILE, null);
        saveStateFileName = System.getProperty(SAVE_STATE_FILE, null);

        stemFileName = System.getProperty(SAVE_STEM, null);

        final List<MarkovChainListener> listeners = new ArrayList<MarkovChainListener>();

        if (System.getProperty(SAVE_STATE_AT) != null) {
            final long saveStateAt = Long.parseLong(System.getProperty(SAVE_STATE_AT));
            listeners.add(new StateSaverChainListener(BeastCheckpointer.this, saveStateAt,false));
        }
        if (System.getProperty(SAVE_STATE_EVERY) != null) {
            final long saveStateEvery = Long.parseLong(System.getProperty(SAVE_STATE_EVERY));
            listeners.add(new StateSaverChainListener(BeastCheckpointer.this, saveStateEvery,true));
        }

        Factory.INSTANCE = new Factory() {
            @Override
            public StateLoader getInitialStateLoader() {
                if (loadStateFileName == null) {
                    return null;
                } else {
                    return getStateLoaderObject();
                }
            }

            @Override
            public MarkovChainListener[] getStateSaverChainListeners() {
                return listeners.toArray(new MarkovChainListener[0]);
            }

            @Override
            public StateLoaderSaver getStateLoaderSaver(final File loadFile, final File saveFile) {
                return new StateLoaderSaver() {

                    @Override
                    public boolean saveState(MarkovChain markovChain, long state, double lnL) {
                        return BeastCheckpointer.this.writeStateToFile(saveFile, state, lnL, markovChain);
                    }

                    @Override
                    public long loadState(MarkovChain markovChain, double[] savedLnL) {
                        return BeastCheckpointer.this.readStateFromFile(loadFile, markovChain, savedLnL);
                    }

                    @Override
                    public void checkLoadState(double savedLnL, double lnL) {
                        // do nothing.
                    }
                };
            }
        };

    }

    private BeastCheckpointer getStateLoaderObject() {
        return this;
    }

    @Override
    public boolean saveState(MarkovChain markovChain, long state, double lnL) {
        String fileName = "";
        if (stemFileName != null) {
            fileName = stemFileName + "_" + state;
        } else {
            String timeStamp = new SimpleDateFormat("yyyy.MM.dd.HH.mm.ss").format(Calendar.getInstance().getTime());
            fileName = (this.saveStateFileName != null ? this.saveStateFileName : "beast_state_" + timeStamp);
        }
        return writeStateToFile(new File(fileName), state, lnL, markovChain);
    }

    @Override
    public long loadState(MarkovChain markovChain, double[] savedLnL) {
        return readStateFromFile(new File(loadStateFileName), markovChain, savedLnL);
    }

    @Override
    public void checkLoadState(double savedLnL, double lnL) {

        if (CHECK_LOAD_STATE) {

            if (System.getProperty(FORCE_RESUME) != null) {
                forceResume = Boolean.parseBoolean(System.getProperty(FORCE_RESUME));
                //System.out.println("FORCE_RESUME? " + System.getProperty(FORCE_RESUME) + " (" + forceResume + "");
            }

            //first perform a simple check for equality of two doubles
            //when this test fails, go over the digits
            if (forceResume) {
                System.out.println("Forcing analysis to resume regardless of recomputed likelihood values.");
            } else if (lnL != savedLnL) {

                System.out.println("COMPARING LIKELIHOODS: " + lnL + " vs. " + savedLnL);

                //15 is the floor value for the number of decimal digits when representing a double
                //checking for 15 identical digits below
                String originalString = Double.toString(savedLnL);
                String restoredString = Double.toString(lnL);
                System.out.println(lnL + "    " + originalString);
                System.out.println(savedLnL + "    " + restoredString);
                //assume values will be nearly identical
                int digits = 0;
                for (int i = 0; i < Math.min(originalString.length(), restoredString.length()); i++) {
                    if (originalString.charAt(i) == restoredString.charAt(i)) {
                        if (!(originalString.charAt(i) == '-' || originalString.charAt(i) == '.')) {
                            digits++;
                        }
                    } else {
                        break;
                    }
                }
                //System.err.println("digits = " + digits);

                //the translation table is constructed upon loading the initial tree for the analysis
                //if that tree is user-defined or a UPGMA starting tree, the starting seed won't matter
                //if that tree is constructed at random, we currently don't provide a way to retrieve the original translation table

                if (digits < 15) {

                    //currently use the general BEAST -threshold argument
                    //TODO Evaluate whether a checkpoint-specific threshold option is required or useful
                    double threshold = 0.0;
                    if (System.getProperty("mcmc.evaluation.threshold") != null) {
                        threshold = Double.parseDouble(System.getProperty("mcmc.evaluation.threshold"));
                    }
                    if (Math.abs(lnL - savedLnL) > threshold) {
                        throw new RuntimeException("Saved lnL does not match recomputed value for loaded state: stored lnL: " + savedLnL +
                                ", recomputed lnL: " + lnL + " (difference " + (savedLnL - lnL) + ")." +
                                "\nYour XML may require the construction of a randomly generated starting tree. " +
                                "Try resuming the analysis by using the same starting seed as for the original BEAST run.");
                    } else {
                        System.out.println("Saved lnL does not match recomputed value for loaded state: stored lnL: " + savedLnL +
                        ", recomputed lnL: " + lnL + " (difference " + (savedLnL - lnL) + ")." +
                        "\nThreshold of " + threshold + " for restarting analysis not exceeded; continuing ...");
                    }
                }

            } else {
                System.out.println("IDENTICAL LIKELIHOODS");
                System.out.println("lnL" + " = " + lnL);
                System.out.println("savedLnL[0]" + " = " + savedLnL);
            }

        }
    }

    protected boolean writeStateToFile(File file, long state, double lnL, MarkovChain markovChain) {
        OperatorSchedule operatorSchedule = markovChain.getSchedule();

        OutputStream fileOut = null;
        try {
            fileOut = new FileOutputStream(file);
            PrintStream out = new PrintStream(fileOut);

            ArrayList<TreeParameterModel> traitModels = new ArrayList<TreeParameterModel>();

            int[] rngState = MathUtils.getRandomState();
            out.print("rng");
            for (int i = 0; i < rngState.length; i++) {
                out.print("\t");
                out.print(rngState[i]);
            }
            out.println();

            out.print("state\t");
            out.println(state);

            out.print("lnL\t");
            out.println(lnL);

            for (Parameter parameter : Parameter.CONNECTED_PARAMETER_SET) {
                if (!parameter.isImmutable()) {
                    out.print("parameter");
                    out.print("\t");
<<<<<<< HEAD
                    out.print(parameter.getParameterUntransformedValue(dim));
=======
                    out.print(parameter.getParameterName());
                    out.print("\t");
                    out.print(parameter.getDimension());
                    for (int dim = 0; dim < parameter.getDimension(); dim++) {
                        out.print("\t");
                        out.print(parameter.getParameterValue(dim));
                    }
                    out.println();
>>>>>>> e637e073
                }
            }

            for (int i = 0; i < operatorSchedule.getOperatorCount(); i++) {
                MCMCOperator operator = operatorSchedule.getOperator(i);
                out.print("operator");
                out.print("\t");
                out.print(operator.getOperatorName());
                out.print("\t");
                out.print(operator.getAcceptCount());
                out.print("\t");
                out.print(operator.getRejectCount());
                if (operator instanceof AdaptableMCMCOperator) {
                    out.print("\t");
                    out.print(((AdaptableMCMCOperator)operator).getAdaptableParameter());
                }
                out.println();
            }

            //check up front if there are any TreeParameterModel objects
            for (Model model : Model.CONNECTED_MODEL_SET) {
                if (model instanceof TreeParameterModel) {
                    //System.out.println("\nDetected TreeParameterModel: " + ((TreeParameterModel) model).toString());
                    traitModels.add((TreeParameterModel) model);
                }
            }

            for (Model model : Model.CONNECTED_MODEL_SET) {

                if (model instanceof TreeModel) {
                    out.print("tree");
                    out.print("\t");
                    out.println(model.getModelName());

                    //replace Newick format by printing general graph structure
                    //out.println(((TreeModel) model).getNewick());

                    out.println("#node height taxon");
                    int nodeCount = ((TreeModel) model).getNodeCount();
                    out.println(nodeCount);
                    for (int i = 0; i < nodeCount; i++) {
                        out.print(((TreeModel) model).getNode(i).getNumber());
                        out.print("\t");
                        out.print(((TreeModel) model).getNodeHeight(((TreeModel) model).getNode(i)));
                        if (((TreeModel) model).isExternal(((TreeModel) model).getNode(i))) {
                            out.print("\t");
                            out.print(((TreeModel) model).getNodeTaxon(((TreeModel) model).getNode(i)).getId());
                        }
                        out.println();
                    }

                    out.println("#edges");
                    out.println("#child-node parent-node L/R-child traits");

                    out.println(nodeCount);
                    for (int i = 0; i < nodeCount; i++) {
                        NodeRef parent = ((TreeModel) model).getParent(((TreeModel) model).getNode(i));
                        if (parent != null) {
                            out.print(((TreeModel) model).getNode(i).getNumber());
                            out.print("\t");
                            out.print(((TreeModel) model).getParent(((TreeModel) model).getNode(i)).getNumber());
                            out.print("\t");

                            if ((((TreeModel) model).getChild(parent, 0) == ((TreeModel) model).getNode(i))) {
                                //left child
                                out.print(0);
                            } else if ((((TreeModel) model).getChild(parent, 1) == ((TreeModel) model).getNode(i))) {
                                //right child
                                out.print(1);
                            } else {
                                throw new RuntimeException("Operation currently only supported for nodes with 2 children.");
                            }

                            //only print the TreeParameterModel that matches the TreeModel currently being written
                            for (TreeParameterModel tpm : traitModels) {
                                if (model == tpm.getTreeModel()) {
                                    out.print("\t");
                                    out.print(tpm.getNodeValue((TreeModel) model, ((TreeModel) model).getNode(i)));
                                }
                            }
                            out.println();
                        } else {
                            if (DEBUG) {
                                System.out.println(((TreeModel) model).getNode(i) + " has no parent.");
                            }
                        }
                    }

                }

            }

            out.close();
            fileOut.close();
        } catch (IOException ioe) {
            System.err.println("Unable to write file: " + ioe.getMessage());
            return false;
        }

        if (DEBUG) {
            for (Likelihood likelihood : Likelihood.CONNECTED_LIKELIHOOD_SET) {
                System.err.println(likelihood.getId() + ": " + likelihood.getLogLikelihood());
            }
        }

        return true;
    }

    protected long readStateFromFile(File file, MarkovChain markovChain, double[] lnL) {
        OperatorSchedule operatorSchedule = markovChain.getSchedule();

        long state = -1;

        ArrayList<TreeParameterModel> traitModels = new ArrayList<TreeParameterModel>();

        try {
            FileReader fileIn = new FileReader(file);
            BufferedReader in = new BufferedReader(fileIn);

            int[] rngState = null;

            String line = in.readLine();
            String[] fields = line.split("\t");
            if (fields[0].equals("rng")) {
                // if there is a random number generator state present then load it...
                try {
                    rngState = new int[fields.length - 1];
                    for (int i = 0; i < rngState.length; i++) {
                        rngState[i] = Integer.parseInt(fields[i + 1]);
                    }

                } catch (NumberFormatException nfe) {
                    throw new RuntimeException("Unable to read state number from state file");
                }

                line = in.readLine();
                fields = line.split("\t");
            }

            try {
                if (!fields[0].equals("state")) {
                    throw new RuntimeException("Unable to read state number from state file");
                }
                state = Long.parseLong(fields[1]);
            } catch (NumberFormatException nfe) {
                throw new RuntimeException("Unable to read state number from state file");
            }

            line = in.readLine();
            fields = line.split("\t");
            try {
                if (!fields[0].equals("lnL")) {
                    throw new RuntimeException("Unable to read lnL from state file");
                }
                if (lnL != null) {
                    lnL[0] = Double.parseDouble(fields[1]);
                }
            } catch (NumberFormatException nfe) {
                throw new RuntimeException("Unable to read lnL from state file");
            }

            for (Parameter parameter : Parameter.CONNECTED_PARAMETER_SET) {

                line = in.readLine();
                fields = line.split("\t");
                //if (!fields[0].equals(parameter.getParameterName())) {
                //  System.err.println("Unable to match state parameter: " + fields[0] + ", expecting " + parameter.getParameterName());
                //}
                int dimension = Integer.parseInt(fields[2]);

                if (dimension != parameter.getDimension()) {
                    System.err.println("Unable to match state parameter dimension: " + dimension + ", expecting " + parameter.getDimension() + " for parameter: " + parameter.getParameterName());
                    System.err.print("Read from file: ");
                    for (int i = 0; i < fields.length; i++) {
                        System.err.print(fields[i] + "\t");
                    }
                    System.err.println();
                }

                if (fields[1].equals("branchRates.categories.rootNodeNumber")) {
                    // System.out.println("eek");
                    double value = Double.parseDouble(fields[3]);
                    parameter.setParameterValue(0, value);
                    if (DEBUG) {
                        System.out.println("restoring " + fields[1] + " with value " + value);
                    }
                } else {
                    if (DEBUG) {
                        System.out.print("restoring " + fields[1] + " with values ");
                    }
                    for (int dim = 0; dim < parameter.getDimension(); dim++) {
                        parameter.setParameterUntransformedValue(dim, Double.parseDouble(fields[dim + 3]));
                        if (DEBUG) {
                            System.out.print(Double.parseDouble(fields[dim + 3]) + " ");
                        }
                    }
                    if (DEBUG) {
                        System.out.println();
                    }
                }

            }

            for (int i = 0; i < operatorSchedule.getOperatorCount(); i++) {
                MCMCOperator operator = operatorSchedule.getOperator(i);
                line = in.readLine();
                fields = line.split("\t");
                if (!fields[1].equals(operator.getOperatorName())) {
                    throw new RuntimeException("Unable to match operator: " + fields[1]);
                }
                if (fields.length < 4) {
                    throw new RuntimeException("Operator missing values: " + fields[1]);
                }
                operator.setAcceptCount(Integer.parseInt(fields[2]));
                operator.setRejectCount(Integer.parseInt(fields[3]));
                if (operator instanceof AdaptableMCMCOperator) {
                    if (fields.length != 5) {
                        throw new RuntimeException("Coercable operator missing parameter: " + fields[1]);
                    }
                    ((AdaptableMCMCOperator)operator).setAdaptableParameter(Double.parseDouble(fields[4]));
                }
            }

            // load the tree models last as we get the node heights from the tree (not the parameters which
            // which may not be associated with the right node
            Set<String> expectedTreeModelNames = new HashSet<String>();

            //store list of TreeModels for debugging purposes
            ArrayList<TreeModel> treeModelList = new ArrayList<TreeModel>();

            for (Model model : Model.CONNECTED_MODEL_SET) {

                if (model instanceof TreeModel) {
                    if (DEBUG) {
                        System.out.println("model " + model.getModelName());
                    }
                    treeModelList.add((TreeModel)model);
                    expectedTreeModelNames.add(model.getModelName());
                    if (DEBUG) {
                        System.out.println("\nexpectedTreeModelNames:");
                        for (String s : expectedTreeModelNames) {
                            System.out.println(s);
                        }
                        System.out.println();
                    }
                }

                //first add all TreeParameterModels to a list
                if (model instanceof TreeParameterModel) {
                    traitModels.add((TreeParameterModel)model);
                }

            }

            //explicitly link TreeModel (using its unique ID) to a list of TreeParameterModels
            //this information is currently not yet used
            HashMap<String, ArrayList<TreeParameterModel>> linkedModels = new HashMap<String, ArrayList<TreeParameterModel>>();
            for (String name : expectedTreeModelNames) {
                ArrayList<TreeParameterModel> tpmList = new ArrayList<TreeParameterModel>();
                for (TreeParameterModel tpm : traitModels) {
                    if (tpm.getTreeModel().getId().equals(name)) {
                        tpmList.add(tpm);
                        if (DEBUG) {
                            System.out.println("TreeModel: " + name + " has been assigned TreeParameterModel: " + tpm.toString());
                        }
                    }
                }
                linkedModels.put(name, tpmList);
            }

            line = in.readLine();
            fields = line.split("\t");
            // Read in all (possibly more than one) trees
            while (fields[0].equals("tree")) {

                if (DEBUG) {
                    System.out.println("\ntree: " + fields[1]);
                }

                for (Model model : Model.CONNECTED_MODEL_SET) {
                    if (model instanceof TreeModel && fields[1].equals(model.getModelName())) {
                        line = in.readLine();
                        line = in.readLine();
                        fields = line.split("\t");
                        //read number of nodes
                        int nodeCount = Integer.parseInt(fields[0]);
                        double[] nodeHeights = new double[nodeCount];
                        String[] taxaNames = new String[(nodeCount+1)/2];

                        for (int i = 0; i < nodeCount; i++) {
                            line = in.readLine();
                            fields = line.split("\t");
                            nodeHeights[i] = Double.parseDouble(fields[1]);
                            if (i < taxaNames.length) {
                                taxaNames[i] = fields[2];
                            }
                        }

                        //on to reading edge information
                        line = in.readLine();
                        line = in.readLine();
                        line = in.readLine();
                        fields = line.split("\t");

                        int edgeCount = Integer.parseInt(fields[0]);
                        if (DEBUG) {
                            System.out.println("edge count = " + edgeCount);
                        }

                        //create data matrix of doubles to store information from list of TreeParameterModels
                        //size of matrix depends on the number of TreeParameterModels assigned to a TreeModel
                        double[][] traitValues = new double[linkedModels.get(model.getId()).size()][edgeCount];

                        //create array to store whether a node is left or right child of its parent
                        //can be important for certain tree transition kernels
                        int[] childOrder = new int[edgeCount];
                        for (int i = 0; i < childOrder.length; i++) {
                            childOrder[i] = -1;
                        }

                        int[] parents = new int[edgeCount];
                        for (int i = 0; i < edgeCount; i++){
                            parents[i] = -1;
                        }
                        for (int i = 0; i < edgeCount-1; i++) {
                            line = in.readLine();
                            if (line != null) {
                                if (DEBUG) {
                                    System.out.println("DEBUG: " + line);
                                }
                                fields = line.split("\t");
                                parents[Integer.parseInt(fields[0])] = Integer.parseInt(fields[1]);
                                // childOrder[i] = Integer.parseInt(fields[2]);
                                childOrder[Integer.parseInt(fields[0])] = Integer.parseInt(fields[2]);
                                for (int j = 0; j < linkedModels.get(model.getId()).size(); j++) {
                                    //   traitValues[j][i] = Double.parseDouble(fields[3+j]);
                                    traitValues[j][Integer.parseInt(fields[0])] = Double.parseDouble(fields[3+j]);
                                }
                            }
                        }

                        //perform magic with the acquired information
                        if (DEBUG) {
                            System.out.println("adopting tree structure");
                        }

                        //adopt the loaded tree structure;
                        ((TreeModel) model).beginTreeEdit();
                        ((TreeModel) model).adoptTreeStructure(parents, nodeHeights, childOrder, taxaNames);
                        if (traitModels.size() > 0) {
                            ((TreeModel) model).adoptTraitData(parents, traitModels, traitValues, taxaNames);
                        }
                        ((TreeModel) model).endTreeEdit();

                        expectedTreeModelNames.remove(model.getModelName());

                    }

                }

                line = in.readLine();
                if (line != null) {
                    fields = line.split("\t");
                }

            }

            if (expectedTreeModelNames.size() > 0) {
                StringBuilder sb = new StringBuilder();
                for (String notFoundName : expectedTreeModelNames) {
                    sb.append("Expecting, but unable to match state parameter:" + notFoundName + "\n");
                }
                throw new RuntimeException("\n" + sb.toString());
            }

            if (DEBUG) {
                System.out.println("\nDouble checking:");
                for (Parameter parameter : Parameter.CONNECTED_PARAMETER_SET) {
                    if (parameter.getParameterName().equals("branchRates.categories.rootNodeNumber")) {
                        System.out.println(parameter.getParameterName() + ": " + parameter.getParameterValue(0));
                    }
                }
                System.out.println("\nPrinting trees:");
                for (TreeModel tm : treeModelList) {
                    System.out.println(tm.getId() + ": ");
                    System.out.println(tm.getNewick());
                }
            }

            if (rngState != null) {
                MathUtils.setRandomState(rngState);
            }

            in.close();
            fileIn.close();

            //This shouldn't be necessary and if it is then it might be hiding a bug...
            /*for (Likelihood likelihood : Likelihood.CONNECTED_LIKELIHOOD_SET) {
                likelihood.makeDirty();
            }*/

        } catch (IOException ioe) {
            throw new RuntimeException("Unable to read file: " + ioe.getMessage());
        }

        return state;
    }

}<|MERGE_RESOLUTION|>--- conflicted
+++ resolved
@@ -245,18 +245,13 @@
                 if (!parameter.isImmutable()) {
                     out.print("parameter");
                     out.print("\t");
-<<<<<<< HEAD
-                    out.print(parameter.getParameterUntransformedValue(dim));
-=======
                     out.print(parameter.getParameterName());
                     out.print("\t");
                     out.print(parameter.getDimension());
                     for (int dim = 0; dim < parameter.getDimension(); dim++) {
                         out.print("\t");
-                        out.print(parameter.getParameterValue(dim));
-                    }
-                    out.println();
->>>>>>> e637e073
+                        out.print(parameter.getParameterUntransformedValue(dim));
+                    }
                 }
             }
 
