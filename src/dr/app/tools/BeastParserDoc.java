--- conflicted
+++ resolved
@@ -221,11 +221,7 @@
         }
         System.out.println("Output directory : " + outputDirectory);
         // BeastParserDoc(BeastParser parser, String directory, boolean wikiFormat)
-<<<<<<< HEAD
-        new BeastParserDoc(new BeastParser(new String[] {}, null, false, false, false), outputDirectory, Format.MARKDOWN);
-=======
         new BeastParserDoc(new BeastParser(new String[] {}, null, false, false, false, version), outputDirectory, Format.MARKDOWN);
->>>>>>> da1dcc5c
 
         System.exit(0);
     }
