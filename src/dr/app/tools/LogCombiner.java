--- conflicted
+++ resolved
@@ -209,11 +209,7 @@
                         line = reader.readLine();
                     }
 
-<<<<<<< HEAD
-                    Pattern pattern = Pattern.compile("tree STATE_(\\d+)\\s(.*)");
-=======
                     Pattern pattern = Pattern.compile("tree STATE_(\\d+)(\\s.*)");
->>>>>>> a842bab4
 
                     while (line != null) {
                         Matcher m = pattern.matcher(line);
