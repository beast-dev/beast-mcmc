/*
 * TaxonMarkovJumpHistory.java
 *
 * Copyright (c) 2002-2020 Alexei Drummond, Andrew Rambaut and Marc Suchard
 *
 * This file is part of BEAST.
 * See the NOTICE file distributed with this work for additional
 * information regarding copyright ownership and licensing.
 *
 * BEAST is free software; you can redistribute it and/or modify
 * it under the terms of the GNU Lesser General Public License as
 * published by the Free Software Foundation; either version 2
 * of the License, or (at your option) any later version.
 *
 *  BEAST is distributed in the hope that it will be useful,
 *  but WITHOUT ANY WARRANTY; without even the implied warranty of
 *  MERCHANTABILITY or FITNESS FOR A PARTICULAR PURPOSE.  See the
 *  GNU Lesser General Public License for more details.
 *
 * You should have received a copy of the GNU Lesser General Public
 * License along with BEAST; if not, write to the
 * Free Software Foundation, Inc., 51 Franklin St, Fifth Floor,
 * Boston, MA  02110-1301  USA
 */

package dr.app.tools;

import dr.app.beast.BeastVersion;
import dr.app.util.Arguments;
import dr.evolution.tree.NodeRef;
import dr.evolution.tree.Tree;
import dr.evolution.util.Taxon;
import dr.util.Version;

import java.io.*;
import java.util.ArrayList;
import java.util.List;

/**
 * @author Philippe Lemey
 * @author Marc Suchard
 */
public class TaxaMarkovJumpHistoryAnalyzer extends BaseTreeTool {

    private final static Version version = new BeastVersion();

    private static final String HISTORY = "history";
    private static final String BURN_IN = "burnIn";

//    private static final boolean NEW_OUTPUT = true;

    private TaxaMarkovJumpHistoryAnalyzer(String inputFileName,
                                          String outputFileName,
                                          String[] taxaToProcess,
                                          String endState, // if no end state is provided, we will need to go to the root.
                                          double endTime,
                                          String stateAnnotationName,
                                          double mrsd,
                                          int burnIn
    ) throws IOException {

        List<Tree> trees = new ArrayList<>();

        readTrees(trees, inputFileName, burnIn);

        List<Taxon> taxa = getTaxaToProcess(trees.get(0), taxaToProcess);

        this.mrsd = mrsd;
        this.stateAnnotationName = stateAnnotationName;

        this.ps = openOutputFile(outputFileName);
<<<<<<< HEAD
        processTrees(trees, taxa, endState, endTime, burnin);
=======
        processTrees(trees, taxa, endState, burnIn);
>>>>>>> 03bd8487
        closeOutputFile(ps);
    }

    private List<Taxon> getTaxaToProcess(Tree tree, String[] taxaToProcess) {
        List<Taxon> taxa = new ArrayList<>();
        if (taxaToProcess != null) {
            for (String name : taxaToProcess) {
                addTaxonByName(tree, taxa, name);
            }
        }
        return taxa;
    }

<<<<<<< HEAD
    private void processTrees(List<Tree> trees, List<Taxon> taxa, String endState, double endTime, int burnin) {
        if (burnin < 0) {
            burnin = 0;
=======
    private void processTrees(List<Tree> trees, List<Taxon> taxa, String endState, int burnIn) {
        if (burnIn < 0) {
            burnIn = 0;
>>>>>>> 03bd8487
        }
        for (int i = burnIn; i < trees.size(); ++i) {
            Tree tree = trees.get(i);
            processOneTree(tree, taxa, endState, endTime);
        }
    }

    private void processOneTree(Tree tree, List<Taxon> taxa, String endState, double endTime) {

        String treeId = tree.getId();
        if (treeId.startsWith("STATE_")) {
            treeId = treeId.replaceFirst("STATE_", "");
        }

        for (Taxon taxon : taxa) {
            processOneTreeForOneTaxon(tree, taxon, endState, endTime, treeId);
        }
    }

    private void processOneTreeForOneTaxon(Tree tree, Taxon taxon, String endState, double endTime, String treeId) {

        for (int i = 0; i < tree.getExternalNodeCount(); ++i) {
            NodeRef tip = tree.getExternalNode(i);
            if (tree.getNodeTaxon(tip) == taxon) {
                processOneTip(tree, tip, endState, endTime, treeId, taxon.getId());
            }
        }
    }

    private class Row {
        String taxonId;
        String treeId;
        String location;
        double startTime;
        double endTime;

        private static final String DELIMITER = ",";

        private Row(String taxonId, String treeId,
                    String location, double startTime, double endTime) {
            this.taxonId = taxonId; this.treeId = treeId;
            this.location = location; this.startTime = startTime; this.endTime = endTime;
        }

        public String toString() {
            return taxonId + DELIMITER + treeId + DELIMITER + location + DELIMITER
                    + startTime + DELIMITER + endTime;
        }
    }

    private boolean pathDone(Tree tree, NodeRef node, String currentState, String endState, double endTime, double startTime) {
        if (mrsd < Double.MAX_VALUE) {
            return node == tree.getRoot() || currentState.equalsIgnoreCase(endState) || startTime<endTime;
        } else {
            System.err.println("ignoring endTime (assumed to be in absolute time) because no most recent sampling time is specified");
            return node == tree.getRoot() || currentState.equalsIgnoreCase(endState);
        }
    }

    private double adjust(double time) {
        if (mrsd < Double.MAX_VALUE) {
            time = mrsd - time;
        }
        return time;
    }

<<<<<<< HEAD
    private void processOneTip(Tree tree, NodeRef tip, String endState, double endTime, String treeId, String taxonId) {
        
        StringBuilder sb = new StringBuilder(taxonId + "," + treeId + ",");
=======
    private void processOneTip(Tree tree, NodeRef tip, String endState, String treeId, String taxonId) {
>>>>>>> 03bd8487

        String currentState = (String) tree.getNodeAttribute(tip, stateAnnotationName);
        if (currentState == null) {
            System.err.println("no " + stateAnnotationName + " annotation for tip");
            System.exit(-1);
        }

        double startTime = adjust(tree.getNodeHeight(tip));

        while (!pathDone(tree, tip, currentState, endState, endTime, startTime)) {

            Object[] jumps = readCJH(tip, tree);
            if (jumps != null) {

                for (int i = jumps.length - 1; i >= 0; i--) {
                    Object[] jump = (Object[]) jumps[i];

                    if (!currentState.equalsIgnoreCase((String) jump[2])) {
                        System.err.println(jump[1] + "\t" + jump[2]);
                        System.err.println("mismatch between states in Markov Jump History");
                        System.exit(-1);
                    }

                    double jumpTime = adjust((Double) jump[0]);

                    Row row = new Row(taxonId, treeId, currentState, startTime, jumpTime);
                    ps.println(row);

                    startTime = jumpTime;
                    currentState = ((String) jump[1]);
                }
            }
            tip = tree.getParent(tip);
        }

<<<<<<< HEAD
        double tipTime = adjust(tree.getNodeHeight(tip));
        Row row = new Row(taxonId, treeId, currentState, startTime, tipTime);
        if (NEW_OUTPUT) {
            ps.println(row);
        }
=======
        double endTime = adjust(tree.getNodeHeight(tip));
        Row row = new Row(taxonId, treeId, currentState, startTime, endTime);
>>>>>>> 03bd8487

        ps.println(row);
    }

    private static Object[] readCJH(NodeRef node, Tree treeTime) {
        if (treeTime.getNodeAttribute(node, HISTORY) != null) {
            return (Object[]) treeTime.getNodeAttribute(node, HISTORY);
        } else {
            return null;
        }
    }

    protected PrintStream openOutputFile(String outputFileName) {

        PrintStream ps = super.openOutputFile(outputFileName);
        ps.println("taxonId,treeId,location,startTime,endTime");
        return ps;
    }

    private void closeOutputFile(PrintStream ps) {
        if (ps != null) {
            ps.close();
        }
    }

    private double mrsd;
    private String stateAnnotationName;

    private PrintStream ps;

    public static void printTitle() {
        progressStream.println();
        centreLine("TaxonMarkovJumpHistory " + version.getVersionString() + ", " + version.getDateString(), 60);
        centreLine("tool to get a Markov Jump History for a Taxon", 60);
        centreLine("by", 60);
        centreLine("Philippe Lemey and Marc Suchard", 60);
        progressStream.println();
        progressStream.println();
    }

    public static void printUsage(Arguments arguments) {

        arguments.printUsage("TaxonMarkovJumpHistory", "<input-file-name> [<output-file-name>]");
        progressStream.println();
        progressStream.println("  Example: taxonMarkovJumpHistory -taxaToProcess taxon1,taxon2 input.trees output.trees");
        progressStream.println();
    }

    //Main method
    public static void main(String[] args) throws IOException {

        String[] taxaToProcess = null;
        String endState = null;
        String stateAnnotationName = "location";
        double mrsd = Double.MAX_VALUE;
<<<<<<< HEAD
        int burnin = -1;
        double endTime = Double.MAX_VALUE;
=======
        int burnIn = -1;
>>>>>>> 03bd8487

        printTitle();

        Arguments arguments = new Arguments(
                new Arguments.Option[]{
                        new Arguments.IntegerOption(BURN_IN, "the number of states to be considered as 'burn-in' [default = 0]"),
                        new Arguments.StringOption("taxaToProcess", "list", "a list of taxon names to process MJHs"),
                        new Arguments.StringOption("endState", "end_state", "a state at which the MJH processing stops"),
                        new Arguments.StringOption("stateAnnotation", "state_annotation_name", "The annotation name for the discrete state string"),
                        new Arguments.RealOption("mrsd", "The most recent sampling time to convert heights to times [default=MAX_VALUE]"),
                        new Arguments.RealOption("endTime", "a time at which the MJH processing stops"),
                        new Arguments.Option("help", "option to print this message"),
                });


        handleHelp(arguments, args, TaxaMarkovJumpHistoryAnalyzer::printUsage);

        if (arguments.hasOption("taxaToProcess")) {
            taxaToProcess = Branch2dRateToGrid.parseVariableLengthStringArray(arguments.getStringOption("taxaToProcess"));
        }

        if (arguments.hasOption("endState")) {
            endState = arguments.getStringOption("endState");
        }

        if (arguments.hasOption("stateAnnotation")) {
            stateAnnotationName = arguments.getStringOption("stateAnnotation");
        }

        if (arguments.hasOption("mrsd")) {
            mrsd = arguments.getRealOption("mrsd");
        }

<<<<<<< HEAD
        if (arguments.hasOption("endTime")) {
            endTime = arguments.getRealOption("endTime");
        }

        if (arguments.hasOption(BURNIN)) {
            burnin = arguments.getIntegerOption(BURNIN);
            System.err.println("Ignoring a burnin of " + burnin + " trees.");
=======
        if (arguments.hasOption(BURN_IN)) {
            burnIn = arguments.getIntegerOption(BURN_IN);
            System.err.println("Ignoring a burn-in of " + burnIn + " trees.");
>>>>>>> 03bd8487
        }

        String[] fileNames = getInputOutputFileNames(arguments, TaxaMarkovJumpHistoryAnalyzer::printUsage);

<<<<<<< HEAD
        new TaxaMarkovJumpHistoryAnalyzer(inputFileName, outputFileName, taxaToProcess, endState, endTime, stateAnnotationName, mrsd, burnin);
=======
        new TaxaMarkovJumpHistoryAnalyzer(fileNames[0], fileNames[1], taxaToProcess, endState, stateAnnotationName,
                mrsd, burnIn);
>>>>>>> 03bd8487

        System.exit(0);
    }
}<|MERGE_RESOLUTION|>--- conflicted
+++ resolved
@@ -53,7 +53,6 @@
                                           String outputFileName,
                                           String[] taxaToProcess,
                                           String endState, // if no end state is provided, we will need to go to the root.
-                                          double endTime,
                                           String stateAnnotationName,
                                           double mrsd,
                                           int burnIn
@@ -69,11 +68,7 @@
         this.stateAnnotationName = stateAnnotationName;
 
         this.ps = openOutputFile(outputFileName);
-<<<<<<< HEAD
-        processTrees(trees, taxa, endState, endTime, burnin);
-=======
         processTrees(trees, taxa, endState, burnIn);
->>>>>>> 03bd8487
         closeOutputFile(ps);
     }
 
@@ -87,23 +82,17 @@
         return taxa;
     }
 
-<<<<<<< HEAD
-    private void processTrees(List<Tree> trees, List<Taxon> taxa, String endState, double endTime, int burnin) {
-        if (burnin < 0) {
-            burnin = 0;
-=======
     private void processTrees(List<Tree> trees, List<Taxon> taxa, String endState, int burnIn) {
         if (burnIn < 0) {
             burnIn = 0;
->>>>>>> 03bd8487
         }
         for (int i = burnIn; i < trees.size(); ++i) {
             Tree tree = trees.get(i);
-            processOneTree(tree, taxa, endState, endTime);
-        }
-    }
-
-    private void processOneTree(Tree tree, List<Taxon> taxa, String endState, double endTime) {
+            processOneTree(tree, taxa, endState);
+        }
+    }
+
+    private void processOneTree(Tree tree, List<Taxon> taxa, String endState) {
 
         String treeId = tree.getId();
         if (treeId.startsWith("STATE_")) {
@@ -111,16 +100,16 @@
         }
 
         for (Taxon taxon : taxa) {
-            processOneTreeForOneTaxon(tree, taxon, endState, endTime, treeId);
-        }
-    }
-
-    private void processOneTreeForOneTaxon(Tree tree, Taxon taxon, String endState, double endTime, String treeId) {
+            processOneTreeForOneTaxon(tree, taxon, endState, treeId);
+        }
+    }
+
+    private void processOneTreeForOneTaxon(Tree tree, Taxon taxon, String endState, String treeId) {
 
         for (int i = 0; i < tree.getExternalNodeCount(); ++i) {
             NodeRef tip = tree.getExternalNode(i);
             if (tree.getNodeTaxon(tip) == taxon) {
-                processOneTip(tree, tip, endState, endTime, treeId, taxon.getId());
+                processOneTip(tree, tip, endState, treeId, taxon.getId());
             }
         }
     }
@@ -146,13 +135,8 @@
         }
     }
 
-    private boolean pathDone(Tree tree, NodeRef node, String currentState, String endState, double endTime, double startTime) {
-        if (mrsd < Double.MAX_VALUE) {
-            return node == tree.getRoot() || currentState.equalsIgnoreCase(endState) || startTime<endTime;
-        } else {
-            System.err.println("ignoring endTime (assumed to be in absolute time) because no most recent sampling time is specified");
-            return node == tree.getRoot() || currentState.equalsIgnoreCase(endState);
-        }
+    private boolean pathDone(Tree tree, NodeRef node, String currentState, String endState) {
+        return node == tree.getRoot() || currentState.equalsIgnoreCase(endState);
     }
 
     private double adjust(double time) {
@@ -162,13 +146,7 @@
         return time;
     }
 
-<<<<<<< HEAD
-    private void processOneTip(Tree tree, NodeRef tip, String endState, double endTime, String treeId, String taxonId) {
-        
-        StringBuilder sb = new StringBuilder(taxonId + "," + treeId + ",");
-=======
     private void processOneTip(Tree tree, NodeRef tip, String endState, String treeId, String taxonId) {
->>>>>>> 03bd8487
 
         String currentState = (String) tree.getNodeAttribute(tip, stateAnnotationName);
         if (currentState == null) {
@@ -178,7 +156,7 @@
 
         double startTime = adjust(tree.getNodeHeight(tip));
 
-        while (!pathDone(tree, tip, currentState, endState, endTime, startTime)) {
+        while (!pathDone(tree, tip, currentState, endState)) {
 
             Object[] jumps = readCJH(tip, tree);
             if (jumps != null) {
@@ -204,16 +182,8 @@
             tip = tree.getParent(tip);
         }
 
-<<<<<<< HEAD
-        double tipTime = adjust(tree.getNodeHeight(tip));
-        Row row = new Row(taxonId, treeId, currentState, startTime, tipTime);
-        if (NEW_OUTPUT) {
-            ps.println(row);
-        }
-=======
         double endTime = adjust(tree.getNodeHeight(tip));
         Row row = new Row(taxonId, treeId, currentState, startTime, endTime);
->>>>>>> 03bd8487
 
         ps.println(row);
     }
@@ -269,12 +239,7 @@
         String endState = null;
         String stateAnnotationName = "location";
         double mrsd = Double.MAX_VALUE;
-<<<<<<< HEAD
-        int burnin = -1;
-        double endTime = Double.MAX_VALUE;
-=======
         int burnIn = -1;
->>>>>>> 03bd8487
 
         printTitle();
 
@@ -285,7 +250,6 @@
                         new Arguments.StringOption("endState", "end_state", "a state at which the MJH processing stops"),
                         new Arguments.StringOption("stateAnnotation", "state_annotation_name", "The annotation name for the discrete state string"),
                         new Arguments.RealOption("mrsd", "The most recent sampling time to convert heights to times [default=MAX_VALUE]"),
-                        new Arguments.RealOption("endTime", "a time at which the MJH processing stops"),
                         new Arguments.Option("help", "option to print this message"),
                 });
 
@@ -308,29 +272,15 @@
             mrsd = arguments.getRealOption("mrsd");
         }
 
-<<<<<<< HEAD
-        if (arguments.hasOption("endTime")) {
-            endTime = arguments.getRealOption("endTime");
-        }
-
-        if (arguments.hasOption(BURNIN)) {
-            burnin = arguments.getIntegerOption(BURNIN);
-            System.err.println("Ignoring a burnin of " + burnin + " trees.");
-=======
         if (arguments.hasOption(BURN_IN)) {
             burnIn = arguments.getIntegerOption(BURN_IN);
             System.err.println("Ignoring a burn-in of " + burnIn + " trees.");
->>>>>>> 03bd8487
         }
 
         String[] fileNames = getInputOutputFileNames(arguments, TaxaMarkovJumpHistoryAnalyzer::printUsage);
 
-<<<<<<< HEAD
-        new TaxaMarkovJumpHistoryAnalyzer(inputFileName, outputFileName, taxaToProcess, endState, endTime, stateAnnotationName, mrsd, burnin);
-=======
         new TaxaMarkovJumpHistoryAnalyzer(fileNames[0], fileNames[1], taxaToProcess, endState, stateAnnotationName,
                 mrsd, burnIn);
->>>>>>> 03bd8487
 
         System.exit(0);
     }
