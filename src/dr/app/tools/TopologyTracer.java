/*
 * TopologyTracer.java
 *
 * Copyright (c) 2002-2017 Alexei Drummond, Andrew Rambaut and Marc Suchard
 *
 * This file is part of BEAST.
 * See the NOTICE file distributed with this work for additional
 * information regarding copyright ownership and licensing.
 *
 * BEAST is free software; you can redistribute it and/or modify
 * it under the terms of the GNU Lesser General Public License as
 * published by the Free Software Foundation; either version 2
 * of the License, or (at your option) any later version.
 *
 *  BEAST is distributed in the hope that it will be useful,
 *  but WITHOUT ANY WARRANTY; without even the implied warranty of
 *  MERCHANTABILITY or FITNESS FOR A PARTICULAR PURPOSE.  See the
 *  GNU Lesser General Public License for more details.
 *
 * You should have received a copy of the GNU Lesser General Public
 * License along with BEAST; if not, write to the
 * Free Software Foundation, Inc., 51 Franklin St, Fifth Floor,
 * Boston, MA  02110-1301  USA
 */

package dr.app.tools;

import dr.app.beast.BeastVersion;
import dr.app.util.Arguments;
import dr.app.util.Utils;
import dr.evolution.io.Importer;
import dr.evolution.io.NewickImporter;
import dr.evolution.io.NexusImporter;
import dr.evolution.io.TreeImporter;
import dr.evolution.tree.*;
import dr.evolution.tree.treemetrics.*;
import dr.util.Version;

import java.io.*;
import java.util.ArrayList;
import java.util.Locale;

/**
 * @author Guy Baele
 * @author Andrew Rambaut
 */
public class TopologyTracer {

    private final static Version version = new BeastVersion();

    private static final String STATE = "state";
<<<<<<< HEAD
    private static final String RFDISTANCE = "RFdistance";
    private static final String BILLERA_METRIC = "BilleraMetric";
    private static final String CLADE_HEIGHT = "cladeHeight";
    private static final String BRANCH_SCORE_METRIC = "rootedBranchScoreMetric";
    private static final String PATH_DIFFERENCE = "pathDifference";
    private static final String KC_METRIC = "KCmetric";
=======
>>>>>>> 82707a1a


    public TopologyTracer(final int burninStates,
                          final int burninTrees,
                          final String metric,
                          final String treeFile,
                          final String treeFile2,
                          final String focalTreeFileName,
                          final String outputFile,
                          final ArrayList<Double> lambdaValues,
                          final boolean pairwise) {

        // output to stdout
        PrintStream progressStream = System.out;

        try {

            long startTime = System.currentTimeMillis();

            progressStream.println("Reading & processing trees ...");

            BufferedReader reader = new BufferedReader(new FileReader(treeFile));

            String line = reader.readLine();

            TreeImporter importer;
            if (line.toUpperCase().startsWith("#NEXUS")) {
                importer = new NexusImporter(reader);
            } else {
                importer = new NewickImporter(reader);
            }

            BufferedReader reader2 = null;
            TreeImporter importer2 = null;
            if (treeFile2 != null) {
                reader2 = new BufferedReader(new FileReader(treeFile2));
                String line2 = reader2.readLine();

                if (line2.toUpperCase().startsWith("#NEXUS")) {
                    importer2 = new NexusImporter(reader2);
                } else {
                    importer2 = new NewickImporter(reader2);
                }
            }

            Tree focalTree = null;
            if (focalTreeFileName != null) {
                progressStream.println("User-provided focal tree.");
                //get tree from user provided tree file
                BufferedReader focalReader = new BufferedReader(new FileReader(focalTreeFileName));
                TreeImporter userImporter;
                String userLine = focalReader.readLine();
                if (userLine.toUpperCase().startsWith("#NEXUS")) {
                    userImporter = new NexusImporter(focalReader);
                } else {
                    userImporter = new NewickImporter(focalReader);
                }
                focalTree = userImporter.importNextTree();
                focalReader.close();
            }

<<<<<<< HEAD
            ArrayList<Long> treeStates = new ArrayList<Long>();
            ArrayList<String> treeIds = new ArrayList<String>();

            ArrayList<Double> rFDistances = new ArrayList<Double>();
            ArrayList<Double> billeraMetric = new ArrayList<Double>();
            ArrayList<Double> cladeHeightMetric = new ArrayList<Double>();
            ArrayList<Double> rootedBranchScoreMetric = new ArrayList<Double>();
            ArrayList<Double> pathDifferenceMetric = new ArrayList<Double>();
            ArrayList<ArrayList<Double>> kcMetrics = new ArrayList();
            for (int i = 0; i < lambdaValues.size(); i++) {
                kcMetrics.add(new ArrayList<Double>());
            }

            SPPathDifferenceMetric SPPathFocal = new SPPathDifferenceMetric(focalTree);
//            KCPathDifferenceMetric KCPathFocal = new KCPathDifferenceMetric(focalTree);
//            List<Double> allKCMetrics = KCPathFocal.getMetric(focalTree, lambdaValues);

            if (!userProvidedTree) {
                //take into account first distance of focal tree to itself
                treeStates.add((long) 0);

                rFDistances.add(new RobinsonsFouldMetric().getMetric(focalTree, focalTree)*2.0);
                billeraMetric.add(new BilleraMetric().getMetric(focalTree, focalTree));
                cladeHeightMetric.add(new CladeHeightMetric().getMetric(focalTree, focalTree));
//                branchScoreMetric.add(new BranchScoreMetric().getMetric(focalTree, focalTree));
                rootedBranchScoreMetric.add(new RootedBranchScoreMetric().getMetric(focalTree, focalTree));
                pathDifferenceMetric.add(SPPathFocal.getMetric(focalTree, focalTree));
//                for (int i = 0; i < allKCMetrics.size(); i++) {
//                    kcMetrics.get(i).add(allKCMetrics.get(i));
//                }
            }

            int numberOfTrees = 1;

            long[] timings = new long[6];
            long beforeTime, afterTime;

            while (importer.hasTree()) {

                //no need to keep trees in memory
                Tree tree = importer.importNextTree();
                treeIds.add(tree.getId());
                treeStates.add(Long.parseLong(tree.getId().split("_")[1]));

                //BEAST/JEBL reports half the RF distance, corrected here
                beforeTime = System.currentTimeMillis();
                rFDistances.add(new RobinsonsFouldMetric().getMetric(focalTree, tree)*2.0);
                afterTime = System.currentTimeMillis();
                timings[0] += afterTime - beforeTime;

                beforeTime = System.currentTimeMillis();
                billeraMetric.add(new BilleraMetric().getMetric(focalTree, tree));
                afterTime = System.currentTimeMillis();
                timings[1] += afterTime - beforeTime;

                beforeTime = System.currentTimeMillis();
                cladeHeightMetric.add(new CladeHeightMetric().getMetric(focalTree, tree));
                afterTime = System.currentTimeMillis();
                timings[2] += afterTime - beforeTime;

                beforeTime = System.currentTimeMillis();
                rootedBranchScoreMetric.add(new RootedBranchScoreMetric().getMetric(focalTree, tree));
                afterTime = System.currentTimeMillis();
                timings[3] += afterTime - beforeTime;

                beforeTime = System.currentTimeMillis();
                //pathDifferenceMetric.add(new SPPathDifferenceMetric().getMetric(focalTree, tree));
                pathDifferenceMetric.add(SPPathFocal.getMetric(focalTree, tree));
                afterTime = System.currentTimeMillis();
                timings[4] += afterTime - beforeTime;

                beforeTime = System.currentTimeMillis();
                //allKCMetrics = (new KCPathDifferenceMetric().getMetric(focalTree, tree, lambdaValues));
//                allKCMetrics = KCPathFocal.getMetric(focalTree, tree, lambdaValues);
//                for (int i = 0; i < allKCMetrics.size(); i++) {
//                    kcMetrics.get(i).add(allKCMetrics.get(i));
//                }
                afterTime = System.currentTimeMillis();
                timings[5] += afterTime - beforeTime;
=======
            List<TreeMetric> treeMetrics = new ArrayList<TreeMetric>();
            if (metric.equals("all") || metric.equals("rf")) {
                treeMetrics.add(new RobinsonFouldsMetric());
            }
            if (metric.equals("all") || metric.equals("clade")) {
                treeMetrics.add(new CladeHeightMetric());
            }
            if (metric.equals("all") || metric.equals("branch")) {
                treeMetrics.add(new RootedBranchScoreMetric());
            }
            if (metric.equals("all") || metric.equals("sp")) {
                treeMetrics.add(new SteelPennyPathDifferenceMetric());
            }
            if (metric.equals("all") || metric.equals("kc")) {
                for (double lambda : lambdaValues) {
                    treeMetrics.add(new KendallColijnPathDifferenceMetric(lambda));
                }
            }

            if (treeMetrics.size() == 0) {
                throw new IllegalArgumentException("Unknown metric name");
            }


            List<Long> treeStates = new ArrayList<Long>();
            List<String> treeIds = new ArrayList<String>();

//            if (!userProvidedTree) {
//                //take into account first distance of focal tree to itself
//                treeIds.add(focalTree.getId());
//                treeStates.add((long) 0);
//
//                int i = 0;
//                for (TreeMetric treeMetric : treeMetrics) {
//                    metricValues.get(i).add(treeMetric.getMetric(focalTree, focalTree));
//                    i++;
//                }
//
//            }

            if (!pairwise) {
                List<List<Double>> metricValues = new ArrayList<List<Double>>();
                for (TreeMetric treeMetric : treeMetrics) {
                    metricValues.add(new ArrayList<Double>());
                }
>>>>>>> 82707a1a

                int numberOfTrees = 1;

                while (importer.hasTree()) {

                    //no need to keep trees in memory
                    Tree tree = importer.importNextTree();
                    long state = Long.parseLong(tree.getId().split("_")[1]);

                    Tree tree2 = null;
                    if (importer2 != null) {
                        tree2 = importer2.importNextTree();
                        long state2 = Long.parseLong(tree2.getId().split("_")[1]);

                        if (state != state2) {
                            throw new RuntimeException("State numbers in paired tree files are not in synchrony");
                        }
                    }

                    // one or other of burninTrees and burninStates should be 0
                    if (numberOfTrees >= burninTrees && state >= burninStates) {
                        if (tree2 == null) {
                            if (focalTree == null) {
                                // if we haven't set a user focal tree then use the first tree
                                focalTree = tree;
                            }
                        } else {
                            focalTree = tree2;
                        }

                        treeIds.add(tree.getId());
                        treeStates.add(state);

                        int i = 0;
                        for (TreeMetric treeMetric : treeMetrics) {
                            metricValues.get(i).add(treeMetric.getMetric(focalTree, tree));
                            i++;
                        }
                    }

                    numberOfTrees++;

                    if (numberOfTrees % 25 == 0) {
                        progressStream.println(numberOfTrees + " trees parsed ...");
                        progressStream.flush();
                    }

                }

                progressStream.println("\nWriting log file ...");

                BufferedWriter writer = new BufferedWriter(new FileWriter(outputFile));
                BeastVersion version = new BeastVersion();
                writer.write("# BEAST " + version.getVersionString() + "\n");
                writer.write(STATE);
                for (TreeMetric treeMetric : treeMetrics) {
                    writer.write("\t" + treeMetric.getType().getShortName());
                }
                writer.write("\n");

                for (int i = 0; i < treeStates.size(); i++) {
                    writer.write(Long.toString(treeStates.get(i)));
                    for (List<Double> values : metricValues) {
                        writer.write("\t" + values.get(i));
                    }
                    writer.write("\n");
                }

                progressStream.println("Done.");

                long endTime = System.currentTimeMillis();

                progressStream.println("\nAnalyzed " + treeStates.size() + " trees, took " + (endTime - startTime) / 1000.0 + " seconds.\n");

                progressStream.flush();
                progressStream.close();

                writer.flush();
                writer.close();
            } else {
                int numberOfTrees = 1;

                TreeMetric treeMetric = treeMetrics.get(0);

                List<Tree> trees = new ArrayList<Tree>();
                while (importer.hasTree()) {

                    Tree tree = importer.importNextTree();
                    long state = Long.parseLong(tree.getId().split("_")[1]);

                    // one or other of burninTrees and burninStates should be 0
                    if (numberOfTrees >= burninTrees && state >= burninStates) {
                        trees.add(tree);
                        treeIds.add(tree.getId());
                        treeStates.add(state);
                    }

                    numberOfTrees++;

                    if (numberOfTrees % 25 == 0) {
                        progressStream.println(numberOfTrees + " trees parsed ...");
                        progressStream.flush();
                    }

<<<<<<< HEAD
            BufferedWriter writer = new BufferedWriter(new FileWriter(outputFile));
            BeastVersion version = new BeastVersion();
            writer.write("# BEAST " + version.getVersionString() + "\n");
            writer.write(STATE + "\t" + RFDISTANCE + "\t" + BILLERA_METRIC + "\t" +
                    BRANCH_SCORE_METRIC + "\t" + CLADE_HEIGHT + "\t");
            for (Double l : lambdaValues) {
                writer.write(KC_METRIC + "-" + l + "\t");
            }
            writer.write(PATH_DIFFERENCE + "\n");

            for (int i = 0; i < treeStates.size(); i++) {
                writer.write(treeStates.get(i) + "\t");
                writer.write(rFDistances.get(i) + "\t");
                writer.write(billeraMetric.get(i) + "\t");
                writer.write(rootedBranchScoreMetric.get(i) + "\t");
                writer.write(cladeHeightMetric.get(i) + "\t");
                for (int j = 0; j < lambdaValues.size(); j++) {
                    writer.write(kcMetrics.get(j).get(i) + "\t");
=======
>>>>>>> 82707a1a
                }

                progressStream.println("\nWriting log file ...");

                BufferedWriter writer = new BufferedWriter(new FileWriter(outputFile));

                writer.write(STATE);
                for (long state : treeStates) {
                    writer.write("," + state);
                }
                writer.write("\n");

                for (int i = 0; i < trees.size(); i++) {
                    writer.write(Long.toString(treeStates.get(i)));

                    Tree tree1 = trees.get(i);
                    for (int j = 0; j < trees.size(); j++) {
                        if (j < i) {
                            Tree tree2 = trees.get(j);

                            writer.write("," + treeMetric.getMetric(tree1, tree2));
                        } else {
                            writer.write(",");
                        }
                    }
                    writer.write("\n");
                }

<<<<<<< HEAD
            if (PROFILE) {
                progressStream.println("RF distance calculation took " + timings[0]/1000.0 + " seconds.");
                progressStream.println("Billera metric calculation took " + timings[1]/1000.0 + " seconds.");
                progressStream.println("Clade height metric calculation took " + timings[2]/1000.0 + " seconds.");
                progressStream.println("Rooted branch score metric calculation took " + timings[3]/1000.0 + " seconds.");
                progressStream.println("Path difference metric (Steel & Penny, 1993) took " + timings[4]/1000.0 + " seconds.");
                progressStream.println("Path difference metric (Kendall & Colijn, 2015) took " + timings[5]/1000.0 + " seconds.");
            }
=======
                progressStream.println("Done.");

                long endTime = System.currentTimeMillis();

                progressStream.println("\nAnalyzed " + treeStates.size() + " trees, took " + (endTime - startTime) / 1000.0 + " seconds.\n");
>>>>>>> 82707a1a

                progressStream.flush();
                progressStream.close();

                writer.flush();
                writer.close();

            }
        }catch(FileNotFoundException fnf){
            System.err.println(fnf.getMessage());
        }catch(IOException ioe){
            System.err.println(ioe.getMessage());
        }catch(Importer.ImportException ime){
            System.err.println(ime.getMessage());
        }

    }

    public static void printUsage(Arguments arguments) {
        arguments.printUsage("TopologyTracer", "<input-file-name> <output-file-name>");
        System.out.println();
        System.out.println("  Example: treeloganalyser test.trees ess-values.log");
        System.out.println();
    }

    public static void main(String[] args) {

        // There is a major issue with languages that use the comma as a decimal separator.
        // To ensure compatibility between programs in the package, enforce the US locale.
        Locale.setDefault(Locale.US);

        Arguments arguments = new Arguments(
                new Arguments.Option[]{
                        new Arguments.IntegerOption("burnin", "the number of states to be considered as 'burn-in' [default = none]"),
                        new Arguments.IntegerOption("burninTrees", "the number of trees to be considered as 'burn-in'"),
                        new Arguments.Option("paired", "take 2 input tree files and compute metric between tree pairs"),
                        new Arguments.Option("pairwise", "compute all pairs in a tree file (output: lower triangular CSV file)"),
                        new Arguments.StringOption("tree", "tree file name", "a focal tree provided by the user [default = first tree in .trees file]"),
                        new Arguments.StringOption("metric", new String[] {"kc", "sp", "rf", "clade", "branch", "all"}, false,
                                "which tree metric to use ('kc', 'sp', 'rf', 'clade', 'branch') [default = all]"
                        ),
                        new Arguments.RealOption("lambda", "the lambda value to be used for the 'Kendall-Colijn metric' [default = {0,0.5,1}]"),
                        new Arguments.Option("help", "option to print this message")
                });

        try {
            arguments.parseArguments(args);
        } catch (Arguments.ArgumentException ae) {
            System.out.println(ae.getMessage());
            printUsage(arguments);
            System.exit(1);
        }

        int burninStates = 0;
        int burninTrees = 0;
        if (arguments.hasOption("burnin")) {
            burninStates = arguments.getIntegerOption("burnin");
        }
        if (arguments.hasOption("burninTrees")) {
            burninTrees = arguments.getIntegerOption("burninTrees");
        }

        boolean paired = arguments.hasOption("paired");

        boolean pairwise = arguments.hasOption("pairwise");

        if (paired && pairwise) {
            System.err.println("Cannot combine the 'paired' and 'pairwise' options");
            System.err.println();
            System.exit(1);
        }

        String metric = "all";
        if (arguments.hasOption("metric")) {
            metric = arguments.getStringOption("metric");
        }

        if (pairwise && metric.equals("all")) {
            System.err.println("Must specify a single metric to use the 'pairwise' options");
            System.err.println();
            System.exit(1);
        }

        ArrayList<Double> lambdaValues = new ArrayList<Double>();
        if (arguments.hasOption("lambda")) {
            lambdaValues.add(arguments.getRealOption("lambda"));
        }

        if (metric.equals("all")) {
            lambdaValues.add(0.0);
            lambdaValues.add(0.5);
            lambdaValues.add(1.0);
        }

        if (lambdaValues.size() == 0) {
            lambdaValues.add(0.5);
        }

        String focalTreeFileName = null;
        if (arguments.hasOption("tree")) {
            focalTreeFileName = arguments.getStringOption("tree");
        }

        if (paired && focalTreeFileName != null) {
            System.err.println("Cannot combine the 'tree' and 'pairwise' options");
            System.err.println();
            System.exit(1);
        }

        String inputFileName = null;
        String inputFileName2 = null;
        String outputFileName = null;

        String[] args2 = arguments.getLeftoverArguments();

        if (args2.length > (paired ? 3 : 2)) {
            System.err.println("Unknown option: " + args2[(paired ? 3 : 2)]);
            System.err.println();
            printUsage(arguments);
            System.exit(1);
        }

        if (paired) {
            inputFileName = args2[0];
            inputFileName2 = args2[1];
            outputFileName = args2[2];
        } else {
            inputFileName = args2[0];
            outputFileName = args2[1];
        }

        if (inputFileName == null) {
            // No input file name was given so throw up a dialog box...
            inputFileName = Utils.getLoadFileName("TopologyTracer " + version.getVersionString() + " - Select log file to analyse");
        }

        new TopologyTracer(burninStates, burninTrees, metric, inputFileName, inputFileName2, focalTreeFileName, outputFileName, lambdaValues, pairwise);

        System.exit(0);


    }

}<|MERGE_RESOLUTION|>--- conflicted
+++ resolved
@@ -38,6 +38,7 @@
 
 import java.io.*;
 import java.util.ArrayList;
+import java.util.List;
 import java.util.Locale;
 
 /**
@@ -49,15 +50,6 @@
     private final static Version version = new BeastVersion();
 
     private static final String STATE = "state";
-<<<<<<< HEAD
-    private static final String RFDISTANCE = "RFdistance";
-    private static final String BILLERA_METRIC = "BilleraMetric";
-    private static final String CLADE_HEIGHT = "cladeHeight";
-    private static final String BRANCH_SCORE_METRIC = "rootedBranchScoreMetric";
-    private static final String PATH_DIFFERENCE = "pathDifference";
-    private static final String KC_METRIC = "KCmetric";
-=======
->>>>>>> 82707a1a
 
 
     public TopologyTracer(final int burninStates,
@@ -119,87 +111,6 @@
                 focalReader.close();
             }
 
-<<<<<<< HEAD
-            ArrayList<Long> treeStates = new ArrayList<Long>();
-            ArrayList<String> treeIds = new ArrayList<String>();
-
-            ArrayList<Double> rFDistances = new ArrayList<Double>();
-            ArrayList<Double> billeraMetric = new ArrayList<Double>();
-            ArrayList<Double> cladeHeightMetric = new ArrayList<Double>();
-            ArrayList<Double> rootedBranchScoreMetric = new ArrayList<Double>();
-            ArrayList<Double> pathDifferenceMetric = new ArrayList<Double>();
-            ArrayList<ArrayList<Double>> kcMetrics = new ArrayList();
-            for (int i = 0; i < lambdaValues.size(); i++) {
-                kcMetrics.add(new ArrayList<Double>());
-            }
-
-            SPPathDifferenceMetric SPPathFocal = new SPPathDifferenceMetric(focalTree);
-//            KCPathDifferenceMetric KCPathFocal = new KCPathDifferenceMetric(focalTree);
-//            List<Double> allKCMetrics = KCPathFocal.getMetric(focalTree, lambdaValues);
-
-            if (!userProvidedTree) {
-                //take into account first distance of focal tree to itself
-                treeStates.add((long) 0);
-
-                rFDistances.add(new RobinsonsFouldMetric().getMetric(focalTree, focalTree)*2.0);
-                billeraMetric.add(new BilleraMetric().getMetric(focalTree, focalTree));
-                cladeHeightMetric.add(new CladeHeightMetric().getMetric(focalTree, focalTree));
-//                branchScoreMetric.add(new BranchScoreMetric().getMetric(focalTree, focalTree));
-                rootedBranchScoreMetric.add(new RootedBranchScoreMetric().getMetric(focalTree, focalTree));
-                pathDifferenceMetric.add(SPPathFocal.getMetric(focalTree, focalTree));
-//                for (int i = 0; i < allKCMetrics.size(); i++) {
-//                    kcMetrics.get(i).add(allKCMetrics.get(i));
-//                }
-            }
-
-            int numberOfTrees = 1;
-
-            long[] timings = new long[6];
-            long beforeTime, afterTime;
-
-            while (importer.hasTree()) {
-
-                //no need to keep trees in memory
-                Tree tree = importer.importNextTree();
-                treeIds.add(tree.getId());
-                treeStates.add(Long.parseLong(tree.getId().split("_")[1]));
-
-                //BEAST/JEBL reports half the RF distance, corrected here
-                beforeTime = System.currentTimeMillis();
-                rFDistances.add(new RobinsonsFouldMetric().getMetric(focalTree, tree)*2.0);
-                afterTime = System.currentTimeMillis();
-                timings[0] += afterTime - beforeTime;
-
-                beforeTime = System.currentTimeMillis();
-                billeraMetric.add(new BilleraMetric().getMetric(focalTree, tree));
-                afterTime = System.currentTimeMillis();
-                timings[1] += afterTime - beforeTime;
-
-                beforeTime = System.currentTimeMillis();
-                cladeHeightMetric.add(new CladeHeightMetric().getMetric(focalTree, tree));
-                afterTime = System.currentTimeMillis();
-                timings[2] += afterTime - beforeTime;
-
-                beforeTime = System.currentTimeMillis();
-                rootedBranchScoreMetric.add(new RootedBranchScoreMetric().getMetric(focalTree, tree));
-                afterTime = System.currentTimeMillis();
-                timings[3] += afterTime - beforeTime;
-
-                beforeTime = System.currentTimeMillis();
-                //pathDifferenceMetric.add(new SPPathDifferenceMetric().getMetric(focalTree, tree));
-                pathDifferenceMetric.add(SPPathFocal.getMetric(focalTree, tree));
-                afterTime = System.currentTimeMillis();
-                timings[4] += afterTime - beforeTime;
-
-                beforeTime = System.currentTimeMillis();
-                //allKCMetrics = (new KCPathDifferenceMetric().getMetric(focalTree, tree, lambdaValues));
-//                allKCMetrics = KCPathFocal.getMetric(focalTree, tree, lambdaValues);
-//                for (int i = 0; i < allKCMetrics.size(); i++) {
-//                    kcMetrics.get(i).add(allKCMetrics.get(i));
-//                }
-                afterTime = System.currentTimeMillis();
-                timings[5] += afterTime - beforeTime;
-=======
             List<TreeMetric> treeMetrics = new ArrayList<TreeMetric>();
             if (metric.equals("all") || metric.equals("rf")) {
                 treeMetrics.add(new RobinsonFouldsMetric());
@@ -245,7 +156,6 @@
                 for (TreeMetric treeMetric : treeMetrics) {
                     metricValues.add(new ArrayList<Double>());
                 }
->>>>>>> 82707a1a
 
                 int numberOfTrees = 1;
 
@@ -350,27 +260,6 @@
                         progressStream.flush();
                     }
 
-<<<<<<< HEAD
-            BufferedWriter writer = new BufferedWriter(new FileWriter(outputFile));
-            BeastVersion version = new BeastVersion();
-            writer.write("# BEAST " + version.getVersionString() + "\n");
-            writer.write(STATE + "\t" + RFDISTANCE + "\t" + BILLERA_METRIC + "\t" +
-                    BRANCH_SCORE_METRIC + "\t" + CLADE_HEIGHT + "\t");
-            for (Double l : lambdaValues) {
-                writer.write(KC_METRIC + "-" + l + "\t");
-            }
-            writer.write(PATH_DIFFERENCE + "\n");
-
-            for (int i = 0; i < treeStates.size(); i++) {
-                writer.write(treeStates.get(i) + "\t");
-                writer.write(rFDistances.get(i) + "\t");
-                writer.write(billeraMetric.get(i) + "\t");
-                writer.write(rootedBranchScoreMetric.get(i) + "\t");
-                writer.write(cladeHeightMetric.get(i) + "\t");
-                for (int j = 0; j < lambdaValues.size(); j++) {
-                    writer.write(kcMetrics.get(j).get(i) + "\t");
-=======
->>>>>>> 82707a1a
                 }
 
                 progressStream.println("\nWriting log file ...");
@@ -399,22 +288,11 @@
                     writer.write("\n");
                 }
 
-<<<<<<< HEAD
-            if (PROFILE) {
-                progressStream.println("RF distance calculation took " + timings[0]/1000.0 + " seconds.");
-                progressStream.println("Billera metric calculation took " + timings[1]/1000.0 + " seconds.");
-                progressStream.println("Clade height metric calculation took " + timings[2]/1000.0 + " seconds.");
-                progressStream.println("Rooted branch score metric calculation took " + timings[3]/1000.0 + " seconds.");
-                progressStream.println("Path difference metric (Steel & Penny, 1993) took " + timings[4]/1000.0 + " seconds.");
-                progressStream.println("Path difference metric (Kendall & Colijn, 2015) took " + timings[5]/1000.0 + " seconds.");
-            }
-=======
                 progressStream.println("Done.");
 
                 long endTime = System.currentTimeMillis();
 
                 progressStream.println("\nAnalyzed " + treeStates.size() + " trees, took " + (endTime - startTime) / 1000.0 + " seconds.\n");
->>>>>>> 82707a1a
 
                 progressStream.flush();
                 progressStream.close();
