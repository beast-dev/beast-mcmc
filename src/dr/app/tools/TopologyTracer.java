--- conflicted
+++ resolved
@@ -127,19 +127,11 @@
                 jeblRFDistances.add(new RobinsonsFouldMetric().getMetric(TreeUtils.asJeblTree(focalTree), TreeUtils.asJeblTree(focalTree))*2.0);
                 billeraMetric.add(new BilleraMetric().getMetric(TreeUtils.asJeblTree(focalTree), TreeUtils.asJeblTree(focalTree)));
                 cladeHeightMetric.add(new CladeHeightMetric().getMetric(TreeUtils.asJeblTree(focalTree), TreeUtils.asJeblTree(focalTree)));
-<<<<<<< HEAD
                 branchScoreMetric.add(new BranchScoreMetric().getMetric(TreeUtils.asJeblTree(focalTree), TreeUtils.asJeblTree(focalTree)));
                 pathDifferenceMetric.add(SPPathFocal.getMetric(focalTree, focalTree));
 //                for (int i = 0; i < allKCMetrics.size(); i++) {
 //                    kcMetrics.get(i).add(allKCMetrics.get(i));
 //                }
-=======
-                rootedBranchScoreMetric.add(new RootedBranchScoreMetric().getMetric(TreeUtils.asJeblTree(focalTree), TreeUtils.asJeblTree(focalTree)));
-                pathDifferenceMetric.add(SPPathFocal.getMetric(focalTree));
-                for (int i = 0; i < allKCMetrics.size(); i++) {
-                    kcMetrics.get(i).add(allKCMetrics.get(i));
-                }
->>>>>>> 5ec3f3da
             }
 
             int numberOfTrees = 1;
