--- conflicted
+++ resolved
@@ -45,11 +45,7 @@
 
         credibilityCache.clear();
 
-<<<<<<< HEAD
-        score = findHIPSTRTree(rootClade, penaltyThreshold);
-=======
         score = findHIPSTRTree(rootClade);
->>>>>>> 5399a76b
 
         // create a map so that tip numbers are in the same order as the taxon list
         Map<Taxon, Integer> taxonNumberMap = new HashMap<>();
