--- conflicted
+++ resolved
@@ -37,10 +37,7 @@
 public class HIPSTRTreeBuilder {
     static final boolean breakTies = true;
     private static final boolean USE_ITERATIVE_ALGORITHM = true;
-<<<<<<< HEAD
-=======
     private static final double MAJORITY_RULE_REWARD = 1E10;
->>>>>>> e80a16f6
 
     private final Map<Clade, Double> credibilityCache = new HashMap<>();
 
@@ -54,18 +51,11 @@
             List<BiClade> clades = new ArrayList<>(cladeSystem.getClades());
             clades.sort(Comparator.comparingInt(o -> o.size));
 
-<<<<<<< HEAD
-            findHIPSTRTreeIterative(clades, majorityRule);
-        } else {
-            // use the recursive algorithm to find the best tree
-            findHIPSTRTree(rootClade, majorityRule);
-=======
             findHIPSTRTree(clades, majorityRule);
 //            findHIPSTRTreeMajRule(clades);
         } else {
             // use the recursive algorithm to find the best tree
             findHIPSTRTreeRecursive(rootClade, majorityRule);
->>>>>>> e80a16f6
         }
 
         // create a map so that tip numbers are in the same order as the taxon list
@@ -79,9 +69,6 @@
         return tree;
     }
 
-<<<<<<< HEAD
-    private double findHIPSTRTree(BiClade clade, boolean majorityRule) {
-=======
     private void findHIPSTRTree(List<BiClade> clades, boolean majorityRule) {
 
         for (BiClade clade : clades) {
@@ -184,17 +171,12 @@
     }
 
     private double findHIPSTRTreeRecursive(BiClade clade, boolean majorityRule) {
->>>>>>> e80a16f6
 
         assert clade.getSize() > 1;
 
         // This gives a bonus credibility score for clades with a credibility greater than 0.5
         // - the bonus is equal to the number of tips in the clade
-<<<<<<< HEAD
-        double cladeScore = Math.log(clade.getCredibility()) + (majorityRule && clade.getCredibility() > 0.5 ? 1000.0 : 0.0);
-=======
         double cladeScore = Math.log(clade.getCredibility()) + (majorityRule && clade.getCredibility() > 0.5 ? MAJORITY_RULE_REWARD : 0.0);
->>>>>>> e80a16f6
 
         Map<Pair<BiClade, BiClade>, Double> ties;
         if (breakTies) {
@@ -214,11 +196,7 @@
                 if (left.getSize() > 1) {
                     leftScore = credibilityCache.getOrDefault(left, Double.NaN);
                     if (Double.isNaN(leftScore)) {
-<<<<<<< HEAD
-                        leftScore = findHIPSTRTree(left, majorityRule);
-=======
                         leftScore = findHIPSTRTreeRecursive(left, majorityRule);
->>>>>>> e80a16f6
                         credibilityCache.put(left, leftScore);
                     }
                 }
@@ -230,11 +208,7 @@
                 if (right.getSize() > 1) {
                     rightScore = credibilityCache.getOrDefault(right, Double.NaN);
                     if (Double.isNaN(rightScore)) {
-<<<<<<< HEAD
-                        rightScore = findHIPSTRTree(right, majorityRule);
-=======
                         rightScore = findHIPSTRTreeRecursive(right, majorityRule);
->>>>>>> e80a16f6
                         credibilityCache.put(right, rightScore);
                     }
                 }
@@ -297,102 +271,6 @@
         return cladeScore;
     }
 
-    private void findHIPSTRTreeIterative(List<BiClade> clades, boolean majorityRule) {
-
-        for (BiClade clade : clades) {
-
-            // This gives a bonus credibility score for clades with a credibility greater than 0.5
-            // - the bonus is equal to the number of tips in the clade
-            double cladeScore = Math.log(clade.getCredibility()) + (majorityRule && clade.getCredibility() > 0.5 ? 1.0 : 0.0);
-
-            // This gives a bonus credibility score for clades with a credibility greater than 0.5
-            // - the bonus is equal to the number of tips in the clade
-
-            Map<Pair<BiClade, BiClade>, Double> ties;
-            if (breakTies) {
-                ties = new HashMap<>();
-            }
-
-            // if it is not a tip
-            if (clade.getSize() > 2) {
-                // more than two tips in this clade
-                double bestSubtreeScore = Double.NEGATIVE_INFINITY;
-
-                for (Pair<BiClade, BiClade> subClade : clade.getSubClades()) {
-                    BiClade left = subClade.first;
-
-                    double leftScore = Math.log(1.0);
-                    if (left.getSize() > 1) {
-                        leftScore = credibilityCache.getOrDefault(left, Double.NaN);
-                        assert !Double.isNaN(leftScore);
-                    }
-
-                    BiClade right = subClade.second;
-
-                    double rightScore = Math.log(1.0);
-                    if (right.getSize() > 1) {
-                        rightScore = credibilityCache.getOrDefault(right, Double.NaN);
-                        assert !Double.isNaN(rightScore);
-                    }
-
-                    if (breakTies) {
-                        if (leftScore + rightScore >= bestSubtreeScore) {
-                            if (leftScore + rightScore > bestSubtreeScore) {
-                                ties.clear();
-                                bestSubtreeScore = leftScore + rightScore;
-                                if (left.getSize() < right.getSize()) {
-                                    // sort by clade size because why not...
-                                    clade.bestLeft = left;
-                                    clade.bestRight = right;
-                                } else {
-                                    clade.bestLeft = right;
-                                    clade.bestRight = left;
-                                }
-                                ties.put(new Pair<>(left, right), left.getCredibility() + right.getCredibility());
-                            }
-                        }
-                    } else {
-                        if (leftScore + rightScore > bestSubtreeScore) {
-                            bestSubtreeScore = leftScore + rightScore;
-                            if (left.getSize() < right.getSize()) {
-                                // sort by clade size because why not...
-                                clade.bestLeft = left;
-                                clade.bestRight = right;
-                            } else {
-                                clade.bestLeft = right;
-                                clade.bestRight = left;
-                            }
-                        }
-                    }
-
-                    if (breakTies && ties.size() > 1) {
-                        double best = Double.NEGATIVE_INFINITY;
-                        for (Pair<BiClade, BiClade> key : ties.keySet()) {
-                            double value = ties.get(key);
-                            if (value > best) {
-                                clade.bestLeft = key.first;
-                                clade.bestRight = key.second;
-                                best = value;
-                            }
-                        }
-                    }
-                }
-
-                cladeScore = cladeScore + bestSubtreeScore;
-            } else {
-                // two tips so there will only be one pair and their sum log cred will be 0.0
-                assert clade.getSubClades().size() == 1;
-                Pair<BiClade, BiClade> subClade = clade.getSubClades().stream().findFirst().get();
-                clade.bestLeft = subClade.first;
-                clade.bestRight = subClade.second;
-                cladeScore += 2 * Math.log(1.0);  // yes, I know this is zero - just spelling out why
-            }
-            clade.bestSubTreeScore = cladeScore;
-
-            credibilityCache.put(clade, cladeScore);
-        }
-    }
-
     private FlexibleNode buildHIPSTRTree(Clade clade) {
         FlexibleNode newNode = new FlexibleNode();
         if (clade.getSize() == 1) {
@@ -405,8 +283,6 @@
         }
         return newNode;
     }
-<<<<<<< HEAD
-=======
 
     private void findHIPSTRTreeMajRule(List<BiClade> clades) {
 
@@ -486,5 +362,4 @@
             credibilityCache.put(clade, cladeScore);
         }
     }
->>>>>>> e80a16f6
 }