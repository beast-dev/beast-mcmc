/*
 * TreeAnnotator.java
 *
 * Copyright © 2002-2024 the BEAST Development Team
 * http://beast.community/about
 *
 * This file is part of BEAST.
 * See the NOTICE file distributed with this work for additional
 * information regarding copyright ownership and licensing.
 *
 * BEAST is free software; you can redistribute it and/or modify
 * it under the terms of the GNU Lesser General Public License as
 * published by the Free Software Foundation; either version 2
 * of the License, or (at your option) any later version.
 *
 *  BEAST is distributed in the hope that it will be useful,
 *  but WITHOUT ANY WARRANTY; without even the implied warranty of
 *  MERCHANTABILITY or FITNESS FOR A PARTICULAR PURPOSE.  See the
 *  GNU Lesser General Public License for more details.
 *
 * You should have received a copy of the GNU Lesser General Public
 * License along with BEAST; if not, write to the
 * Free Software Foundation, Inc., 51 Franklin St, Fifth Floor,
 * Boston, MA  02110-1301  USA
 *
 */

package dr.app.tools.treeannotator;

import dr.app.beast.BeastVersion;
import dr.app.tools.BaseTreeTool;
import dr.app.tools.NexusExporter;
import dr.app.tools.logcombiner.LogCombiner;
import dr.app.util.Arguments;
import dr.evolution.io.Importer;
import dr.evolution.io.NewickImporter;
import dr.evolution.io.NexusImporter;
import dr.evolution.io.TreeImporter;
import dr.evolution.tree.FlexibleTree;
import dr.evolution.tree.MutableTree;
import dr.evolution.tree.NodeRef;
import dr.evolution.tree.Tree;
import dr.evolution.util.Taxa;
import dr.evolution.util.TaxonList;
import dr.util.Version;
import jam.console.ConsoleApplication;

import javax.swing.*;
import java.io.*;
import java.nio.file.Files;
import java.nio.file.Paths;
import java.util.*;

/**
 * @author Andrew Rambaut
 * @author Marc Suchard
 * @author Philippe Lemey
 * @author Guy Baele
 * @author Alexei Drummond
 */
public class TreeAnnotator extends BaseTreeTool {

    private static final Version VERSION = new BeastVersion();

    private static final HeightsSummary DEFAULT_HEIGHTS_SUMMARY = HeightsSummary.MEAN_HEIGHTS;
    private static final boolean COUNT_TREES = true;

    // Messages to stderr, output to stdout
    private static PrintStream progressStream = System.err;

    private final CollectionAction collectionAction;
    private final AnnotationAction annotationAction;

    private TaxonList taxa = null;
    private int totalTrees;
    private int totalTreesUsed;
    private long maxState;

    enum Target {
        MAX_CLADE_CREDIBILITY("Maximum clade credibility tree"),
        HIPSTR("Highest independent posterior subtree reconstruction (HIPSTR)"),
        USER_TARGET_TREE("User target tree");

        String desc;

        Target(String s) {
            desc = s;
        }

        public String toString() {
            return desc;
        }
    }

    enum HeightsSummary {
        MEDIAN_HEIGHTS("Median heights"),
        MEAN_HEIGHTS("Mean heights"),
        KEEP_HEIGHTS("Keep target heights"),
        CA_HEIGHTS("Common Ancestor heights");

        String desc;

        HeightsSummary(String s) {
            desc = s;
        }

        public String toString() {
            return desc;
        }
    }

    /**
     * Burnin can be specified as the number of trees or the number of states
     * (one or other should be zero).
     */
    public TreeAnnotator(final int burninTrees,
                         final long burninStates,
                         HeightsSummary heightsOption,
                         double posteriorLimit,
                         double[] hpd2D,
                         boolean computeESS,
                         Target targetOption,
                         String targetTreeFileName,
                         String inputFileName,
                         String outputFileName
    ) throws IOException {

        long totalStartTime = System.currentTimeMillis();

        collectionAction = new CollectionAction();

        collectionAction.addAttributeName("height");
        collectionAction.addAttributeName("length");

        annotationAction = new AnnotationAction(heightsOption, posteriorLimit, hpd2D, computeESS, true);

        annotationAction.addAttributeName("height");
        annotationAction.addAttributeName("length");

        int burnin = -1;

        totalTrees = 10000;
        totalTreesUsed = 0;

        CladeSystem cladeSystem = new CladeSystem(targetOption == Target.HIPSTR);

        // read the clades in even if a target tree so it can have its stats reported
//        if (targetOption != Target.USER_TARGET_TREE) {
            // if we are not just annotating a specific target tree
            // then we need to read all the trees into a CladeSystem
            // to get Clade and SubTree frequencies.
            if (COUNT_TREES) {
                countTrees(inputFileName);
                progressStream.println("Reading trees...");
            } else {
                totalTrees = 10000;
                progressStream.println("Reading trees (assuming 10,000 trees)...");
            }

            burnin = readTrees(inputFileName, burninTrees, burninStates, cladeSystem);

            cladeSystem.calculateCladeCredibilities(totalTreesUsed);

            progressStream.println("Total trees read: " + totalTrees);
            progressStream.println("Size of trees: " + taxa.getTaxonCount() + " tips");
            if (burninTrees > 0) {
                progressStream.println("Ignoring first " + burninTrees + " trees" +
                        (burninStates > 0 ? " (" + burninStates + " states)." : "." ));
            } else if (burninStates > 0) {
                progressStream.println("Ignoring first " + burninStates + " states (" + burnin + " trees).");
            }

            progressStream.println("Total unique clades: " + cladeSystem.getCladeCount());
            progressStream.println();
//        }

        MutableTree targetTree = null;

        switch (targetOption) {
            case USER_TARGET_TREE: {
                if (targetTreeFileName != null) {
                    targetTree = readUserTargetTree(targetTreeFileName, targetTree, cladeSystem);
                } else {
                    System.err.println("No user target tree specified.");
                    System.exit(1);
                }
                break;
            }
            case MAX_CLADE_CREDIBILITY: {
                progressStream.println("Finding maximum credibility tree...");
                targetTree = new FlexibleTree(getMCCTree(burnin, cladeSystem, inputFileName));
                break;
            }
            case HIPSTR: {
                progressStream.println("Finding highest independent posterior subtree reconstruction (HIPSTR) tree...");
                targetTree = getHIPSTRTree(cladeSystem);
                break;
            }
            default: throw new IllegalArgumentException("Unknown targetOption");
        }

        // Help garbage collector
        cladeSystem = null;

        CladeSystem targetCladeSystem = new CladeSystem(targetTree);

        collectNodeAttributes(targetCladeSystem, inputFileName, burnin);

        annotateTargetTree(targetCladeSystem, heightsOption, targetTree);

        if (heightsOption == HeightsSummary.CA_HEIGHTS) {
            setNodeHeightsCA(targetCladeSystem, targetTree);
        }

        writeAnnotatedTree(outputFileName, targetTree);

        long timeElapsed =  (System.currentTimeMillis() - totalStartTime) / 1000;
        progressStream.println("Total time: " + timeElapsed + " secs");
        progressStream.println();

    }

    private void countTrees(String inputFileName) throws IOException {
        progressStream.println("Counting trees...");
        Reader reader = new BufferedReader(new FileReader(inputFileName));
        TreeImporter importer = new BEASTTreesImporter(reader);
        totalTrees = importer.countTrees();
        if (totalTrees == 0) {
            totalTrees = 10000;
        }
        reader.close();
        progressStream.println("Total number of trees: " + totalTrees);
        progressStream.println();
    }

    private int readTrees(String inputFileName, int burninTrees, long burninStates, CladeSystem cladeSystem) throws IOException {
        long timeElapsed;
        long startTime;

        int burnin = -1;

        long stepSize = totalTrees / 60;
        if (stepSize < 1) stepSize = 1;

        progressStream.println("0              25             50             75            100");
        progressStream.println("|--------------|--------------|--------------|--------------|");

        startTime = System.currentTimeMillis();

        try {
            // read the first tree using NexusImport to get the taxon list and tip number to taxon mapping
//            Reader reader = new BufferedReader(new FileReader(inputFileName));
//            NexusImporter nexusImporter = new NexusImporter(reader, true);
//            taxa = nexusImporter.importTree(null);
//
//            reader = new BufferedReader(new FileReader(inputFileName));
//            BEASTTreesImporter importer = new BEASTTreesImporter(reader, false);
//            importer.setTaxonList(taxa);

            Reader reader = new BufferedReader(new FileReader(inputFileName));
            NexusImporter importer = new NexusImporter(reader, true);

            totalTrees = 0;
            while (importer.hasTree()) {
                Tree tree = importer.importNextTree();
                long state = 0;

                if (taxa == null) {
                    taxa = new Taxa(tree);
                }

                if (burninStates > 0) {
                    // if burnin has been specified in states, try to parse it out...
                    String name = tree.getId().trim();

                    if (name.startsWith("STATE_")) {
                        state = Long.parseLong(name.split("_")[1]);
                        maxState = state;
                    } else {
                        maxState = state;
                        state += 1;
                    }
                }

                if (totalTrees >= burninTrees && state >= burninStates) {
                    // if either of the two burnin thresholds have been reached...

                    if (burnin < 0) {
                        // if this is the first time this point has been reached,
                        // record the number of trees this represents for future use...
                        burnin = totalTrees;
                    }

                    cladeSystem.add(tree);

                    totalTreesUsed += 1;
                }

                if (totalTrees > 0 && totalTrees % stepSize == 0) {
                    progressStream.print("*");
                    progressStream.flush();
                }
                totalTrees++;
            }

            reader.close();
        } catch (Importer.ImportException e) {
            System.err.println("Error Parsing Input Tree: " + e.getMessage());
            System.exit(1);
        }
        timeElapsed =  (System.currentTimeMillis() - startTime) / 1000;
        progressStream.println("* [" + timeElapsed + " secs]");
        progressStream.println();

        if (totalTrees < 1) {
            System.err.println("No trees in input file");
            System.exit(1);
        }
        if (totalTreesUsed < 1) {
            if (burninTrees > 0 || burninStates > 0) {
                System.err.println("No trees to use: burnin greater than number of trees in input file");
                System.exit(1);
            }
        }
        return burnin;
    }

    private void collectNodeAttributes(CladeSystem cladeSystem, String inputFileName, int burnin) throws IOException {
        progressStream.println("Collecting node information...");
        progressStream.println("0              25             50             75            100");
        progressStream.println("|--------------|--------------|--------------|--------------|");

        int stepSize = totalTrees / 60;
        if (stepSize < 1) stepSize = 1;

        Reader reader = new BufferedReader(new FileReader(inputFileName));
//         TreeImporter importer = new BEASTTreesImporter(reader, true);
        TreeImporter importer = new NexusImporter(reader, true);

        long startTime = System.currentTimeMillis();

        totalTreesUsed = 0;
        try {
            boolean firstTree = true;
            int counter = 0;
            while (importer.hasTree()) {
                Tree tree = importer.importNextTree();

                if (counter >= burnin) {
                    if (firstTree) {
                        setupAttributes(tree);
                        firstTree = false;
                    }

                    cladeSystem.traverseTree(tree, collectionAction);
                    totalTreesUsed += 1;
                }
                if (counter > 0 && counter % stepSize == 0) {
                    progressStream.print("*");
                    progressStream.flush();
                }
                counter++;

            }
            cladeSystem.calculateCladeCredibilities(totalTreesUsed);
        } catch (Importer.ImportException e) {
            System.err.println("Error Parsing Input Tree: " + e.getMessage());
            System.exit(1);
        }
        long timeElapsed =  (System.currentTimeMillis() - startTime) / 1000;
        progressStream.println("* [" + timeElapsed + " secs]");
        progressStream.println();
        reader.close();
    }

    public void setupAttributes(Tree tree) {
        Set<String> attributeNames = new HashSet<>();
        for (int i = 0; i < tree.getNodeCount(); i++) {
            NodeRef node = tree.getNode(i);
            Iterator iter = tree.getNodeAttributeNames(node);
            if (iter != null) {
                while (iter.hasNext()) {
                    String name = (String) iter.next();
                    attributeNames.add(name);
                }
            }
        }
        // plugins now live in Annotation action and I am not sure this is need...
//        for (AnnotationAction.TreeAnnotationPlugin plugin : plugins) {
//            Set<String> claimed = plugin.setAttributeNames(attributeNames);
//            attributeNames.removeAll(claimed);
//        }
        collectionAction.addAttributeNames(attributeNames);
        annotationAction.addAttributeNames(attributeNames);
    }

    private MutableTree readUserTargetTree(String targetTreeFileName, MutableTree targetTree, CladeSystem cladeSystem) throws IOException {
        progressStream.println("Reading user specified target tree, " + targetTreeFileName + ", ...");

        NexusImporter importer = new NexusImporter(new FileReader(targetTreeFileName));
        try {
            Tree tree = importer.importNextTree();
            if (tree == null) {
                NewickImporter x = new NewickImporter(new FileReader(targetTreeFileName));
                tree = x.importNextTree();
            }
            if (tree == null) {
                System.err.println("No tree in target nexus or newick file " + targetTreeFileName);
                System.exit(1);
            }
            targetTree = new FlexibleTree(tree);
        } catch (Importer.ImportException e) {
            System.err.println("Error Parsing Target Tree: " + e.getMessage());
            System.exit(1);
        }

        progressStream.println();
        double score = scoreTree(targetTree, cladeSystem);
        progressStream.println("Target tree's log clade credibility: " + String.format("%.4f", score));
        reportStatistics(cladeSystem, targetTree);

        progressStream.println();
        return targetTree;
    }

    private Tree getMCCTree(int burnin, CladeSystem cladeSystem, String inputFileName)
            throws IOException {

        long startTime = System.currentTimeMillis();

        Tree bestTree = null;
        double bestScore = Double.NEGATIVE_INFINITY;

        progressStream.println("Analyzing " + totalTreesUsed + " trees...");
        progressStream.println("0              25             50             75            100");
        progressStream.println("|--------------|--------------|--------------|--------------|");

        int stepSize = totalTrees / 60;
        if (stepSize < 1) stepSize = 1;

        int counter = 0;
        int bestTreeNumber = 0;
//        TreeImporter importer = new BEASTTreesImporter(new FileReader(inputFileName), false);
        TreeImporter importer = new NexusImporter(new FileReader(inputFileName), true);
        try {
            while (importer.hasTree()) {
                Tree tree = importer.importNextTree();

                if (counter >= burnin) {
                    double score = scoreTree(tree, cladeSystem);
//                    progressStream.println(score);
                    if (score > bestScore) {
                        bestTree = tree;
                        bestScore = score;
                        bestTreeNumber = counter + 1;
                    }
                }
                if (counter > 0 && counter % stepSize == 0) {
                    progressStream.print("*");
                    progressStream.flush();
                }
                counter++;
            }
        } catch (Importer.ImportException e) {
            System.err.println("Error Parsing Input Tree: " + e.getMessage());
            System.exit(1);
        }

        long timeElapsed =  (System.currentTimeMillis() - startTime) / 1000;
        progressStream.println("* [" + timeElapsed + " secs]");
        progressStream.println();
        progressStream.println("Best tree: " + bestTree.getId() + " (tree number " + bestTreeNumber + ")");
        progressStream.println("Best tree's log clade credibility: " + String.format("%.4f", bestScore));
        reportStatistics(cladeSystem, bestTree);
        progressStream.println();

        return bestTree;
    }

    private MutableTree getHIPSTRTree(CladeSystem cladeSystem) {

        long startTime = System.currentTimeMillis();

        HIPSTRTreeBuilder treeBuilder = new HIPSTRTreeBuilder();
        MutableTree tree = treeBuilder.getHIPSTRTree(cladeSystem, taxa);
        double score = treeBuilder.getScore();

        long timeElapsed =  (System.currentTimeMillis() - startTime) / 1000;
        progressStream.println("[" + timeElapsed + " secs]");
        progressStream.println();
        progressStream.println("HIPSTR tree's log clade credibility: " + String.format("%.4f", score));
        reportStatistics(cladeSystem, tree);
        progressStream.println();

        return tree;
    }

    private static void reportStatistics(CladeSystem cladeSystem, Tree tree) {
        progressStream.println("Lowest individual clade credibility: " + String.format("%.4f", cladeSystem.getMinimumCladeCredibility(tree)));
        progressStream.println("Mean individual clade credibility: " + String.format("%.4f", cladeSystem.getMeanCladeCredibility(tree)));
        progressStream.println("Median individual clade credibility: " + String.format("%.4f", cladeSystem.getMedianCladeCredibility(tree)));
        progressStream.println("Number of clades with credibility 1.0: " + cladeSystem.getTopCladeCredibility(tree, 1.0));
        progressStream.println("Number of clades with credibility > 0.99: " + cladeSystem.getTopCladeCredibility(tree, 0.99) +
                " (out of " + cladeSystem.getTopCladeCredibility(0.99) + " in all trees)");
        progressStream.println("Number of clades with credibility > 0.95: " + cladeSystem.getTopCladeCredibility(tree, 0.95) +
                " (out of " + cladeSystem.getTopCladeCredibility(0.95) + " in all trees)");
        progressStream.println("Number of clades with credibility > 0.5: " + cladeSystem.getTopCladeCredibility(tree, 0.5) +
        " (out of " + cladeSystem.getTopCladeCredibility(0.5) + " in all trees)");
    }

    private void annotateTargetTree(CladeSystem cladeSystem, HeightsSummary heightsOption, MutableTree targetTree) {
        progressStream.println("Annotating target tree...");

        try {
            cladeSystem.traverseTree(targetTree, annotationAction);
        } catch (Exception e) {
            System.err.println("Error annotating tree: " + e.getMessage() + "\nPlease check the tree log file format.");
            System.exit(1);
        }
        progressStream.println();
    }

    private void setNodeHeightsCA(CladeSystem cladeSystem, MutableTree targetTree) {
        throw new UnsupportedOperationException("CA node heights is not supported in treeannotator X");
//        long startTime = System.currentTimeMillis();
//        progressStream.println("Setting node heights...");
//        progressStream.println("0              25             50             75            100");
//        progressStream.println("|--------------|--------------|--------------|--------------|");
//
//        int stepSize = totalTrees / 60;
//        if (stepSize < 1) stepSize = 1;
//
//        CAHeights caHeights = new CAHeights(this);
//        caHeights.setTreeHeightsByCA(targetTree, inputFileName, burnin);
//
//        long timeElapsed = (System.currentTimeMillis() - startTime) / 1000;
//        progressStream.println("* [" + timeElapsed + " secs]");
//        progressStream.println();
    }

    private void writeAnnotatedTree(String outputFileName, MutableTree targetTree) {
        progressStream.println("Writing annotated tree...");

        try {
            final PrintStream stream = outputFileName != null ?
                    new PrintStream(Files.newOutputStream(Paths.get(outputFileName))) :
                    System.out;

            new NexusExporter(stream).exportTree(targetTree);
        } catch (Exception e) {
            System.err.println("Error writing annotated tree file: " + e.getMessage());
            System.exit(1);
        }
        progressStream.println();
        progressStream.println("Written to file: " + outputFileName);
        progressStream.println();
    }


    private double scoreTree(Tree tree, CladeSystem cladeSystem) {
        return cladeSystem.getLogCladeCredibility(tree);
    }

    public static void printTitle() {
        progressStream.println();
        centreLine("TreeAnnotator " + VERSION.getVersionString() + ", " + VERSION.getDateString(), 60);
        centreLine("MCMC Output analysis", 60);
        centreLine("by", 60);
        centreLine("Andrew Rambaut, Marc A. Suchard and Alexei J. Drummond", 60);
        progressStream.println();
        centreLine("Institute of Ecology and Evolution", 60);
        centreLine("University of Edinburgh", 60);
        centreLine("a.rambaut@ed.ac.uk", 60);
        progressStream.println();
        centreLine("David Geffen School of Medicine", 60);
        centreLine("University of California, Los Angeles", 60);
        centreLine("msuchard@ucla.edu", 60);
        progressStream.println();
        centreLine("Department of Computer Science", 60);
        centreLine("University of Auckland", 60);
        centreLine("alexei@cs.auckland.ac.nz", 60);
        progressStream.println();
        progressStream.println();
    }

    public static void printUsage(Arguments arguments) {

        arguments.printUsage("treeannotator", "<input-file-name> [<output-file-name>]");
        progressStream.println();
        progressStream.println("  Example: treeannotator test.trees out.tree");
        progressStream.println("  Example: treeannotator --burnin 100 --heights mean test.trees out.tree");
        progressStream.println("  Example: treeannotator --type hipstr --burnin 100 --heights mean test.trees out.tree");
        progressStream.println("  Example: treeannotator -b 100 -tf map.tree test.trees out.tree");
        progressStream.println();
    }

    public static double[] parseVariableLengthDoubleArray(String inString) throws Arguments.ArgumentException {

        List<Double> returnList = new ArrayList<Double>();
        StringTokenizer st = new StringTokenizer(inString,",");
        while(st.hasMoreTokens()) {
            try {
                returnList.add(Double.parseDouble(st.nextToken()));
            } catch (NumberFormatException e) {
                throw new Arguments.ArgumentException();
            }

        }

        if (!returnList.isEmpty()) {
            double[] doubleArray = new double[returnList.size()];
            for(int i=0; i<doubleArray.length; i++)
                doubleArray[i] = returnList.get(i);
            return doubleArray;
        }
        return null;
    }

    //Main method
    public static void main(String[] args) throws IOException {

        // There is a major issue with languages that use the comma as a decimal separator.
        // To ensure compatibility between programs in the package, enforce the US locale.
        Locale.setDefault(Locale.US);

        String targetTreeFileName = null;
        String inputFileName = null;
        String outputFileName = null;

        boolean forceIntegerToDiscrete = false;
        boolean computeESS = false;

        if (args.length == 0) {
            System.setProperty("com.apple.macos.useScreenMenuBar", "true");
            System.setProperty("apple.laf.useScreenMenuBar", "true");
            System.setProperty("apple.awt.showGrowBox", "true");

            java.net.URL url = LogCombiner.class.getResource("/images/utility.png");
            Icon icon = null;

            if (url != null) {
                icon = new ImageIcon(url);
            }

            final String versionString = VERSION.getVersionString();
            String nameString = "TreeAnnotatorX " + versionString;
            String aboutString = "<html><center><p>" + versionString + ", " + VERSION.getDateString() + "</p>" +
                    "<p>by<br>" +
                    "Andrew Rambaut and Alexei J. Drummond</p>" +
                    "<p>Institute of Ecology and Evolution, University of Edinburgh<br>" +
                    "<a href=\"mailto:a.rambaut@ed.ac.uk\">a.rambaut@ed.ac.uk</a></p>" +
                    "<p>Department of Computer Science, University of Auckland<br>" +
                    "<a href=\"mailto:alexei@cs.auckland.ac.nz\">alexei@cs.auckland.ac.nz</a></p>" +
                    "<p>Part of the BEAST package:<br>" +
                    "<a href=\"http://beast.community\">http://beast.community</a></p>" +
                    "</center></html>";

            new ConsoleApplication(nameString, aboutString, icon, true);

            // The ConsoleApplication will have overridden System.out so set progressStream
            // to capture the output to the window:
            progressStream = System.out;

            printTitle();

            TreeAnnotatorDialog dialog = new TreeAnnotatorDialog(new JFrame());

            if (!dialog.showDialog("TreeAnnotatorX " + versionString)) {
                return;
            }

            long burninStates = dialog.getBurninStates();
            int burninTrees = dialog.getBurninTrees();
            double posteriorLimit = dialog.getPosteriorLimit();
            double[] hpd2D = {0.80};
            Target targetOption = dialog.getTargetOption();
            HeightsSummary heightsOption = dialog.getHeightsOption();

            targetTreeFileName = dialog.getTargetFileName();
            if (targetOption == Target.USER_TARGET_TREE && targetTreeFileName == null) {
                System.err.println("No target file specified");
                return;
            }

            inputFileName = dialog.getInputFileName();
            if (inputFileName == null) {
                System.err.println("No input file specified");
                return;
            }

            outputFileName = dialog.getOutputFileName();
            if (outputFileName == null) {
                System.err.println("No output file specified");
                return;
            }

            try {
                new TreeAnnotator(
                        burninTrees,
                        burninStates,
                        heightsOption,
                        posteriorLimit,
                        hpd2D,
                        computeESS,
                        targetOption,
                        targetTreeFileName,
                        inputFileName,
                        outputFileName);

            } catch (Exception ex) {
                System.err.println("Exception: " + ex.getMessage());
            }

            progressStream.println("Finished - Quit program to exit.");
            while (true) {
                try {
                    Thread.sleep(1000);
                } catch (InterruptedException e) {
                    e.printStackTrace();
                }
            }
        }

        printTitle();

        Arguments arguments = new Arguments(
                new Arguments.Option[]{
<<<<<<< HEAD
                        new Arguments.StringOption("type", "t", new String[]{"mcc", "hipstr"}, false, "an option of 'mcc' or 'hipstr'"),
                        new Arguments.StringOption("heights", "nh", new String[]{"keep", "median", "mean", "ca"}, false,
                                "node heights to use: 'mean' (default), 'median', or 'keep'"),
                        //"an option of 'keep', 'median', 'mean' or 'ca' (default)"),
                        new Arguments.LongOption("burnin", "b", "the number of states to be considered as 'burn-in'"),
                        new Arguments.IntegerOption("burninTrees", "bt", "the number of trees to be considered as 'burn-in'"),
                        new Arguments.RealOption("limit", "l", "the minimum posterior probability for a node to be annotated"),
                        new Arguments.StringOption("target", "tf", "target_file_name", "specifies a user target tree to be annotated"),
                        new Arguments.Option("help", "h", "option to print this message"),
                        new Arguments.Option("forceDiscrete", null, "forces integer traits to be treated as discrete traits."),
                        new Arguments.StringOption("hpd2D", null, "the HPD interval to be used for the bivariate traits", "specifies a (vector of comma separated) HPD proportion(s)"),
                        new Arguments.Option("ess", null, "compute ess for branch parameters")
=======
                        new Arguments.StringOption("type", new String[]{"mcc", "hipstr"}, false, "an option of 'mcc' or 'hipstr'"),
                        new Arguments.StringOption("heights", new String[]{"keep", "median", "mean", "ca"}, false,
                                "an option of 'keep', 'median' or 'mean' (default)"),
                        //"an option of 'keep', 'median', 'mean' or 'ca' (default)"),
                        new Arguments.LongOption("burnin", "the number of states to be considered as 'burn-in'"),
                        new Arguments.IntegerOption("burninTrees", "the number of trees to be considered as 'burn-in'"),
                        new Arguments.RealOption("limit", "the minimum posterior probability for a node to be annotated"),
                        new Arguments.StringOption("target", "target_file_name", "specifies a user target tree to be annotated"),
                        new Arguments.Option("help", "option to print this message"),
                        new Arguments.Option("forceDiscrete", "forces integer traits to be treated as discrete traits."),
                        new Arguments.StringOption("hpd2D", "the HPD interval to be used for the bivariate traits", "specifies a (vector of comma separated) HPD proportion(s)"),
                        new Arguments.Option("ess", "compute ess for branch parameters")
>>>>>>> 3baa2fe4
                });

        try {
            arguments.parseArguments(args);
        } catch (Arguments.ArgumentException ae) {
            progressStream.println(ae);
            printUsage(arguments);
            System.exit(1);
        }

        if (arguments.hasOption("forceDiscrete")) {
            System.out.println("  Forcing integer traits to be treated as discrete traits.");
            forceIntegerToDiscrete = true;
        }

        if (arguments.hasOption("help")) {
            printUsage(arguments);
            System.exit(0);
        }

        HeightsSummary heights = DEFAULT_HEIGHTS_SUMMARY;
        if (arguments.hasOption("heights")) {
            String value = arguments.getStringOption("heights");
            if (value.equalsIgnoreCase("mean")) {
                heights = HeightsSummary.MEAN_HEIGHTS;
            } else if (value.equalsIgnoreCase("median")) {
                heights = HeightsSummary.MEDIAN_HEIGHTS;
            } else if (value.equalsIgnoreCase("ca")) {
                progressStream.println("CA heights are not supported - this has been superseded by the HIPSTR tree (--type hipstr)");
                printUsage(arguments);
                System.exit(1);
            }
        }

        long burninStates = -1;
        int burninTrees = -1;
        if (arguments.hasOption("burnin")) {
            burninStates = arguments.getLongOption("burnin");
        }
        if (arguments.hasOption("burninTrees")) {
            burninTrees = arguments.getIntegerOption("burninTrees");
        }

        if (arguments.hasOption("ess")) {
            if (burninStates != -1) {
                System.out.println(" Calculating ESS for branch parameters.");
                computeESS = true;
            } else {
                throw new RuntimeException("Specify burnin as states to use 'ess' option.");
            }
        }

        double posteriorLimit = 0.0;
        if (arguments.hasOption("limit")) {
            posteriorLimit = arguments.getRealOption("limit");
        }

        double[] hpd2D = {80};
        if (arguments.hasOption("hpd2D")) {
            try {
                hpd2D = parseVariableLengthDoubleArray(arguments.getStringOption("hpd2D"));
            } catch (Arguments.ArgumentException e) {
                System.err.println("Error reading " + arguments.getStringOption("hpd2D"));
            }
        }

        Target target = Target.MAX_CLADE_CREDIBILITY;
        if (arguments.hasOption("type") && arguments.getStringOption("type").equalsIgnoreCase("HIPSTR")) {
            target = Target.HIPSTR;
        }

        if (arguments.hasOption("target")) {
            target = Target.USER_TARGET_TREE;
            targetTreeFileName = arguments.getStringOption("target");
        }

        final String[] args2 = arguments.getLeftoverArguments();

        switch (args2.length) {
            case 2:
                outputFileName = args2[1];
                // fall to
            case 1:
                inputFileName = args2[0];
                break;
            default: {
                System.err.println("Unknown option: " + args2[2]);
                System.err.println();
                printUsage(arguments);
                System.exit(1);
            }
        }

        new TreeAnnotator(burninTrees, burninStates, heights, posteriorLimit, hpd2D, computeESS, target, targetTreeFileName, inputFileName, outputFileName);

        if (target == Target.MAX_CLADE_CREDIBILITY) {
            progressStream.println("Found Maximum Clade Credibility (MCC) tree - citation: " +
                    "Drummond and Rambaut: 'BEAST: Bayesian evolutionary analysis by sampling trees', BMC Ecology and Evolution 2007, 7: 214.");
        } else if (target == Target.HIPSTR) {
            progressStream.println("Constructed Highest Independent Posterior Sub-Tree Reconstruction (HIPSTR) tree - citation: In prep.");
        } else if (target == Target.USER_TARGET_TREE) {
            progressStream.println("Loaded user target tree.");
        }

        if (heights == HeightsSummary.CA_HEIGHTS) {
            progressStream.println("\nUsed Clade Height option - citation: " +
                    "Heled and Bouckaert: 'Looking for trees in the forest: " +
                    "summary tree from posterior samples'. BMC Evolutionary Biology 2013 13:221.");
        }

        System.exit(0);
    }


}
<|MERGE_RESOLUTION|>--- conflicted
+++ resolved
@@ -725,20 +725,6 @@
 
         Arguments arguments = new Arguments(
                 new Arguments.Option[]{
-<<<<<<< HEAD
-                        new Arguments.StringOption("type", "t", new String[]{"mcc", "hipstr"}, false, "an option of 'mcc' or 'hipstr'"),
-                        new Arguments.StringOption("heights", "nh", new String[]{"keep", "median", "mean", "ca"}, false,
-                                "node heights to use: 'mean' (default), 'median', or 'keep'"),
-                        //"an option of 'keep', 'median', 'mean' or 'ca' (default)"),
-                        new Arguments.LongOption("burnin", "b", "the number of states to be considered as 'burn-in'"),
-                        new Arguments.IntegerOption("burninTrees", "bt", "the number of trees to be considered as 'burn-in'"),
-                        new Arguments.RealOption("limit", "l", "the minimum posterior probability for a node to be annotated"),
-                        new Arguments.StringOption("target", "tf", "target_file_name", "specifies a user target tree to be annotated"),
-                        new Arguments.Option("help", "h", "option to print this message"),
-                        new Arguments.Option("forceDiscrete", null, "forces integer traits to be treated as discrete traits."),
-                        new Arguments.StringOption("hpd2D", null, "the HPD interval to be used for the bivariate traits", "specifies a (vector of comma separated) HPD proportion(s)"),
-                        new Arguments.Option("ess", null, "compute ess for branch parameters")
-=======
                         new Arguments.StringOption("type", new String[]{"mcc", "hipstr"}, false, "an option of 'mcc' or 'hipstr'"),
                         new Arguments.StringOption("heights", new String[]{"keep", "median", "mean", "ca"}, false,
                                 "an option of 'keep', 'median' or 'mean' (default)"),
@@ -751,7 +737,6 @@
                         new Arguments.Option("forceDiscrete", "forces integer traits to be treated as discrete traits."),
                         new Arguments.StringOption("hpd2D", "the HPD interval to be used for the bivariate traits", "specifies a (vector of comma separated) HPD proportion(s)"),
                         new Arguments.Option("ess", "compute ess for branch parameters")
->>>>>>> 3baa2fe4
                 });
 
         try {
