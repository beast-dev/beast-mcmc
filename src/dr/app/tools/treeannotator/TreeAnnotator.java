--- conflicted
+++ resolved
@@ -801,26 +801,15 @@
                         new Arguments.StringOption("heights", "nh", new String[]{"keep", "median", "mean", "ca"}, false,
                                 "an option of 'keep', 'median' or 'mean' (default)"),
                         //"an option of 'keep', 'median', 'mean' or 'ca' (default)"),
-<<<<<<< HEAD
                         new Arguments.LongOption("burnin", "b", "the number of states to be considered as 'burn-in'"),
                         new Arguments.IntegerOption("burninTrees", "bt", "the number of trees to be considered as 'burn-in'"),
                         new Arguments.RealOption("limit", "l", "the minimum posterior probability for a node to be annotated"),
-                        new Arguments.StringOption("target", "tf", "target_file_name", "specifies a user target tree to be annotated"),
+                        new Arguments.StringOption("target", "tt", "target_file_name", "specifies a user target tree to be annotated"),
+                        new Arguments.StringOption("reference", "rt", "tree_file_name", "specifies a reference tree for sampled trees to be compared with"),
                         new Arguments.Option("help", "h", "option to print this message"),
                         new Arguments.Option("forceDiscrete", null,"forces integer traits to be treated as discrete traits."),
                         new Arguments.StringOption("hpd2D", null,"the HPD interval to be used for the bivariate traits", "specifies a (vector of comma separated) HPD proportion(s)"),
                         new Arguments.Option("ess", null,"compute ess for branch parameters")
-=======
-                        new Arguments.LongOption("burnin", "the number of states to be considered as 'burn-in'"),
-                        new Arguments.IntegerOption("burninTrees", "the number of trees to be considered as 'burn-in'"),
-                        new Arguments.RealOption("limit", "the minimum posterior probability for a node to be annotated"),
-                        new Arguments.StringOption("target", "target_file_name", "specifies a user target tree to be annotated"),
-                        new Arguments.StringOption("reference", "tree_file_name", "specifies a reference tree for sampled trees to be compared with"),
-                        new Arguments.Option("help", "option to print this message"),
-                        new Arguments.Option("forceDiscrete", "forces integer traits to be treated as discrete traits."),
-                        new Arguments.StringOption("hpd2D", "the HPD interval to be used for the bivariate traits", "specifies a (vector of comma separated) HPD proportion(s)"),
-                        new Arguments.Option("ess", "compute ess for branch parameters")
->>>>>>> 0bb5b0ba
                 });
 
         try {
