--- conflicted
+++ resolved
@@ -155,10 +155,7 @@
             if (COUNT_TREES) {
                 progressStream.println("Counting trees...");
                 reader = new BufferedReader(new FileReader(inputFileName));
-<<<<<<< HEAD
                 // BEASTTreesImporter has a very fast tree counter...
-=======
->>>>>>> c94ae893
                 importer = new BEASTTreesImporter(reader, false);
                 totalTrees = importer.countTrees();
                 reader.close();
@@ -176,12 +173,8 @@
             progressStream.println("|--------------|--------------|--------------|--------------|");
 
             reader = new BufferedReader(new FileReader(inputFileName));
-<<<<<<< HEAD
             // ignoreMetaComments speeds things up when you don't need annotations (i.e.,
             // for this initial read to get clade frequencies)...
-=======
-//            importer = new BEASTTreesImporter(reader, true);
->>>>>>> c94ae893
             importer = new NexusImporter(reader, true);
             startTime = System.currentTimeMillis();
             try {
@@ -199,16 +192,10 @@
                         // if burnin has been specified in states, try to parse it out...
                         String name = tree.getId().trim();
 
-<<<<<<< HEAD
                         if (name.startsWith("STATE_")) {
-=======
-                        if (name != null && name.startsWith("STATE_")) {
->>>>>>> c94ae893
                             state = Long.parseLong(name.split("_")[1]);
                             maxState = state;
                         }
-//                        state = Long.parseLong(tree.getId());
-//                        maxState = state;
                     }
 
                     if (totalTrees >= burninTrees && state >= burninStates) {
@@ -337,7 +324,7 @@
                         firstTree = false;
                     }
 
-                    cladeSystem.collectAttributes(attributeNames, tree);
+                    cladeSystem.collectAttributes(tree);
                     totalTreesUsed += 1;
                 }
                 if (counter > 0 && counter % stepSize == 0) {
@@ -362,7 +349,7 @@
         progressStream.println("Annotating target tree...");
 
         try {
-            annotateTree(targetTree, targetTree.getRoot(), null, cladeSystem, heightsOption);
+            cladeSystem.annotateTree(targetTree, targetTree.getRoot(), null, heightsOption);
 
             if( heightsOption == HeightsSummary.CA_HEIGHTS ) {
                 setTreeHeightsByCA(targetTree, inputFileName, burnin);
@@ -541,220 +528,439 @@
         return cladeSystem.getLogCladeCredibility(tree, tree.getRoot(), null);
     }
 
-    public void annotateTree(MutableTree tree, NodeRef node, BitSet bits, CladeSystem cladeSystem, HeightsSummary heightsOption) {
-
-        BitSet bits2 = new BitSet();
-
-        if (tree.isExternal(node)) {
-
-//                int index = taxonList.getTaxonIndex(tree.getNodeTaxon(node).getId());
-            int index = node.getNumber();
-            bits2.set(index);
-
-            annotateNode(tree, node, bits2, true, cladeSystem, heightsOption);
-        } else {
-
-            for (int i = 0; i < tree.getChildCount(node); i++) {
-
-                NodeRef node1 = tree.getChild(node, i);
-
-                annotateTree(tree, node1, bits2, cladeSystem, heightsOption);
-            }
-
-            annotateNode(tree, node, bits2, false, cladeSystem, heightsOption);
-        }
-
-        if (bits != null) {
-            bits.or(bits2);
-        }
-    }
-
-    private void annotateNode(MutableTree tree, NodeRef node, BitSet bits, boolean isTip, CladeSystem cladeSystem, HeightsSummary heightsOption) {
-        CladeSystem.Clade clade = cladeSystem.getClade(bits);
-        assert clade != null : "Clade missing?";
-
-        boolean filter = false;
-        if (!isTip) {
-            final double posterior = clade.getCredibility();
-            tree.setNodeAttribute(node, "posterior", posterior);
-            if (posterior < posteriorLimit) {
-                filter = true;
-            }
-        }
-
-        int i = 0;
-        for (String attributeName : attributeNames) {
-
-            if (clade.attributeValues != null && !clade.attributeValues.isEmpty()) {
-                double[] values = new double[clade.attributeValues.size()];
-
-<<<<<<< HEAD
+    private class CladeSystem {
+        //
+        // Public stuff
+        //
+
+        /**
+         */
+        public CladeSystem() {
+        }
+
+        /**
+         */
+        public CladeSystem(Tree targetTree) {
+            this.targetTree = targetTree;
+            add(targetTree, true);
+        }
+
+        /**
+         * adds all the clades in the tree
+         */
+        public void add(Tree tree, boolean includeTips) {
+            if (taxonList == null) {
+                taxonList = tree;
+            }
+
+            // Recurse over the tree and add all the clades (or increment their
+            // frequency if already present). The root clade is added too (for
+            // annotation purposes).
+            BitSet rootBits = addClades(tree, tree.getRoot(), includeTips);
+            rootClade = cladeMap.get(rootBits);
+        }
+
+        public Clade getRootClade() {
+            return rootClade;
+        }
+
+        private BitSet addClades(Tree tree, NodeRef node, boolean includeTips) {
+
+            BitSet bits = new BitSet();
+
+            if (tree.isExternal(node)) {
+
+                int index = taxonList.getTaxonIndex(tree.getNodeTaxon(node).getId());
+                bits.set(index);
+
+                if (includeTips) {
+                    Clade clade = addClade(bits);
+                    clade.taxon = tree.getNodeTaxon(node);
+                }
+
+            } else {
+
+                List<BitSet> subClades = new ArrayList<BitSet>();
+
+                for (int i = 0; i < tree.getChildCount(node); i++) {
+
+                    NodeRef node1 = tree.getChild(node, i);
+                    BitSet subClade = addClades(tree, node1, includeTips);
+                    bits.or(subClade);
+                    subClades.add(subClade);
+                }
+
+                Clade clade = addClade(bits);
+
+                if (subClades.size() != 2) {
+                    throw new IllegalArgumentException("TreeAnnotator requires strictly bifurcating trees");
+                }
+                clade.addSubclades(subClades.get(0), subClades.get(1));
+            }
+
+            return bits;
+        }
+
+        private Clade addClade(BitSet bits) {
+            Clade clade = cladeMap.get(bits);
+            if (clade == null) {
+                clade = new Clade(bits);
+                cladeMap.put(bits, clade);
+            }
+            clade.setCount(clade.getCount() + 1);
+
+            return clade;
+        }
+
+        public void collectAttributes(Tree tree) {
+            collectAttributes(tree, tree.getRoot());
+        }
+
+        private BitSet collectAttributes(Tree tree, NodeRef node) {
+
+            BitSet bits = new BitSet();
+
+            if (tree.isExternal(node)) {
+
+                int index = taxonList.getTaxonIndex(tree.getNodeTaxon(node).getId());
+                if (index < 0) {
+                    throw new IllegalArgumentException("Taxon, " + tree.getNodeTaxon(node).getId() + ", not found in target tree");
+                }
+                bits.set(index);
+
+            } else {
+
+                for (int i = 0; i < tree.getChildCount(node); i++) {
+
+                    NodeRef node1 = tree.getChild(node, i);
+
+                    bits.or(collectAttributes(tree, node1));
+                }
+            }
+
+            collectAttributesForClade(bits, tree, node);
+
+            return bits;
+        }
+
+        private void collectAttributesForClade(BitSet bits, Tree tree, NodeRef node) {
+            Clade clade = cladeMap.get(bits);
+            if (clade != null) {
+
+                if (clade.attributeValues == null) {
+                    clade.attributeValues = new ArrayList<Object[]>();
+                }
+
+                int i = 0;
+                Object[] values = new Object[attributeNames.size()];
+                for (String attributeName : attributeNames) {
+                    boolean processed = false;
+
+                    if (!processed) {
+                        Object value;
+                        if (attributeName.equals("height")) {
+                            value = tree.getNodeHeight(node);
+                        } else if (attributeName.equals("length")) {
+                            value = tree.getBranchLength(node);
+// AR - we deal with this once everything
+//                        } else if (attributeName.equals(location1Attribute)) {
+//                            // If this is one of the two specified bivariate location names then
+//                            // merge this and the other one into a single array.
+//                            Object value1 = tree.getNodeAttribute(node, attributeName);
+//                            Object value2 = tree.getNodeAttribute(node, location2Attribute);
+//
+//                            value = new Object[]{value1, value2};
+//                        } else if (attributeName.equals(location2Attribute)) {
+//                            // do nothing - already dealt with this...
+//                            value = null;
+                        } else {
+                            value = tree.getNodeAttribute(node, attributeName);
+                            if (value instanceof String && ((String) value).startsWith("\"")) {
+                                value = ((String) value).replaceAll("\"", "");
+                            }
+                        }
+
+                        //if (value == null) {
+                        //    progressStream.println("attribute " + attributeNames[i] + " is null.");
+                        //}
+
+                        values[i] = value;
+                    }
+                    i++;
+                }
+                clade.attributeValues.add(values);
+
+                //progressStream.println(clade + " " + clade.getValuesSize());
+                clade.setCount(clade.getCount() + 1);
+            }
+        }
+
+        public Map<BitSet, Clade> getCladeMap() {
+            return cladeMap;
+        }
+
+        public Clade getClade(BitSet bitSet) {
+            return cladeMap.get(bitSet);
+        }
+
+        public void calculateCladeCredibilities(int totalTreesUsed) {
+            for (Clade clade : cladeMap.values()) {
+
+                if (clade.getCount() > totalTreesUsed) {
+
+                    throw new AssertionError("clade.getCount=(" + clade.getCount() +
+                            ") should be <= totalTreesUsed = (" + totalTreesUsed + ")");
+                }
+
+                clade.setCredibility(((double) clade.getCount()) / (double) totalTreesUsed);
+            }
+        }
+
+        public double getLogCladeCredibility(Tree tree, NodeRef node, BitSet bits) {
+
+            double logCladeCredibility = 0.0;
+
+            if (tree.isExternal(node)) {
+
+                int index = taxonList.getTaxonIndex(tree.getNodeTaxon(node).getId());
+                bits.set(index);
+            } else {
+
+                BitSet bits2 = new BitSet();
+                for (int i = 0; i < tree.getChildCount(node); i++) {
+
+                    NodeRef node1 = tree.getChild(node, i);
+
+                    logCladeCredibility += getLogCladeCredibility(tree, node1, bits2);
+                }
+
+                logCladeCredibility += Math.log(getCladeCredibility(bits2));
+
+                if (bits != null) {
+                    bits.or(bits2);
+                }
+            }
+
+            return logCladeCredibility;
+        }
+
+        private double getCladeCredibility(BitSet bits) {
+            Clade clade = cladeMap.get(bits);
+            if (clade == null) {
+                return 0.0;
+            }
+            return clade.getCredibility();
+        }
+
+        public void annotateTree(MutableTree tree, NodeRef node, BitSet bits, HeightsSummary heightsOption) {
+
+            BitSet bits2 = new BitSet();
+
+            if (tree.isExternal(node)) {
+
+                int index = taxonList.getTaxonIndex(tree.getNodeTaxon(node).getId());
+                bits2.set(index);
+
+                annotateNode(tree, node, bits2, true, heightsOption);
+            } else {
+
+                for (int i = 0; i < tree.getChildCount(node); i++) {
+
+                    NodeRef node1 = tree.getChild(node, i);
+
+                    annotateTree(tree, node1, bits2, heightsOption);
+                }
+
+                annotateNode(tree, node, bits2, false, heightsOption);
+            }
+
+            if (bits != null) {
+                bits.or(bits2);
+            }
+        }
+
+        private void annotateNode(MutableTree tree, NodeRef node, BitSet bits, boolean isTip, HeightsSummary heightsOption) {
+            Clade clade = cladeMap.get(bits);
+            assert clade != null : "Clade missing?";
+
+            boolean filter = false;
+            if (!isTip) {
+                final double posterior = clade.getCredibility();
+                tree.setNodeAttribute(node, "posterior", posterior);
+                if (posterior < posteriorLimit) {
+                    filter = true;
+                }
+            }
+
+            int i = 0;
+            for (String attributeName : attributeNames) {
+
             if (clade.attributeValues != null && !clade.attributeValues.isEmpty()) {
                     double[] values = new double[clade.attributeValues.size()];
-=======
-                HashMap<Object, Integer> hashMap = new HashMap<Object, Integer>();
->>>>>>> c94ae893
-
-                Object[] v = clade.attributeValues.get(0);
-                if (v[i] != null) {
-
-                    final boolean isHeight = attributeName.equals("height");
-                    boolean isBoolean = v[i] instanceof Boolean;
-
-                    boolean isDiscrete = v[i] instanceof String;
-
-                    if (forceIntegerToDiscrete && v[i] instanceof Integer) isDiscrete = true;
-
-                    double minValue = Double.MAX_VALUE;
-                    double maxValue = -Double.MAX_VALUE;
-
-                    final boolean isArray = v[i] instanceof Object[];
-                    boolean isDoubleArray = isArray && ((Object[]) v[i])[0] instanceof Double;
-                    // This is Java, friends - first value type does not imply all.
-                    if (isDoubleArray) {
-                        for (Object n : (Object[]) v[i]) {
-                            if (!(n instanceof Double)) {
-                                isDoubleArray = false;
-                                break;
+
+                    HashMap<Object, Integer> hashMap = new HashMap<Object, Integer>();
+
+                    Object[] v = clade.attributeValues.get(0);
+                    if (v[i] != null) {
+
+                        final boolean isHeight = attributeName.equals("height");
+                        boolean isBoolean = v[i] instanceof Boolean;
+
+                        boolean isDiscrete = v[i] instanceof String;
+
+                        if (forceIntegerToDiscrete && v[i] instanceof Integer) isDiscrete = true;
+
+                        double minValue = Double.MAX_VALUE;
+                        double maxValue = -Double.MAX_VALUE;
+
+                        final boolean isArray = v[i] instanceof Object[];
+                        boolean isDoubleArray = isArray && ((Object[]) v[i])[0] instanceof Double;
+                        // This is Java, friends - first value type does not imply all.
+                        if (isDoubleArray) {
+                            for (Object n : (Object[]) v[i]) {
+                                if (!(n instanceof Double)) {
+                                    isDoubleArray = false;
+                                    break;
+                                }
                             }
                         }
-                    }
-                    // todo Handle other types of arrays
-
-                    double[][] valuesArray = null;
-                    double[] minValueArray = null;
-                    double[] maxValueArray = null;
-                    int lenArray = 0;
-
-                    if (isDoubleArray) {
-                        lenArray = ((Object[]) v[i]).length;
-
-                        valuesArray = new double[lenArray][clade.attributeValues.size()];
-                        minValueArray = new double[lenArray];
-                        maxValueArray = new double[lenArray];
-
-                        for (int k = 0; k < lenArray; k++) {
-                            minValueArray[k] = Double.MAX_VALUE;
-                            maxValueArray[k] = -Double.MAX_VALUE;
-                        }
-                    }
-
-                    for (int j = 0; j < clade.attributeValues.size(); j++) {
-                        Object value = clade.attributeValues.get(j)[i];
-                        if (isDiscrete) {
-                            final Object s = value;
-                            if (hashMap.containsKey(s)) {
-                                hashMap.put(s, hashMap.get(s) + 1);
-                            } else {
-                                hashMap.put(s, 1);
-                            }
-                        } else if (isBoolean) {
-                            values[j] = (((Boolean) value) ? 1.0 : 0.0);
-                        } else if (isDoubleArray) {
-                            // Forcing to Double[] causes a cast exception. MAS
-                            Object[] array = (Object[]) value;
+                        // todo Handle other types of arrays
+
+                        double[][] valuesArray = null;
+                        double[] minValueArray = null;
+                        double[] maxValueArray = null;
+                        int lenArray = 0;
+
+                        if (isDoubleArray) {
+                            lenArray = ((Object[]) v[i]).length;
+
+                            valuesArray = new double[lenArray][clade.attributeValues.size()];
+                            minValueArray = new double[lenArray];
+                            maxValueArray = new double[lenArray];
+
                             for (int k = 0; k < lenArray; k++) {
-                                valuesArray[k][j] = ((Double) array[k]);
-                                if (valuesArray[k][j] < minValueArray[k]) minValueArray[k] = valuesArray[k][j];
-                                if (valuesArray[k][j] > maxValueArray[k]) maxValueArray[k] = valuesArray[k][j];
-                            }
-                        } else {
-                            // Ignore other (unknown) types
-                            if (value instanceof Number) {
-                                values[j] = ((Number) value).doubleValue();
-                                if (values[j] < minValue) minValue = values[j];
-                                if (values[j] > maxValue) maxValue = values[j];
+                                minValueArray[k] = Double.MAX_VALUE;
+                                maxValueArray[k] = -Double.MAX_VALUE;
                             }
                         }
-                    }
-                    if (isHeight) {
-                        if (heightsOption == HeightsSummary.MEAN_HEIGHTS) {
-                            final double mean = DiscreteStatistics.mean(values);
-                            tree.setNodeHeight(node, mean);
-                        } else if (heightsOption == HeightsSummary.MEDIAN_HEIGHTS) {
-                            final double median = DiscreteStatistics.median(values);
-                            tree.setNodeHeight(node, median);
-                        } else {
-                            // keep the existing height
-                        }
-                    }
-
-                    if (!filter) {
-                        boolean processed = false;
-                        for (TreeAnnotationPlugin plugin : plugins) {
-                            if (plugin.handleAttribute(tree, node, attributeName, values)) {
-                                processed = true;
+
+                        for (int j = 0; j < clade.attributeValues.size(); j++) {
+                            Object value = clade.attributeValues.get(j)[i];
+                            if (isDiscrete) {
+                                final Object s = value;
+                                if (hashMap.containsKey(s)) {
+                                    hashMap.put(s, hashMap.get(s) + 1);
+                                } else {
+                                    hashMap.put(s, 1);
+                                }
+                            } else if (isBoolean) {
+                                values[j] = (((Boolean) value) ? 1.0 : 0.0);
+                            } else if (isDoubleArray) {
+                                // Forcing to Double[] causes a cast exception. MAS
+                                Object[] array = (Object[]) value;
+                                for (int k = 0; k < lenArray; k++) {
+                                    valuesArray[k][j] = ((Double) array[k]);
+                                    if (valuesArray[k][j] < minValueArray[k]) minValueArray[k] = valuesArray[k][j];
+                                    if (valuesArray[k][j] > maxValueArray[k]) maxValueArray[k] = valuesArray[k][j];
+                                }
+                            } else {
+                                // Ignore other (unknown) types
+                                if (value instanceof Number) {
+                                    values[j] = ((Number) value).doubleValue();
+                                    if (values[j] < minValue) minValue = values[j];
+                                    if (values[j] > maxValue) maxValue = values[j];
+                                }
                             }
                         }
-
-                        if (!processed) {
-                            if (!isDiscrete) {
-                                if (!isDoubleArray)
-                                    annotateMeanAttribute(tree, node, attributeName, values);
-                                else {
-                                    for (int k = 0; k < lenArray; k++) {
-                                        annotateMeanAttribute(tree, node, attributeName + (k + 1), valuesArray[k]);
+                        if (isHeight) {
+                            if (heightsOption == HeightsSummary.MEAN_HEIGHTS) {
+                                final double mean = DiscreteStatistics.mean(values);
+                                tree.setNodeHeight(node, mean);
+                            } else if (heightsOption == HeightsSummary.MEDIAN_HEIGHTS) {
+                                final double median = DiscreteStatistics.median(values);
+                                tree.setNodeHeight(node, median);
+                            } else {
+                                // keep the existing height
+                            }
+                        }
+
+                        if (!filter) {
+                            boolean processed = false;
+                            for (TreeAnnotationPlugin plugin : plugins) {
+                                if (plugin.handleAttribute(tree, node, attributeName, values)) {
+                                    processed = true;
+                                }
+                            }
+
+                            if (!processed) {
+                                if (!isDiscrete) {
+                                    if (!isDoubleArray)
+                                        annotateMeanAttribute(tree, node, attributeName, values);
+                                    else {
+                                        for (int k = 0; k < lenArray; k++) {
+                                            annotateMeanAttribute(tree, node, attributeName + (k + 1), valuesArray[k]);
+                                        }
+                                    }
+                                } else {
+                                    annotateModeAttribute(tree, node, attributeName, hashMap);
+                                    annotateFrequencyAttribute(tree, node, attributeName, hashMap);
+                                }
+                                if (!isBoolean && minValue < maxValue && !isDiscrete && !isDoubleArray) {
+                                    // Basically, if it is a boolean (0, 1) then we don't need the distribution information
+                                    // Likewise if it doesn't vary.
+                                    annotateMedianAttribute(tree, node, attributeName + "_median", values);
+                                    annotateHPDAttribute(tree, node, attributeName + "_95%_HPD", 0.95, values);
+                                    annotateRangeAttribute(tree, node, attributeName + "_range", values);
+                                    annotateSignAttribute(tree, node, attributeName + "_signDistribution", values);
+                                    if (computeESS == true) {
+                                        annotateESSAttribute(tree, node, attributeName + "_ESS", values);
                                     }
                                 }
-                            } else {
-                                annotateModeAttribute(tree, node, attributeName, hashMap);
-                                annotateFrequencyAttribute(tree, node, attributeName, hashMap);
-                            }
-                            if (!isBoolean && minValue < maxValue && !isDiscrete && !isDoubleArray) {
-                                // Basically, if it is a boolean (0, 1) then we don't need the distribution information
-                                // Likewise if it doesn't vary.
-                                annotateMedianAttribute(tree, node, attributeName + "_median", values);
-                                annotateHPDAttribute(tree, node, attributeName + "_95%_HPD", 0.95, values);
-                                annotateRangeAttribute(tree, node, attributeName + "_range", values);
-                                annotateSignAttribute(tree, node, attributeName + "_signDistribution", values);
-                                if (computeESS == true) {
-                                    annotateESSAttribute(tree, node, attributeName + "_ESS", values);
-                                }
-                            }
-
-                            if (isDoubleArray) {
-                                String name = attributeName;
-                                // todo
+
+                                if (isDoubleArray) {
+                                    String name = attributeName;
+                                    // todo
 //                                    if (name.equals(location1Attribute)) {
 //                                        name = locationOutputAttribute;
 //                                    }
-                                boolean want2d = PROCESS_BIVARIATE_ATTRIBUTES && lenArray == 2;
-                                if (name.equals("dmv")) {  // terrible hack
-                                    want2d = false;
-                                }
-                                for (int k = 0; k < lenArray; k++) {
-                                    if (minValueArray[k] < maxValueArray[k]) {
-                                        annotateMedianAttribute(tree, node, name + (k + 1) + "_median", valuesArray[k]);
-                                        annotateRangeAttribute(tree, node, name + (k + 1) + "_range", valuesArray[k]);
-                                        annotatePositiveProbability(tree, node, name + (k + 1) + "_positiveProb", valuesArray[k]);
-                                        if (!want2d)
-                                            annotateHPDAttribute(tree, node, name + (k + 1) + "_95%_HPD", 0.95, valuesArray[k]);
+                                    boolean want2d = PROCESS_BIVARIATE_ATTRIBUTES && lenArray == 2;
+                                    if (name.equals("dmv")) {  // terrible hack
+                                        want2d = false;
                                     }
-                                }
-                                // 2D contours
-                                if (want2d) {
-
-                                    boolean variationInFirst = (minValueArray[0] < maxValueArray[0]);
-                                    boolean variationInSecond = (minValueArray[1] < maxValueArray[1]);
-
-                                    if (variationInFirst && !variationInSecond)
-                                        annotateHPDAttribute(tree, node, name + "1" + "_95%_HPD", 0.95, valuesArray[0]);
-
-                                    if (variationInSecond && !variationInFirst)
-                                        annotateHPDAttribute(tree, node, name + "2" + "_95%_HPD", 0.95, valuesArray[1]);
-
-                                    if (variationInFirst && variationInSecond){
-
-                                        for (int l = 0; l < hpd2D.length; l++) {
-
-                                            if (hpd2D[l] > 1) {
-                                                System.err.println("no HPD for proportion > 1 (" + hpd2D[l] + ")");
-                                            } else if (hpd2D[l] < 0){
-                                                System.err.println("no HPD for proportion < 0 (" + hpd2D[l] + ")");
-                                            }  else {
-                                                annotate2DHPDAttribute(tree, node, name, "_" + (int) (100 * hpd2D[l]) + "%HPD", hpd2D[l], valuesArray);
+                                    for (int k = 0; k < lenArray; k++) {
+                                        if (minValueArray[k] < maxValueArray[k]) {
+                                            annotateMedianAttribute(tree, node, name + (k + 1) + "_median", valuesArray[k]);
+                                            annotateRangeAttribute(tree, node, name + (k + 1) + "_range", valuesArray[k]);
+                                            annotatePositiveProbability(tree, node, name + (k + 1) + "_positiveProb", valuesArray[k]);
+                                            if (!want2d)
+                                                annotateHPDAttribute(tree, node, name + (k + 1) + "_95%_HPD", 0.95, valuesArray[k]);
+                                        }
+                                    }
+                                    // 2D contours
+                                    if (want2d) {
+
+                                        boolean variationInFirst = (minValueArray[0] < maxValueArray[0]);
+                                        boolean variationInSecond = (minValueArray[1] < maxValueArray[1]);
+
+                                        if (variationInFirst && !variationInSecond)
+                                            annotateHPDAttribute(tree, node, name + "1" + "_95%_HPD", 0.95, valuesArray[0]);
+
+                                        if (variationInSecond && !variationInFirst)
+                                            annotateHPDAttribute(tree, node, name + "2" + "_95%_HPD", 0.95, valuesArray[1]);
+
+                                        if (variationInFirst && variationInSecond){
+
+                                            for (int l = 0; l < hpd2D.length; l++) {
+
+                                                if (hpd2D[l] > 1) {
+                                                    System.err.println("no HPD for proportion > 1 (" + hpd2D[l] + ")");
+                                                } else if (hpd2D[l] < 0){
+                                                    System.err.println("no HPD for proportion < 0 (" + hpd2D[l] + ")");
+                                                }  else {
+                                                    annotate2DHPDAttribute(tree, node, name, "_" + (int) (100 * hpd2D[l]) + "%HPD", hpd2D[l], valuesArray);
+                                                }
+
                                             }
-
                                         }
                                     }
                                 }
@@ -762,275 +968,410 @@
                         }
                     }
                 }
-            }
-            i++;
-        }
-    }
-
-    private void annotateMeanAttribute(MutableTree tree, NodeRef node, String label, double[] values) {
-        double mean = DiscreteStatistics.mean(values);
-        tree.setNodeAttribute(node, label, mean);
-    }
-
-    private void annotateMedianAttribute(MutableTree tree, NodeRef node, String label, double[] values) {
-        double median = DiscreteStatistics.median(values);
-        tree.setNodeAttribute(node, label, median);
-    }
-
-    private void annotateModeAttribute(MutableTree tree, NodeRef node, String label, HashMap<Object, Integer> values) {
-        Object mode = null;
-        int maxCount = 0;
-        int totalCount = 0;
-        int countInMode = 1;
-
-        for (Object key : values.keySet()) {
-            int thisCount = values.get(key);
-            if (thisCount == maxCount) {
-                // I hope this is the intention
-                mode = mode.toString().concat("+" + key);
-                countInMode++;
-            } else if (thisCount > maxCount) {
-                mode = key;
-                maxCount = thisCount;
-                countInMode = 1;
-            }
-            totalCount += thisCount;
-        }
-        double freq = (double) maxCount / (double) totalCount * countInMode;
-        tree.setNodeAttribute(node, label, mode);
-        tree.setNodeAttribute(node, label + ".prob", freq);
-    }
-
-    private void annotateFrequencyAttribute(MutableTree tree, NodeRef node, String label, HashMap<Object, Integer> values) {
-        double totalCount = 0;
-        Set keySet = values.keySet();
-        int length = keySet.size();
-        String[] name = new String[length];
-        Double[] freq = new Double[length];
-        int index = 0;
-        for (Object key : values.keySet()) {
-            name[index] = key.toString();
-            freq[index] = (double) values.get(key);
-            totalCount += freq[index];
-            index++;
-        }
-        for (int i = 0; i < length; i++)
-            freq[i] /= totalCount;
-
-        tree.setNodeAttribute(node, label + ".set", name);
-        tree.setNodeAttribute(node, label + ".set.prob", freq);
-    }
-
-    private void annotateSignAttribute(MutableTree tree, NodeRef node, String label, double[] values) {
-        double negativePortion = DiscreteStatistics.negativeProbability(values);
-        double positivePortion = 1 - negativePortion;
-        tree.setNodeAttribute(node, label, new Object[]{negativePortion, positivePortion});
-    }
-
-    private void annotatePositiveProbability(MutableTree tree, NodeRef node, String label, double[] values) {
-        double negativePortion = DiscreteStatistics.negativeProbability(values);
-        double positivePortion = 1 - negativePortion;
-        tree.setNodeAttribute(node, label, positivePortion);
-    }
-
-    private void annotateRangeAttribute(MutableTree tree, NodeRef node, String label, double[] values) {
-        double min = DiscreteStatistics.min(values);
-        double max = DiscreteStatistics.max(values);
-        tree.setNodeAttribute(node, label, new Object[]{min, max});
-    }
-
-    private void annotateHPDAttribute(MutableTree tree, NodeRef node, String label, double hpd, double[] values) {
-        int[] indices = new int[values.length];
-        HeapSort.sort(values, indices);
-
-        double minRange = Double.MAX_VALUE;
-        int hpdIndex = 0;
-
-        int diff = (int) Math.round(hpd * (double) values.length);
-        for (int i = 0; i <= (values.length - diff); i++) {
-            double minValue = values[indices[i]];
-            double maxValue = values[indices[i + diff - 1]];
-            double range = Math.abs(maxValue - minValue);
-            if (range < minRange) {
-                minRange = range;
-                hpdIndex = i;
-            }
-        }
-        double lower = values[indices[hpdIndex]];
-        double upper = values[indices[hpdIndex + diff - 1]];
-        tree.setNodeAttribute(node, label, new Object[]{lower, upper});
-    }
-
-    private void annotateESSAttribute(MutableTree tree, NodeRef node, String label, double[] values) {
-        // array --> list (to construct traceCorrelation obj)
-        List<Double> values2 = new ArrayList<Double>(0);
-        for (int i = 0; i < values.length; i++) {
-            values2.add(values[i]);
-        }
-
-        TraceType traceType = TraceType.REAL;
-        // maxState / totalTrees = stepSize for ESS
-        int logStep = (int) (maxState / totalTrees);
-        TraceCorrelation traceCorrelation = new TraceCorrelation(values2, traceType, logStep);
-
-        double ESS = traceCorrelation.getESS();
-        tree.setNodeAttribute(node, label, ESS);
-    }
-
-    // todo Move rEngine to outer class; create once.
+                i++;
+            }
+        }
+
+        private void annotateMeanAttribute(MutableTree tree, NodeRef node, String label, double[] values) {
+            double mean = DiscreteStatistics.mean(values);
+            tree.setNodeAttribute(node, label, mean);
+        }
+
+        private void annotateMedianAttribute(MutableTree tree, NodeRef node, String label, double[] values) {
+            double median = DiscreteStatistics.median(values);
+            tree.setNodeAttribute(node, label, median);
+        }
+
+        private void annotateModeAttribute(MutableTree tree, NodeRef node, String label, HashMap<Object, Integer> values) {
+            Object mode = null;
+            int maxCount = 0;
+            int totalCount = 0;
+            int countInMode = 1;
+
+            for (Object key : values.keySet()) {
+                int thisCount = values.get(key);
+                if (thisCount == maxCount) {
+                    // I hope this is the intention
+                    mode = mode.toString().concat("+" + key);
+                    countInMode++;
+                } else if (thisCount > maxCount) {
+                    mode = key;
+                    maxCount = thisCount;
+                    countInMode = 1;
+                }
+                totalCount += thisCount;
+            }
+            double freq = (double) maxCount / (double) totalCount * countInMode;
+            tree.setNodeAttribute(node, label, mode);
+            tree.setNodeAttribute(node, label + ".prob", freq);
+        }
+
+        private void annotateFrequencyAttribute(MutableTree tree, NodeRef node, String label, HashMap<Object, Integer> values) {
+            double totalCount = 0;
+            Set keySet = values.keySet();
+            int length = keySet.size();
+            String[] name = new String[length];
+            Double[] freq = new Double[length];
+            int index = 0;
+            for (Object key : values.keySet()) {
+                name[index] = key.toString();
+                freq[index] = (double) values.get(key);
+                totalCount += freq[index];
+                index++;
+            }
+            for (int i = 0; i < length; i++)
+                freq[i] /= totalCount;
+
+            tree.setNodeAttribute(node, label + ".set", name);
+            tree.setNodeAttribute(node, label + ".set.prob", freq);
+        }
+
+        private void annotateSignAttribute(MutableTree tree, NodeRef node, String label, double[] values) {
+            double negativePortion = DiscreteStatistics.negativeProbability(values);
+            double positivePortion = 1 - negativePortion;
+            tree.setNodeAttribute(node, label, new Object[]{negativePortion, positivePortion});
+        }
+
+        private void annotatePositiveProbability(MutableTree tree, NodeRef node, String label, double[] values) {
+            double negativePortion = DiscreteStatistics.negativeProbability(values);
+            double positivePortion = 1 - negativePortion;
+            tree.setNodeAttribute(node, label, positivePortion);
+        }
+
+        private void annotateRangeAttribute(MutableTree tree, NodeRef node, String label, double[] values) {
+            double min = DiscreteStatistics.min(values);
+            double max = DiscreteStatistics.max(values);
+            tree.setNodeAttribute(node, label, new Object[]{min, max});
+        }
+
+        private void annotateHPDAttribute(MutableTree tree, NodeRef node, String label, double hpd, double[] values) {
+            int[] indices = new int[values.length];
+            HeapSort.sort(values, indices);
+
+            double minRange = Double.MAX_VALUE;
+            int hpdIndex = 0;
+
+            int diff = (int) Math.round(hpd * (double) values.length);
+            for (int i = 0; i <= (values.length - diff); i++) {
+                double minValue = values[indices[i]];
+                double maxValue = values[indices[i + diff - 1]];
+                double range = Math.abs(maxValue - minValue);
+                if (range < minRange) {
+                    minRange = range;
+                    hpdIndex = i;
+                }
+            }
+            double lower = values[indices[hpdIndex]];
+            double upper = values[indices[hpdIndex + diff - 1]];
+            tree.setNodeAttribute(node, label, new Object[]{lower, upper});
+        }
+
+        private void annotateESSAttribute(MutableTree tree, NodeRef node, String label, double[] values) {
+            // array --> list (to construct traceCorrelation obj)
+            List<Double> values2 = new ArrayList<Double>(0);
+            for (int i = 0; i < values.length; i++) {
+                values2.add(values[i]);
+            }
+
+            TraceType traceType = TraceType.REAL;
+            // maxState / totalTrees = stepSize for ESS
+            int logStep = (int) (maxState / totalTrees);
+            TraceCorrelation traceCorrelation = new TraceCorrelation(values2, traceType, logStep);
+
+            double ESS = traceCorrelation.getESS();
+            tree.setNodeAttribute(node, label, ESS);
+        }
+
+        // todo Move rEngine to outer class; create once.
 //        Rengine rEngine = null;
 
-    private final String[] rArgs = {"--no-save"};
+        private final String[] rArgs = {"--no-save"};
 
 //	    private int called = 0;
 
-    private final String[] rBootCommands = {
-            "library(MASS)",
-            "makeContour = function(var1, var2, prob=0.95, n=50, h=c(1,1)) {" +
-                    "post1 = kde2d(var1, var2, n = n, h=h); " +    // This had h=h in argument
-                    "dx = diff(post1$x[1:2]); " +
-                    "dy = diff(post1$y[1:2]); " +
-                    "sz = sort(post1$z); " +
-                    "c1 = cumsum(sz) * dx * dy; " +
-                    "levels = sapply(prob, function(x) { approx(c1, sz, xout = 1 - x)$y }); " +
-                    "line = contourLines(post1$x, post1$y, post1$z, level = levels); " +
-                    "return(line) }"
-    };
-
-    private String makeRString(double[] values) {
-        StringBuilder sb = new StringBuilder("c(");
-        sb.append(values[0]);
-        for (int i = 1; i < values.length; i++) {
-            sb.append(",");
-            sb.append(values[i]);
-        }
-        sb.append(")");
-        return sb.toString();
-    }
-
-    public static final String CORDINATE = "cordinates";
+        private final String[] rBootCommands = {
+                "library(MASS)",
+                "makeContour = function(var1, var2, prob=0.95, n=50, h=c(1,1)) {" +
+                        "post1 = kde2d(var1, var2, n = n, h=h); " +    // This had h=h in argument
+                        "dx = diff(post1$x[1:2]); " +
+                        "dy = diff(post1$y[1:2]); " +
+                        "sz = sort(post1$z); " +
+                        "c1 = cumsum(sz) * dx * dy; " +
+                        "levels = sapply(prob, function(x) { approx(c1, sz, xout = 1 - x)$y }); " +
+                        "line = contourLines(post1$x, post1$y, post1$z, level = levels); " +
+                        "return(line) }"
+        };
+
+        private String makeRString(double[] values) {
+            StringBuffer sb = new StringBuffer("c(");
+            sb.append(values[0]);
+            for (int i = 1; i < values.length; i++) {
+                sb.append(",");
+                sb.append(values[i]);
+            }
+            sb.append(")");
+            return sb.toString();
+        }
+
+        public static final String CORDINATE = "cordinates";
 
 //		private String formattedLocation(double loc1, double loc2) {
 //			return formattedLocation(loc1) + "," + formattedLocation(loc2);
 //		}
 
-    private String formattedLocation(double x) {
-        return String.format("%5.8f", x);
+        private String formattedLocation(double x) {
+            return String.format("%5.8f", x);
+        }
+
+        private void annotate2DHPDAttribute(MutableTree tree, NodeRef node, String preLabel, String postLabel,
+                                            double hpd, double[][] values) {
+            int N = 50;
+            if (USE_R) {
+
+                // Uses R-Java interface, and the HPD routines from 'emdbook' and 'coda'
+
+                if (rEngine == null) {
+
+                    if (!Rengine.versionCheck()) {
+                        throw new RuntimeException("JRI library version mismatch");
+                    }
+
+                    rEngine = new Rengine(rArgs, false, null);
+
+                    if (!rEngine.waitForR()) {
+                        throw new RuntimeException("Cannot load R");
+                    }
+
+                    for (String command : rBootCommands) {
+                        rEngine.eval(command);
+                    }
+                }
+
+                // todo Need a good method to pick grid size
+
+
+                REXP x = rEngine.eval("makeContour(" +
+                        makeRString(values[0]) + "," +
+                        makeRString(values[1]) + "," +
+                        hpd + "," +
+                        N + ")");
+
+                RVector contourList = x.asVector();
+                int numberContours = contourList.size();
+
+                if (numberContours > 1) {
+                    System.err.println("Warning: a node has a disjoint " + 100 * hpd + "% HPD region.  This may be an artifact!");
+                    System.err.println("Try decreasing the enclosed mass or increasing the number of samples.");
+                }
+
+
+                tree.setNodeAttribute(node, preLabel + postLabel + "_modality", numberContours);
+
+                StringBuffer output = new StringBuffer();
+                for (int i = 0; i < numberContours; i++) {
+                    output.append("\n<" + CORDINATE + ">\n");
+                    RVector oneContour = contourList.at(i).asVector();
+                    double[] xList = oneContour.at(1).asDoubleArray();
+                    double[] yList = oneContour.at(2).asDoubleArray();
+                    StringBuffer xString = new StringBuffer("{");
+                    StringBuffer yString = new StringBuffer("{");
+                    for (int k = 0; k < xList.length; k++) {
+                        xString.append(formattedLocation(xList[k])).append(",");
+                        yString.append(formattedLocation(yList[k])).append(",");
+                    }
+                    xString.append(formattedLocation(xList[0])).append("}");
+                    yString.append(formattedLocation(yList[0])).append("}");
+
+                    tree.setNodeAttribute(node, preLabel + "1" + postLabel + "_" + (i + 1), xString);
+                    tree.setNodeAttribute(node, preLabel + "2" + postLabel + "_" + (i + 1), yString);
+                }
+
+
+            } else { // do not use R
+
+
+//                KernelDensityEstimator2D kde = new KernelDensityEstimator2D(values[0], values[1], N);
+                //ContourMaker kde = new ContourWithSynder(values[0], values[1], N);
+                boolean bandwidthLimit = false;
+
+                ContourMaker kde = new ContourWithSynder(values[0], values[1], bandwidthLimit);
+
+                ContourPath[] paths = kde.getContourPaths(hpd);
+
+                tree.setNodeAttribute(node, preLabel + postLabel + "_modality", paths.length);
+
+                if (paths.length > 1) {
+                    System.err.println("Warning: a node has a disjoint " + 100 * hpd + "% HPD region.  This may be an artifact!");
+                    System.err.println("Try decreasing the enclosed mass or increasing the number of samples.");
+                }
+
+                StringBuffer output = new StringBuffer();
+                int i = 0;
+                for (ContourPath p : paths) {
+                    output.append("\n<" + CORDINATE + ">\n");
+                    double[] xList = p.getAllX();
+                    double[] yList = p.getAllY();
+                    StringBuffer xString = new StringBuffer("{");
+                    StringBuffer yString = new StringBuffer("{");
+                    for (int k = 0; k < xList.length; k++) {
+                        xString.append(formattedLocation(xList[k])).append(",");
+                        yString.append(formattedLocation(yList[k])).append(",");
+                    }
+                    xString.append(formattedLocation(xList[0])).append("}");
+                    yString.append(formattedLocation(yList[0])).append("}");
+
+                    tree.setNodeAttribute(node, preLabel + "1" + postLabel + "_" + (i + 1), xString);
+                    tree.setNodeAttribute(node, preLabel + "2" + postLabel + "_" + (i + 1), yString);
+                    i++;
+
+                }
+            }
+        }
+
+        public BitSet removeClades(Tree tree, NodeRef node, boolean includeTips) {
+
+            BitSet bits = new BitSet();
+
+            if (tree.isExternal(node)) {
+
+                int index = taxonList.getTaxonIndex(tree.getNodeTaxon(node).getId());
+                bits.set(index);
+
+                if (includeTips) {
+                    removeClade(bits);
+                }
+
+            } else {
+
+                for (int i = 0; i < tree.getChildCount(node); i++) {
+
+                    NodeRef node1 = tree.getChild(node, i);
+
+                    bits.or(removeClades(tree, node1, includeTips));
+                }
+
+                removeClade(bits);
+            }
+
+            return bits;
+        }
+
+        private void removeClade(BitSet bits) {
+            Clade clade = cladeMap.get(bits);
+            if (clade != null) {
+                clade.setCount(clade.getCount() - 1);
+            }
+
+        }
+
+        // Get tree clades as bitSets on target taxa
+        // codes is an array of existing BitSet objects, which are reused
+
+        void getTreeCladeCodes(Tree tree, BitSet[] codes) {
+            getTreeCladeCodes(tree, tree.getRoot(), codes);
+        }
+
+        int getTreeCladeCodes(Tree tree, NodeRef node, BitSet[] codes) {
+            final int inode = node.getNumber();
+            codes[inode].clear();
+            if (tree.isExternal(node)) {
+                int index = taxonList.getTaxonIndex(tree.getNodeTaxon(node).getId());
+                codes[inode].set(index);
+            } else {
+                for (int i = 0; i < tree.getChildCount(node); i++) {
+                    final NodeRef child = tree.getChild(node, i);
+                    final int childIndex = getTreeCladeCodes(tree, child, codes);
+
+                    codes[inode].or(codes[childIndex]);
+                }
+            }
+            return inode;
+        }
+
+        class Clade {
+            public Clade(BitSet bits) {
+                this.bits = bits;
+                count = 0;
+                credibility = 0.0;
+                size = bits.cardinality();
+            }
+
+            public int getCount() {
+                return count;
+            }
+
+            public void setCount(int count) {
+                this.count = count;
+            }
+
+            public double getCredibility() {
+                return credibility;
+            }
+
+            public void setCredibility(double credibility) {
+                this.credibility = credibility;
+            }
+
+            public void addSubclades(BitSet subClade1, BitSet subClade2) {
+                if (this.subClades == null) {
+                    this.subClades = new HashSet<>();
+                }
+                // Store the subclade with lowest first set bit index as the first of the pair to make
+                // sure the order is the same if the pair is the same.
+                if (subClade1.nextSetBit(0) < subClade2.nextSetBit(0)) {
+                    this.subClades.add(new Pair<>(subClade1, subClade2));
+                } else {
+                    this.subClades.add(new Pair<>(subClade2, subClade1));
+                }
+            }
+
+            public boolean equals(Object o) {
+                if (this == o) return true;
+                if (o == null || getClass() != o.getClass()) return false;
+
+                final Clade clade = (Clade) o;
+
+                return !(bits != null ? !bits.equals(clade.bits) : clade.bits != null);
+
+            }
+
+            public int hashCode() {
+                return (bits != null ? bits.hashCode() : 0);
+            }
+
+            public String toString() {
+                return "clade " + bits.toString();
+            }
+
+            int count;
+            double credibility;
+            final int size;
+            final BitSet bits;
+            Taxon taxon = null;
+            List<Object[]> attributeValues = null;
+            Set<Pair<BitSet, BitSet>> subClades = null;
+            Clade bestLeft = null;
+            Clade bestRight = null;
+            double bestSubTreeCredibility;
+        }
+
+        //
+        // Private stuff
+        //
+        TaxonList taxonList = null;
+        Map<BitSet, Clade> cladeMap = new HashMap<>();
+
+        Clade rootClade;
+
+        Tree targetTree;
     }
-
-    private void annotate2DHPDAttribute(MutableTree tree, NodeRef node, String preLabel, String postLabel,
-                                        double hpd, double[][] values) {
-        int N = 50;
-        if (USE_R) {
-//
-//                // Uses R-Java interface, and the HPD routines from 'emdbook' and 'coda'
-//
-//                if (rEngine == null) {
-//
-//                    if (!Rengine.versionCheck()) {
-//                        throw new RuntimeException("JRI library version mismatch");
-//                    }
-//
-//                    rEngine = new Rengine(rArgs, false, null);
-//
-//                    if (!rEngine.waitForR()) {
-//                        throw new RuntimeException("Cannot load R");
-//                    }
-//
-//                    for (String command : rBootCommands) {
-//                        rEngine.eval(command);
-//                    }
-//                }
-//
-//                // todo Need a good method to pick grid size
-//
-//
-//                REXP x = rEngine.eval("makeContour(" +
-//                        makeRString(values[0]) + "," +
-//                        makeRString(values[1]) + "," +
-//                        hpd + "," +
-//                        N + ")");
-//
-//                RVector contourList = x.asVector();
-//                int numberContours = contourList.size();
-//
-//                if (numberContours > 1) {
-//                    System.err.println("Warning: a node has a disjoint " + 100 * hpd + "% HPD region.  This may be an artifact!");
-//                    System.err.println("Try decreasing the enclosed mass or increasing the number of samples.");
-//                }
-//
-//
-//                tree.setNodeAttribute(node, preLabel + postLabel + "_modality", numberContours);
-//
-//                StringBuffer output = new StringBuffer();
-//                for (int i = 0; i < numberContours; i++) {
-//                    output.append("\n<" + CORDINATE + ">\n");
-//                    RVector oneContour = contourList.at(i).asVector();
-//                    double[] xList = oneContour.at(1).asDoubleArray();
-//                    double[] yList = oneContour.at(2).asDoubleArray();
-//                    StringBuffer xString = new StringBuffer("{");
-//                    StringBuffer yString = new StringBuffer("{");
-//                    for (int k = 0; k < xList.length; k++) {
-//                        xString.append(formattedLocation(xList[k])).append(",");
-//                        yString.append(formattedLocation(yList[k])).append(",");
-//                    }
-//                    xString.append(formattedLocation(xList[0])).append("}");
-//                    yString.append(formattedLocation(yList[0])).append("}");
-//
-//                    tree.setNodeAttribute(node, preLabel + "1" + postLabel + "_" + (i + 1), xString);
-//                    tree.setNodeAttribute(node, preLabel + "2" + postLabel + "_" + (i + 1), yString);
-//                }
-//
-//
-        } else { // do not use R
-
-
-//                KernelDensityEstimator2D kde = new KernelDensityEstimator2D(values[0], values[1], N);
-            //ContourMaker kde = new ContourWithSynder(values[0], values[1], N);
-            boolean bandwidthLimit = false;
-
-            ContourMaker kde = new ContourWithSynder(values[0], values[1], bandwidthLimit);
-
-            ContourPath[] paths = kde.getContourPaths(hpd);
-
-            tree.setNodeAttribute(node, preLabel + postLabel + "_modality", paths.length);
-
-            if (paths.length > 1) {
-                System.err.println("Warning: a node has a disjoint " + 100 * hpd + "% HPD region.  This may be an artifact!");
-                System.err.println("Try decreasing the enclosed mass or increasing the number of samples.");
-            }
-
-            StringBuilder output = new StringBuilder();
-            int i = 0;
-            for (ContourPath p : paths) {
-                output.append("\n<").append(CORDINATE).append(">\n");
-                double[] xList = p.getAllX();
-                double[] yList = p.getAllY();
-                StringBuilder xString = new StringBuilder("{");
-                StringBuilder yString = new StringBuilder("{");
-                for (int k = 0; k < xList.length; k++) {
-                    xString.append(formattedLocation(xList[k])).append(",");
-                    yString.append(formattedLocation(yList[k])).append(",");
-                }
-                xString.append(formattedLocation(xList[0])).append("}");
-                yString.append(formattedLocation(yList[0])).append("}");
-
-                tree.setNodeAttribute(node, preLabel + "1" + postLabel + "_" + (i + 1), xString);
-                tree.setNodeAttribute(node, preLabel + "2" + postLabel + "_" + (i + 1), yString);
-                i++;
-
-            }
-        }
-    }
-
-
 
     int totalTrees = 0;
     int totalTreesUsed = 0;
     double posteriorLimit = 0.0;
     //PL:    double hpd2D = 0.80;
     double[] hpd2D = {0.80};
-    private final List<TreeAnnotationPlugin> plugins = new ArrayList<>();
+    private final List<TreeAnnotationPlugin> plugins = new ArrayList<TreeAnnotationPlugin>();
 
     Set<String> attributeNames = new HashSet<String>();
     TaxonList taxa = null;
@@ -1323,7 +1664,7 @@
 
     /**
      * @author Andrew Rambaut
-     */
+         */
     public static interface TreeAnnotationPlugin {
         Set<String> setAttributeNames(Set<String> attributeNames);
 
