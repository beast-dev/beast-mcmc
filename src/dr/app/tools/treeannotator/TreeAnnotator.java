/*
 * TreeAnnotator.java
 *
 * Copyright © 2002-2024 the BEAST Development Team
 * http://beast.community/about
 *
 * This file is part of BEAST.
 * See the NOTICE file distributed with this work for additional
 * information regarding copyright ownership and licensing.
 *
 * BEAST is free software; you can redistribute it and/or modify
 * it under the terms of the GNU Lesser General Public License as
 * published by the Free Software Foundation; either version 2
 * of the License, or (at your option) any later version.
 *
 *  BEAST is distributed in the hope that it will be useful,
 *  but WITHOUT ANY WARRANTY; without even the implied warranty of
 *  MERCHANTABILITY or FITNESS FOR A PARTICULAR PURPOSE.  See the
 *  GNU Lesser General Public License for more details.
 *
 * You should have received a copy of the GNU Lesser General Public
 * License along with BEAST; if not, write to the
 * Free Software Foundation, Inc., 51 Franklin St, Fifth Floor,
 * Boston, MA  02110-1301  USA
 *
 */

package dr.app.tools.treeannotator;

import dr.app.beast.BeastVersion;
import dr.app.tools.BaseTreeTool;
import dr.app.tools.NexusExporter;
import dr.app.tools.logcombiner.LogCombiner;
import dr.app.util.Arguments;
import dr.evolution.io.Importer;
import dr.evolution.io.NewickImporter;
import dr.evolution.io.NexusImporter;
import dr.evolution.io.TreeImporter;
import dr.evolution.tree.FlexibleTree;
import dr.evolution.tree.MutableTree;
import dr.evolution.tree.NodeRef;
import dr.evolution.tree.Tree;
import dr.evolution.tree.treemetrics.*;
import dr.evolution.util.Taxa;
import dr.evolution.util.TaxonList;
import dr.util.Version;
import jam.console.ConsoleApplication;

import javax.swing.*;
import java.io.*;
import java.nio.file.Files;
import java.nio.file.Paths;
import java.util.*;
import java.util.concurrent.ExecutionException;
import java.util.concurrent.ExecutorService;
import java.util.concurrent.Executors;
import java.util.concurrent.Future;

/**
 * @author Andrew Rambaut
 * @author Marc Suchard
 * @author Philippe Lemey
 * @author Guy Baele
 * @author Alexei Drummond
 */
public class TreeAnnotator extends BaseTreeTool {

    private static final Version VERSION = new BeastVersion();

    private static final HeightsSummary DEFAULT_HEIGHTS_SUMMARY = HeightsSummary.MEAN_HEIGHTS;
    private static final boolean COUNT_TREES = true;

    private static final boolean THREADED_READING = true;

    // Messages to stderr, output to stdout
    private static PrintStream progressStream = System.err;
    private static final boolean extendedMetrics = false;

    private final CollectionAction collectionAction;
    private final AnnotationAction annotationAction;
    private final int threadCount;

    private TaxonList taxa = null;
    private int totalTrees;
    private int totalTreesUsed;

    List<Double> rootHeights = new ArrayList<>();

    enum Target {
        HIPSTR("Highest independent posterior subtree reconstruction (HIPSTR)"),
        MRHIPSTR("Majority rule highest independent posterior subtree reconstruction (MrHIPSTR)"),
        MAX_CLADE_CREDIBILITY("Maximum clade credibility tree"),
        MAJORITY_RULE("Majority-rule consensus tree"),
        USER_TARGET_TREE("User target tree");

        String desc;

        Target(String s) {
            desc = s;
        }

        public String toString() {
            return desc;
        }
    }

    enum HeightsSummary {
        MEAN_HEIGHTS("Mean heights"),
        MEDIAN_HEIGHTS("Median heights"),
        KEEP_HEIGHTS("Keep target heights");

        String desc;

        HeightsSummary(String s) {
            desc = s;
        }

        public String toString() {
            return desc;
        }
    }

    /**
     * Burnin can be specified as the number of trees or the number of states
     * (one or other should be zero).
     */
    public TreeAnnotator(final int burninTrees,
                         final long burninStates,
                         final HeightsSummary heightsOption,
                         final double posteriorLimit,
                         final int countLimit,
                         final double[] hpd2D,
                         final boolean computeESS,
                         final int threadCount,
                         final Target targetOption,
                         final String targetTreeFileName,
                         final String referenceTreeFileName,
                         final String treeMetricFileName,
                         final String inputFileName,
                         final String outputFileName
    ) throws IOException {

        long totalStartTime = System.currentTimeMillis();

        collectionAction = new CollectionAction();

        collectionAction.addAttributeName("height");
        collectionAction.addAttributeName("length");

        annotationAction = new AnnotationAction(heightsOption, posteriorLimit, countLimit, hpd2D, computeESS, true);

        annotationAction.addAttributeName("height");
        annotationAction.addAttributeName("length");

        int burnin = -1;

        totalTrees = 10000;
        totalTreesUsed = 0;

        this.threadCount = threadCount;

        CladeSystem cladeSystem = new CladeSystem(targetOption == Target.HIPSTR || targetOption == Target.MRHIPSTR || targetOption == Target.MAJORITY_RULE, targetOption == Target.MAJORITY_RULE);

        if (COUNT_TREES) {
            countTrees(inputFileName);
            progressStream.println("Reading trees...");
        } else {
            totalTrees = 10000;
            progressStream.println("Reading trees (assuming 10,000 trees)...");
        }

        burnin = readTrees(inputFileName, burninTrees, burninStates, cladeSystem);

        cladeSystem.calculateCladeCredibilities(totalTreesUsed);

        progressStream.println("Total trees read: " + totalTrees);
        progressStream.println("Size of trees: " + taxa.getTaxonCount() + " tips");
        if (burninTrees > 0) {
            progressStream.println("Ignoring first " + burninTrees + " trees" +
                    (burninStates > 0 ? " (" + burninStates + " states)." : "." ));
        } else if (burninStates > 0) {
            progressStream.println("Ignoring first " + burninStates + " states (" + burnin + " trees).");
        }

        printCladeInformation(cladeSystem);
//        }

        MutableTree targetTree = null;

        switch (targetOption) {
            case USER_TARGET_TREE: {
                if (targetTreeFileName != null) {
                    targetTree = readUserTargetTree(targetTreeFileName, cladeSystem);
                } else {
                    System.err.println("No user target tree specified.");
                    System.exit(1);
                }
                break;
            }
            case MAX_CLADE_CREDIBILITY: {
                progressStream.println("Finding maximum credibility tree...");
                targetTree = new FlexibleTree(getMCCTree(burnin, cladeSystem, inputFileName));
                break;
            }
            case HIPSTR: {
                progressStream.println("Finding highest independent posterior subtree reconstruction (HIPSTR) tree...");
                targetTree = getHIPSTRTree(cladeSystem, false);
                break;
            }
            case MRHIPSTR: {
                progressStream.println("Finding majority rule highest independent posterior subtree reconstruction (MrHIPSTR) tree...");
                targetTree = getHIPSTRTree(cladeSystem, true);
                break;
            }
            case MAJORITY_RULE: {
                progressStream.println("Finding majority-rule consensus tree...");
                targetTree = getMajorityRuleConsensusTree(cladeSystem);
                break;
            }
            default: throw new IllegalArgumentException("Unknown targetOption");
        }


        if (referenceTreeFileName != null) {
            CladeSystem targetCladeSystem = new CladeSystem(targetTree);

            progressStream.println("Reading reference tree: " + referenceTreeFileName);

            MutableTree referenceTree = readTreeFile(referenceTreeFileName);
            CladeSystem referenceCladeSystem = new CladeSystem(referenceTree);

            int commonCladeCount = targetCladeSystem.getCommonCladeCount(referenceCladeSystem);
            progressStream.println("Clades in common with reference tree: " + commonCladeCount +
                    " (out of " + referenceCladeSystem.getCladeCount() + ")");
            progressStream.println();
        }

        collectNodeAttributes(cladeSystem, inputFileName, burnin);

        annotateTargetTree(cladeSystem, heightsOption, countLimit, targetTree);

        writeAnnotatedTree(outputFileName, targetTree);

        if (treeMetricFileName != null && !treeMetricFileName.isEmpty()) {
            writeTreeMetrics(burnin, targetTree, inputFileName, treeMetricFileName);
        }

        long timeElapsed =  (System.currentTimeMillis() - totalStartTime) / 1000;
        progressStream.println("Total time: " + timeElapsed + " secs");
        progressStream.println();

    }

    private static void printCladeInformation(CladeSystem cladeSystem) {
        int n = cladeSystem.getCladeCount();
        progressStream.println("Total unique clades: " + n);
        progressStream.println("Total clades in more than one tree: " + (n - cladeSystem.getCladeFrequencyCount(1)));
        progressStream.println();
    }

    private void countTrees(String inputFileName) throws IOException {
        progressStream.println("Counting trees...");
        Reader reader = new BufferedReader(new FileReader(inputFileName));
        TreeImporter importer = new BEASTTreesImporter(reader);
        totalTrees = importer.countTrees();
        if (totalTrees == 0) {
            totalTrees = 10000;
        }
        reader.close();
        progressStream.println("Total number of trees: " + totalTrees);
        progressStream.println();
    }

    private int readTrees(String inputFileName, int burninTrees, long burninStates, CladeSystem cladeSystem) throws IOException {
        long timeElapsed;
        long startTime;

        int burnin = -1;

        long stepSize = totalTrees / 60;
        if (stepSize < 1) stepSize = 1;

        progressStream.println("0              25             50             75            100");
        progressStream.println("|--------------|--------------|--------------|--------------|");

        startTime = System.currentTimeMillis();

        try {
            // read the first tree using NexusImport to get the taxon list and tip number to taxon mapping
//            Reader reader = new BufferedReader(new FileReader(inputFileName));
//            NexusImporter nexusImporter = new NexusImporter(reader, true);
//            taxa = nexusImporter.importTree(null);
//
//            reader = new BufferedReader(new FileReader(inputFileName));
//            BEASTTreesImporter importer = new BEASTTreesImporter(reader, false);
//            importer.setTaxonList(taxa);

            Reader reader = new BufferedReader(new FileReader(inputFileName));
            NexusImporter importer = new NexusImporter(reader, true);

            ExecutorService pool;
            List<Future<?>> futures;
            if (THREADED_READING) {
                if (threadCount <= 0) {
                    pool = Executors.newCachedThreadPool();
                } else {
                    pool = Executors.newFixedThreadPool(threadCount);
                }
                futures = new ArrayList<>();
            }
            totalTrees = 0;
            boolean firstTree = true;
            while (importer.hasTree()) {
                final Tree tree = importer.importNextTree();
                long state = 0;

                if (taxa == null) {
                    taxa = new Taxa(tree);
                }

                if (burninStates > 0) {
                    // if burnin has been specified in states, try to parse it out...
                    String name = tree.getId().trim();

                    long maxState;
                    if (name.startsWith("STATE_")) {
                        state = Long.parseLong(name.split("_")[1]);
                        maxState = state;
                    } else {
                        maxState = state;
                        state += 1;
                    }
                }

                if (totalTrees >= burninTrees && state >= burninStates) {
                    // if either of the two burnin thresholds have been reached...

                    if (burnin < 0) {
                        // if this is the first time this point has been reached,
                        // record the number of trees this represents for future use...
                        burnin = totalTrees;
                    }

                    if (firstTree) {
                        // for the first tree do it outside a thread
                        cladeSystem.add(tree);
                        firstTree = false;
                    } else {
                        if (THREADED_READING) {
                            futures.add(pool.submit(() -> {
                                cladeSystem.add(tree);
                            }));
                        } else {
                            cladeSystem.add(tree);
                        }
                    }
                    totalTreesUsed += 1;
                }

                if (totalTrees > 0 && totalTrees % stepSize == 0) {
                    progressStream.print("*");
                    progressStream.flush();
                }
                totalTrees++;
            }

            if (THREADED_READING) {
                try {
                    // wait for all the threads to run to completion
                    for (Future<?> f : futures) {
                        f.get();
                    }
                } catch (InterruptedException | ExecutionException e) {
                    throw new RuntimeException(e);
                }
            }

            reader.close();
        } catch (Importer.ImportException e) {
            System.err.println("Error Parsing Input Tree: " + e.getMessage());
            System.exit(1);
        }
        timeElapsed =  (System.currentTimeMillis() - startTime) / 1000;
        progressStream.println("* [" + timeElapsed + " secs]");
        progressStream.println();

        if (totalTrees < 1) {
            System.err.println("No trees in input file");
            System.exit(1);
        }
        if (totalTreesUsed < 1) {
            if (burninTrees > 0 || burninStates > 0) {
                System.err.println("No trees to use: burnin greater than number of trees in input file");
                System.exit(1);
            }
        }
        return burnin;
    }

    private void collectNodeAttributes(CladeSystem cladeSystem, String inputFileName, int burnin) throws IOException {
        progressStream.println("Collecting node information...");
        progressStream.println("0              25             50             75            100");
        progressStream.println("|--------------|--------------|--------------|--------------|");

        int stepSize = totalTrees / 60;
        if (stepSize < 1) stepSize = 1;

        Reader reader = new BufferedReader(new FileReader(inputFileName));
//         TreeImporter importer = new BEASTTreesImporter(reader, true);
        TreeImporter importer = new NexusImporter(reader, false);

        long startTime = System.currentTimeMillis();

        totalTreesUsed = 0;
        try {
            ExecutorService pool;
            List<Future<?>> futures;
            if (THREADED_READING) {
                if (threadCount <= 0) {
                    pool = Executors.newCachedThreadPool();
                } else {
                    pool = Executors.newFixedThreadPool(threadCount);
                }

                futures = new ArrayList<>();
            }

            boolean firstTree = true;
            int counter = 0;

            while (importer.hasTree()) {
                final Tree tree = importer.importNextTree();

                if (counter >= burnin) {
                    if (firstTree) {
                        setupAttributes(tree);
                        firstTree = false;
                    }

                    if (THREADED_READING) {
                        futures.add(pool.submit(() -> {
                            cladeSystem.collectCladeHeights(tree);
                            rootHeights.add(tree.getNodeHeight(tree.getRoot()));
                            cladeSystem.traverseTree(tree, collectionAction);
                        }));
                    } else {
                        cladeSystem.collectCladeHeights(tree);
                        rootHeights.add(tree.getNodeHeight(tree.getRoot()));
                        cladeSystem.traverseTree(tree, collectionAction);
                    }
                    totalTreesUsed += 1;
                }
                if (counter > 0 && counter % stepSize == 0) {
                    progressStream.print("*");
                    progressStream.flush();
                }
                counter++;

            }

            if (THREADED_READING) {
                try {
                    // wait for all the threads to run to completion
                    for (Future<?> f : futures) {
                        f.get();
                    }
                } catch (InterruptedException | ExecutionException e) {
                    throw new RuntimeException(e);
                }
            }

            cladeSystem.calculateCladeCredibilities(totalTreesUsed);
        } catch (Importer.ImportException e) {
            System.err.println("Error Parsing Input Tree: " + e.getMessage());
            System.exit(1);
        }
        long timeElapsed =  (System.currentTimeMillis() - startTime) / 1000;
        progressStream.println("* [" + timeElapsed + " secs]");
        progressStream.println();
        reader.close();
    }

    public void setupAttributes(Tree tree) {
        Set<String> attributeNames = new TreeSet<>(String.CASE_INSENSITIVE_ORDER);
        for (int i = 0; i < tree.getNodeCount(); i++) {
            NodeRef node = tree.getNode(i);
            Iterator iter = tree.getNodeAttributeNames(node);
            if (iter != null) {
                while (iter.hasNext()) {
                    String name = (String) iter.next();
                    attributeNames.add(name);
                }

            }
        }
        collectionAction.addAttributeNames(attributeNames);
        annotationAction.addAttributeNames(attributeNames);
    }

    private MutableTree readUserTargetTree(String targetTreeFileName, CladeSystem cladeSystem) throws IOException {
        progressStream.println("Reading user specified target tree, " + targetTreeFileName + ", ...");

        MutableTree targetTree = readTreeFile(targetTreeFileName);

        progressStream.println();
        double score = scoreTree(targetTree, cladeSystem);
        progressStream.println("Target tree's log clade credibility: " + String.format("%.4f", score));
        reportStatistics(cladeSystem, targetTree);
//        reportStatisticTables(cladeSystem, targetTree);

        progressStream.println();
        return targetTree;
    }


    private static MutableTree readTreeFile(String treeFileName) throws IOException {
        NexusImporter importer = new NexusImporter(new FileReader(treeFileName));
        Tree tree = null;
        try {
            tree = importer.importNextTree();
            if (tree == null) {
                NewickImporter x = new NewickImporter(new FileReader(treeFileName));
                tree = x.importNextTree();
            }
            if (tree == null) {
                System.err.println("No tree in nexus or newick file " + treeFileName);
                System.exit(1);
            }
        } catch (Importer.ImportException e) {
            System.err.println("Error Parsing Target Tree: " + e.getMessage());
            System.exit(1);
        }
        return new FlexibleTree(tree);
    }

    private Tree getMCCTree(int burnin, CladeSystem cladeSystem, String inputFileName)
            throws IOException {

        long startTime = System.currentTimeMillis();

        Tree bestTree = null;
        double bestScore = Double.NEGATIVE_INFINITY;

        progressStream.println("Analyzing " + totalTreesUsed + " trees...");
        progressStream.println("0              25             50             75            100");
        progressStream.println("|--------------|--------------|--------------|--------------|");

        int stepSize = totalTrees / 60;
        if (stepSize < 1) stepSize = 1;

        int counter = 0;
        int bestTreeNumber = 0;
//        TreeImporter importer = new BEASTTreesImporter(new FileReader(inputFileName), false);
        TreeImporter importer = new NexusImporter(new FileReader(inputFileName), true);
        try {
            while (importer.hasTree()) {
                Tree tree = importer.importNextTree();

                if (counter >= burnin) {
                    double score = scoreTree(tree, cladeSystem);
//                    progressStream.println(score);
                    if (score > bestScore) {
                        bestTree = tree;
                        bestScore = score;
                        bestTreeNumber = counter + 1;
                    }
                }
                if (counter > 0 && counter % stepSize == 0) {
                    progressStream.print("*");
                    progressStream.flush();
                }
                counter++;
            }
        } catch (Importer.ImportException e) {
            System.err.println("Error Parsing Input Tree: " + e.getMessage());
            System.exit(1);
        }

        long timeElapsed =  (System.currentTimeMillis() - startTime) / 1000;
        progressStream.println("* [" + timeElapsed + " secs]");
        progressStream.println();
        progressStream.println("Best tree: " + bestTree.getId() + " (tree number " + bestTreeNumber + ")");
        progressStream.println("Best tree's log clade credibility: " + String.format("%.4f", bestScore));
        reportStatistics(cladeSystem, bestTree);
//        reportStatisticTables(cladeSystem, bestTree);
        progressStream.println();

        return bestTree;
    }

    private MutableTree getMajorityRuleConsensusTree(CladeSystem cladeSystem) {

        long startTime = System.currentTimeMillis();

        MajorityRuleTreeBuilder treeBuilder = new MajorityRuleTreeBuilder();
        MutableTree tree = treeBuilder.getMajorityRuleConsensusTree(cladeSystem, taxa);

        // majority rule tree may be non-bifurcating
        // double score = scoreTree(tree, cladeSystem);

        double timeElapsed =  (double)(System.currentTimeMillis() - startTime) / 1000;
        progressStream.println("[" + timeElapsed + " secs]");
        progressStream.println();
//        progressStream.println("Majority rule consensus tree's log clade credibility: " + String.format("%.4f", score));
        reportStatistics(cladeSystem, tree);
//        reportStatisticTables(cladeSystem, tree);
        progressStream.println();

        return tree;
    }

    private MutableTree getHIPSTRTree(CladeSystem cladeSystem, boolean majorityRule) {

        long startTime = System.currentTimeMillis();

        HIPSTRTreeBuilder treeBuilder = new HIPSTRTreeBuilder();
<<<<<<< HEAD
        MutableTree tree = treeBuilder.getHIPSTRTree(cladeSystem, taxa, false);
=======
        MutableTree tree = treeBuilder.getHIPSTRTree(cladeSystem, taxa, majorityRule);
>>>>>>> e80a16f6

        double score = scoreTree(tree, cladeSystem);

        double timeElapsed =  (double)(System.currentTimeMillis() - startTime) / 1000;
        progressStream.println("[" + timeElapsed + " secs]");
        progressStream.println();
        if (majorityRule) {
            progressStream.println("MrHIPSTR tree's log clade credibility: " + String.format("%.4f", score));
        } else {
            progressStream.println("HIPSTR tree's log clade credibility: " + String.format("%.4f", score));
        }
        reportStatistics(cladeSystem, tree);
//        reportStatisticTables(cladeSystem, tree);
        progressStream.println();

        return tree;
    }

    private static void reportStatistics(CladeSystem cladeSystem, Tree tree) {
        progressStream.println("Lowest individual clade credibility: " + String.format("%.4f", cladeSystem.getMinimumCladeCredibility(tree)));
        progressStream.println("Mean individual clade credibility: " + String.format("%.4f", cladeSystem.getMeanCladeCredibility(tree)));
        progressStream.println("Median individual clade credibility: " + String.format("%.4f", cladeSystem.getMedianCladeCredibility(tree)));
        progressStream.println("Number of clades with credibility 1.0: " + cladeSystem.getTopCladeCount(tree, 1.0));
        reportCladeCredibilityCount(cladeSystem, tree, 0.99, extendedMetrics);
        reportCladeCredibilityCount(cladeSystem, tree, 0.95, extendedMetrics);
        if (extendedMetrics) {
            reportCladeCredibilityCount(cladeSystem, tree, 0.9, extendedMetrics);
            reportCladeCredibilityCount(cladeSystem, tree, 0.8, extendedMetrics);
            reportCladeCredibilityCount(cladeSystem, tree, 0.7, extendedMetrics);
            reportCladeCredibilityCount(cladeSystem, tree, 0.6, extendedMetrics);
        }
        reportCladeCredibilityCount(cladeSystem, tree, 0.5, extendedMetrics, true);
        if (extendedMetrics) {
            reportCladeCredibilityCount(cladeSystem, tree, 0.25, extendedMetrics);
            reportCladeCredibilityCount(cladeSystem, tree, 0.1, extendedMetrics);
            reportCladeCredibilityCount(cladeSystem, tree, 0.05, extendedMetrics);
        }
    }

    private static void reportCladeCredibilityCount(CladeSystem cladeSystem, Tree tree, double threshold, boolean extendedMetrics) {
        reportCladeCredibilityCount(cladeSystem, tree, threshold, extendedMetrics, false);
    }

    private static void reportCladeCredibilityCount(CladeSystem cladeSystem, Tree tree, double threshold, boolean extendedMetrics, boolean showMissingClades) {
        int treeCladeCount = cladeSystem.getTopCladeCount(tree, threshold);
        int allCladeCount = cladeSystem.getTopCladeCount(threshold);
        progressStream.print("Number of clades with credibility > " + threshold + ": " +
                treeCladeCount);
        if (treeCladeCount < allCladeCount) {
            if (extendedMetrics) {
                Set<BiClade> treeClades = cladeSystem.getTopClades(tree, threshold);
                Set<BiClade> allClades = cladeSystem.getTopClades(threshold);

                Set<BiClade> missingClades = new HashSet<>(allClades);
                missingClades.removeAll(treeClades);
                double sum = 0;
                int max = 0;
                for (BiClade missing : missingClades) {
                    sum += missing.getSize();
                    if (missing.getSize() > max) {
                        max = missing.getSize();
                    }
                }
                progressStream.print(" / " + allCladeCount + " | missing: " + missingClades.size());
                progressStream.printf(",  mean size: %.2f", (sum / missingClades.size()));
                progressStream.printf(",  max size: %d", max);
                if (showMissingClades) {
                    progressStream.println();
                    for (BiClade missing : missingClades) {
                        progressStream.println(" (" + missing.getSize() + ", " + missing.getCredibility() + ", {" + missing + "} )");
                    }
                }

            } else {
                progressStream.print(" / " + allCladeCount + " (in all trees)");
            }
        }
        progressStream.println();
    }

    private static void reportStatisticTables(CladeSystem cladeSystem, Tree tree) {
        int count = 100;
//        double[] table = new double[count + 1];
//        for (int i = 0; i <= count; i++) {
//            double threshold = ((double) (i)) / count;
//            table[i] = cladeSystem.getTopCladeCredibility(tree, threshold);
//        }

        progressStream.println("threshold, #clades");
        for (int i = 0; i <= count; i++) {
            double threshold = ((double) (i)) / count;
            progressStream.print(threshold);
            progressStream.print(",");
            progressStream.print(cladeSystem.getTopCladeCount(tree, threshold));
            progressStream.print(",");
            progressStream.println(cladeSystem.getTopCladeCount(threshold));
        }

    }

    private void writeTreeMetrics(int burnin, Tree referenceTree, String inputFileName, String outputFileName)
            throws IOException {

        long startTime = System.currentTimeMillis();

        TreeMetric[] treeMetrics = new TreeMetric[] {
                new BranchScoreMetric(),
                new CladeHeightMetric(),
                new KendallColijnPathDifferenceMetric(0.0),
                new KendallColijnPathDifferenceMetric(0.5),
                new KendallColijnPathDifferenceMetric(1.0),
                new RobinsonFouldsMetric(),
                new RootedBranchScoreMetric(),
                new SteelPennyPathDifferenceMetric()
        };

        try {
            final PrintStream stream = outputFileName != null ?
                    new PrintStream(Files.newOutputStream(Paths.get(outputFileName))) :
                    System.out;


            progressStream.println("Writing tree metrics for " + totalTreesUsed + " trees...");
            progressStream.println("0              25             50             75            100");
            progressStream.println("|--------------|--------------|--------------|--------------|");

            int stepSize = totalTrees / 60;
            if (stepSize < 1) stepSize = 1;

            int counter = 0;
            TreeImporter importer = new NexusImporter(new FileReader(inputFileName), true);
            try {
                stream.print("tree");
                for (TreeMetric treeMetric : treeMetrics) {
                    stream.print("\t" + treeMetric.getType().getName());
                }

                stream.println();

                while (importer.hasTree()) {
                    Tree tree = importer.importNextTree();

                    if (counter >= burnin) {
                        stream.print(counter);

                        for (TreeMetric treeMetric : treeMetrics) {
                            double score = treeMetric.getMetric(tree, referenceTree);

                            stream.print("\t" + score);
                        }

                        stream.println();
                    }

                    if (counter > 0 && counter % stepSize == 0) {
                        progressStream.print("*");
                        progressStream.flush();
                    }
                    counter++;
                }
            } catch (Importer.ImportException e) {
                System.err.println("Error Parsing Input Tree: " + e.getMessage());
                System.exit(1);
            }

            long timeElapsed =  (System.currentTimeMillis() - startTime) / 1000;
            progressStream.println("* [" + timeElapsed + " secs]");
            progressStream.println();
            progressStream.println("Tree metric comparisons to target tree written to file: " + outputFileName);
            progressStream.println();
        } catch (Exception e) {
            System.err.println("Error writing tree metric file: " + e.getMessage());
            System.exit(1);
        }
    }

    private void annotateTargetTree(CladeSystem cladeSystem, HeightsSummary heightsOption, int countLmit, MutableTree targetTree) {
        progressStream.println("Annotating target tree...");

        try {
            cladeSystem.traverseTree(targetTree, new SetHeightsAction(rootHeights, countLmit));

            cladeSystem.traverseTree(targetTree, annotationAction);
        } catch (Exception e) {
            System.err.println("Error annotating tree: " + e.getMessage() + "\nPlease check the tree log file format.");
            System.exit(1);
        }
        progressStream.println();
    }

    private void writeAnnotatedTree(String outputFileName, MutableTree targetTree) {
        progressStream.println("Writing annotated tree...");

        try {
            final PrintStream stream = outputFileName != null ?
                    new PrintStream(Files.newOutputStream(Paths.get(outputFileName))) :
                    System.out;

            new NexusExporter(stream).exportTree(targetTree);
        } catch (Exception e) {
            System.err.println("Error writing annotated tree file: " + e.getMessage());
            //System.exit(1);
        }
        progressStream.println();
        progressStream.println("Written to file: " + outputFileName);
        progressStream.println();
    }


    private double scoreTree(Tree tree, CladeSystem cladeSystem) {
        return cladeSystem.getLogCladeCredibility(tree);
    }

    public static void printTitle() {
        progressStream.println();
        centreLine("TreeAnnotator " + VERSION.getVersionString() + ", " + VERSION.getDateString(), 60);
        centreLine("MCMC Output analysis", 60);
        centreLine("by", 60);
        centreLine("Andrew Rambaut, Marc A. Suchard and Alexei J. Drummond", 60);
        progressStream.println();
        centreLine("Institute of Ecology and Evolution", 60);
        centreLine("University of Edinburgh", 60);
        centreLine("a.rambaut@ed.ac.uk", 60);
        progressStream.println();
        centreLine("David Geffen School of Medicine", 60);
        centreLine("University of California, Los Angeles", 60);
        centreLine("msuchard@ucla.edu", 60);
        progressStream.println();
        centreLine("Department of Computer Science", 60);
        centreLine("University of Auckland", 60);
        centreLine("alexei@cs.auckland.ac.nz", 60);
        progressStream.println();
        progressStream.println();
    }

    public static void printUsage(Arguments arguments) {

        arguments.printUsage("treeannotator", "<input-file-name> [<output-file-name>]");
        progressStream.println();
        progressStream.println("  Example: treeannotator test.trees out.tree");
        progressStream.println("  Example: treeannotator -burnin 100 -heights mean test.trees out.tree");
        progressStream.println("  Example: treeannotator -type hipstr -burnin 100 -heights mean test.trees out.tree");
        progressStream.println();
    }

    public static double[] parseVariableLengthDoubleArray(String inString) throws Arguments.ArgumentException {

        List<Double> returnList = new ArrayList<Double>();
        StringTokenizer st = new StringTokenizer(inString,",");
        while(st.hasMoreTokens()) {
            try {
                returnList.add(Double.parseDouble(st.nextToken()));
            } catch (NumberFormatException e) {
                throw new Arguments.ArgumentException();
            }

        }

        if (!returnList.isEmpty()) {
            double[] doubleArray = new double[returnList.size()];
            for(int i=0; i<doubleArray.length; i++)
                doubleArray[i] = returnList.get(i);
            return doubleArray;
        }
        return null;
    }

    //Main method
    public static void main(String[] args) throws IOException {

        // There is a major issue with languages that use the comma as a decimal separator.
        // To ensure compatibility between programs in the package, enforce the US locale.
        Locale.setDefault(Locale.US);

        String targetTreeFileName = null;
        String referenceTreeFileName = null;
        String treeMetricFileName = null;
        String inputFileName = null;
        String outputFileName = null;

        boolean forceIntegerToDiscrete = false;
        boolean computeESS = false;

        if (args.length == 0) {
            System.setProperty("com.apple.macos.useScreenMenuBar", "true");
            System.setProperty("apple.laf.useScreenMenuBar", "true");
            System.setProperty("apple.awt.showGrowBox", "true");

            java.net.URL url = LogCombiner.class.getResource("/images/utility.png");
            Icon icon = null;

            if (url != null) {
                icon = new ImageIcon(url);
            }

            final String versionString = VERSION.getVersionString();
            String nameString = "TreeAnnotatorX " + versionString;
            String aboutString = "<html><center><p>" + versionString + ", " + VERSION.getDateString() + "</p>" +
                    "<p>by<br>" +
                    "Andrew Rambaut and Alexei J. Drummond</p>" +
                    "<p>Institute of Ecology and Evolution, University of Edinburgh<br>" +
                    "<a href=\"mailto:a.rambaut@ed.ac.uk\">a.rambaut@ed.ac.uk</a></p>" +
                    "<p>Department of Computer Science, University of Auckland<br>" +
                    "<a href=\"mailto:alexei@cs.auckland.ac.nz\">alexei@cs.auckland.ac.nz</a></p>" +
                    "<p>Part of the BEAST package:<br>" +
                    "<a href=\"http://beast.community\">http://beast.community</a></p>" +
                    "</center></html>";

            new ConsoleApplication(nameString, aboutString, icon, true);

            // The ConsoleApplication will have overridden System.out so set progressStream
            // to capture the output to the window:
            progressStream = System.out;

            printTitle();

            TreeAnnotatorDialog dialog = new TreeAnnotatorDialog(new JFrame());

            if (!dialog.showDialog("TreeAnnotatorX " + versionString)) {
                return;
            }

            long burninStates = dialog.getBurninStates();
            int burninTrees = dialog.getBurninTrees();
            double posteriorLimit = dialog.getPosteriorLimit();
            double[] hpd2D = {0.80};
            Target targetOption = dialog.getTargetOption();
            HeightsSummary heightsOption = dialog.getHeightsOption();

            targetTreeFileName = dialog.getTargetFileName();
            if (targetOption == Target.USER_TARGET_TREE && targetTreeFileName == null) {
                System.err.println("No target file specified");
                return;
            }

            inputFileName = dialog.getInputFileName();
            if (inputFileName == null) {
                System.err.println("No input file specified");
                return;
            }

            outputFileName = dialog.getOutputFileName();
            if (outputFileName == null) {
                System.err.println("No output file specified");
                return;
            }

            try {
                new TreeAnnotator(
                        burninTrees,
                        burninStates,
                        heightsOption,
                        posteriorLimit,
                        5,
                        hpd2D,
                        computeESS,
                        -1,
                        targetOption,
                        targetTreeFileName,
                        referenceTreeFileName,
                        null,
                        inputFileName,
                        outputFileName);

            } catch (Exception ex) {
                System.err.println("Exception: " + ex.getMessage());
            }

            progressStream.println("Finished - Quit program to exit.");
            while (true) {
                try {
                    Thread.sleep(1000);
                } catch (InterruptedException e) {
                    e.printStackTrace();
                }
            }
        }

        printTitle();

        Arguments arguments = new Arguments(
                new Arguments.Option[]{
                        new Arguments.StringOption("type", new String[] {"hipstr", "mrhipstr", "mcc", "mrc"}, false, "an option of 'hipstr' (default), 'mrhipstr', 'mcc' or 'mrc'"),
                        new Arguments.StringOption("heights", new String[] {"keep", "median", "mean", "ca"}, false,
                                "an option of 'keep', 'median' or 'mean' (default)"),
                        new Arguments.LongOption("burnin", "the number of states to be considered as 'burn-in'"),
                        new Arguments.IntegerOption("burninTrees", "the number of trees to be considered as 'burn-in'"),
                        new Arguments.RealOption("limit", "the minimum posterior probability for a node to be annotated"),
                        new Arguments.IntegerOption("limitCount", "the minimum sample count for a node to be annotated (default 5)"),
                        new Arguments.StringOption("target", "target_file_name", "specifies a user target tree to be annotated"),
                        new Arguments.StringOption("reference", "tree_file_name", "specifies a reference tree for sampled trees to be compared with"),
                        new Arguments.StringOption("metrics", "output_file_name", "file name to write tree metrics for each tree compared to the target"),
                        new Arguments.IntegerOption("threads", "max number of threads (default automatic)"),
                        new Arguments.Option("help", "option to print this message"),
                        new Arguments.Option("forceDiscrete", "forces integer traits to be treated as discrete traits."),
                        new Arguments.StringOption("hpd2D", "the HPD interval to be used for the bivariate traits", "specifies a (vector of comma separated) HPD proportion(s)"),
                        new Arguments.Option("ess", "compute ess for branch parameters")
                });

        try {
            arguments.parseArguments(args);
        } catch (Arguments.ArgumentException ae) {
            progressStream.println(ae);
            printUsage(arguments);
            System.exit(1);
        }

        if (arguments.hasOption("forceDiscrete")) {
            progressStream.println("  Forcing integer traits to be treated as discrete traits.");
            forceIntegerToDiscrete = true;
        }

        if (arguments.hasOption("help")) {
            printUsage(arguments);
            System.exit(0);
        }

        HeightsSummary heights = DEFAULT_HEIGHTS_SUMMARY;
        if (arguments.hasOption("heights")) {
            String value = arguments.getStringOption("heights");
            if (value.equalsIgnoreCase("mean")) {
                heights = HeightsSummary.MEAN_HEIGHTS;
            } else if (value.equalsIgnoreCase("median")) {
                heights = HeightsSummary.MEDIAN_HEIGHTS;
            } else if (value.equalsIgnoreCase("ca")) {
                progressStream.println("CA heights are not supported - this has been superseded by the HIPSTR tree (--type hipstr)");
                printUsage(arguments);
                System.exit(1);
            }
        }

        long burninStates = -1;
        int burninTrees = -1;
        if (arguments.hasOption("burnin")) {
            burninStates = arguments.getLongOption("burnin");
        }
        if (arguments.hasOption("burninTrees")) {
            burninTrees = arguments.getIntegerOption("burninTrees");
        }

        if (arguments.hasOption("ess")) {
            if (burninStates != -1) {
                progressStream.println(" Calculating ESS for branch parameters.");
                computeESS = true;
            } else {
                throw new RuntimeException("Specify burnin as states to use 'ess' option.");
            }
        }

        double posteriorLimit = 0.0;
        if (arguments.hasOption("limit")) {
            posteriorLimit = arguments.getRealOption("limit");
        }

        if (arguments.hasOption("limitFrequency")) {
            posteriorLimit = arguments.getRealOption("limitFrequency");
        }

        int countLimit = 5;
        if (arguments.hasOption("limitCount")) {
            countLimit = arguments.getIntegerOption("limitCount");
        }

        double[] hpd2D = {80};
        if (arguments.hasOption("hpd2D")) {
            try {
                hpd2D = parseVariableLengthDoubleArray(arguments.getStringOption("hpd2D"));
            } catch (Arguments.ArgumentException e) {
                System.err.println("Error reading " + arguments.getStringOption("hpd2D"));
            }
        }

        Target target = Target.HIPSTR;
        if (arguments.hasOption("type")) {
            if (arguments.getStringOption("type").equalsIgnoreCase("MRHIPSTR")) {
                target = Target.MRHIPSTR;
            } else if (arguments.getStringOption("type").equalsIgnoreCase("MCC")) {
                target = Target.MAX_CLADE_CREDIBILITY;
            } else if (arguments.getStringOption("type").equalsIgnoreCase("MRC")) {
                target = Target.MAJORITY_RULE;
            }
        }

        if (arguments.hasOption("target")) {
            target = Target.USER_TARGET_TREE;
            targetTreeFileName = arguments.getStringOption("target");
        }

        if (arguments.hasOption("reference")) {
            referenceTreeFileName = arguments.getStringOption("reference");
        }

        if (arguments.hasOption("metrics")) {
            treeMetricFileName = arguments.getStringOption("metrics");
        }

        int threadCount = -1;
        if (arguments.hasOption("threads")) {
            threadCount = arguments.getIntegerOption("threads");
        }

        final String[] args2 = arguments.getLeftoverArguments();

        switch (args2.length) {
            case 2:
                outputFileName = args2[1];
                // fall to
            case 1:
                inputFileName = args2[0];
                break;
            default: {
                System.err.println("Unknown option: " + args2[2]);
                System.err.println();
                printUsage(arguments);
                System.exit(1);
            }
        }

        new TreeAnnotator(
                burninTrees,
                burninStates,
                heights,
                posteriorLimit,
                countLimit,
                hpd2D,
                computeESS,
                threadCount,
                target,
                targetTreeFileName,
                referenceTreeFileName,
                treeMetricFileName,
                inputFileName,
                outputFileName);

        if (target == Target.MAX_CLADE_CREDIBILITY) {
            progressStream.println("Found Maximum Clade Credibility (MCC) tree - citation: " +
                    "Drummond and Rambaut: 'BEAST: Bayesian evolutionary analysis by sampling trees', BMC Ecology and Evolution 2007, 7: 214.");
        } else if (target == Target.HIPSTR) {
            progressStream.println("Constructed Highest Independent Posterior Sub-Tree Reconstruction (HIPSTR) tree - citation: In prep.");
        } else if (target == Target.MRHIPSTR) {
            progressStream.println("Constructed Majority Rule Highest Independent Posterior Sub-Tree Reconstruction (MrHIPSTR) tree - citation: In prep.");
        } else if (target == Target.MAJORITY_RULE) {
            progressStream.println("Constructed majority-rule consensus tree");
        } else if (target == Target.USER_TARGET_TREE) {
//            progressStream.println("Loaded user target tree.");
        } else {
            throw new IllegalArgumentException("Unknown target option: " + target);
        }

        System.exit(0);
    }


}
<|MERGE_RESOLUTION|>--- conflicted
+++ resolved
@@ -490,7 +490,6 @@
                     String name = (String) iter.next();
                     attributeNames.add(name);
                 }
-
             }
         }
         collectionAction.addAttributeNames(attributeNames);
@@ -614,11 +613,7 @@
         long startTime = System.currentTimeMillis();
 
         HIPSTRTreeBuilder treeBuilder = new HIPSTRTreeBuilder();
-<<<<<<< HEAD
-        MutableTree tree = treeBuilder.getHIPSTRTree(cladeSystem, taxa, false);
-=======
         MutableTree tree = treeBuilder.getHIPSTRTree(cladeSystem, taxa, majorityRule);
->>>>>>> e80a16f6
 
         double score = scoreTree(tree, cladeSystem);
 
@@ -820,7 +815,7 @@
             new NexusExporter(stream).exportTree(targetTree);
         } catch (Exception e) {
             System.err.println("Error writing annotated tree file: " + e.getMessage());
-            //System.exit(1);
+            System.exit(1);
         }
         progressStream.println();
         progressStream.println("Written to file: " + outputFileName);
