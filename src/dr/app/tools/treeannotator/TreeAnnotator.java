--- conflicted
+++ resolved
@@ -399,15 +399,14 @@
         totalTreesUsed = 0;
         try {
             ExecutorService pool;
+            List<Future<?>> futures;
             if (THREADED_READING) {
                 if (threadCount <= 0) {
                     pool = Executors.newCachedThreadPool();
                 } else {
                     pool = Executors.newFixedThreadPool(threadCount);
                 }
-            }
-            List<Future<?>> futures;
-                if (THREADED_READING) {
+
                     futures = new ArrayList<>();
                 }
 
@@ -578,15 +577,6 @@
 
         long startTime = System.currentTimeMillis();
 
-<<<<<<< HEAD
-=======
-        if (minCladeCount > 0) {
-            Embiggulator embiggulator = new Embiggulator(cladeSystem);
-            embiggulator.embiggenBiClades(1, minCladeCount, threadCount);
-//            embiggulator.embiggenBiClades(1, minCladeCount);
-        }
-
->>>>>>> d3e6bf21
         HIPSTRTreeBuilder treeBuilder = new HIPSTRTreeBuilder();
         MutableTree tree = treeBuilder.getHIPSTRTree(cladeSystem, taxa, penaltyThreshold);
 
