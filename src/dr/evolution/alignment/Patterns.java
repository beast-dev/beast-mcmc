--- conflicted
+++ resolved
@@ -264,16 +264,8 @@
 
             if (comparePatterns(patterns[i], pattern)) {
 
-<<<<<<< HEAD
-                    weights[i] += weight;
-                    assert(comparePatterns(arrayListPatterns.get(i), pattern));
-                    arrayListWeights.set(i, arrayListWeights.get(i) + weight);
-                    return;
-                }
-=======
                 weights[i] += weight;
                 return;
->>>>>>> 59f3787c
             }
         }
 
