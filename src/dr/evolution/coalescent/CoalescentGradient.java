--- conflicted
+++ resolved
@@ -141,35 +141,6 @@
         return gradient;
     }
 
-<<<<<<< HEAD
-    @Deprecated
-    private void getIntervalIndexForInternalNodes(int[] intervalIndices, int[] nodeIndices, double[] sortedValues) {
-        double[] nodeHeights = new double[tree.getInternalNodeCount()];
-        ArrayList<ComparableDouble> sortedInternalNodes = new ArrayList<ComparableDouble>();
-        for (int i = 0; i < nodeIndices.length; i++) {
-            final double nodeHeight = tree.getNodeHeight(tree.getNode(tree.getExternalNodeCount() + i));
-            sortedInternalNodes.add(new ComparableDouble(nodeHeight));
-            nodeHeights[i] = nodeHeight;
-        }
-        HeapSort.sort(sortedInternalNodes, nodeIndices);
-        for (int i = 0; i < nodeIndices.length; i++) {
-            sortedValues[i] = nodeHeights[nodeIndices[i]];
-        }
-
-        IntervalList intervals = likelihood.getIntervalList();
-        int intervalIndex = 0;
-        double finishTime = intervals.getInterval(intervalIndex);
-        for (int i = 0; i < tree.getInternalNodeCount(); i++) {
-            while(intervalIndex < intervals.getIntervalCount() - 1 && sortedValues[i] - finishTime > realSmallNumber) {
-                intervalIndex++;
-                finishTime += intervals.getInterval(intervalIndex);
-            }
-            intervalIndices[nodeIndices[i]] = intervalIndex;
-        }
-    }
-=======
->>>>>>> e1b87792
-
     private final double tolerance;
 
     @Override
