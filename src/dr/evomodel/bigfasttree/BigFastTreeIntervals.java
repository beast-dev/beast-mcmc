--- conflicted
+++ resolved
@@ -199,14 +199,10 @@
     }
 
     public NodeRef getSamplingNode(int interval) {
-<<<<<<< HEAD
-        if(!intervalsKnown){
+        if (!intervalsKnown) {
             calculateIntervals();
         }
         if (events.getType(interval + 1) != IntervalType.SAMPLE) {
-=======
-        if (events.getType(interval) != IntervalType.SAMPLE) {
->>>>>>> 5cb2a723
             throw new IllegalArgumentException("interval is not a sampling interval");
         }
         return tree.getNode(events.getNode(interval + 1));
