/*
 * ArbitraryBranchRates.java
 *
 * Copyright (c) 2002-2015 Alexei Drummond, Andrew Rambaut and Marc Suchard
 *
 * This file is part of BEAST.
 * See the NOTICE file distributed with this work for additional
 * information regarding copyright ownership and licensing.
 *
 * BEAST is free software; you can redistribute it and/or modify
 * it under the terms of the GNU Lesser General Public License as
 * published by the Free Software Foundation; either version 2
 * of the License, or (at your option) any later version.
 *
 *  BEAST is distributed in the hope that it will be useful,
 *  but WITHOUT ANY WARRANTY; without even the implied warranty of
 *  MERCHANTABILITY or FITNESS FOR A PARTICULAR PURPOSE.  See the
 *  GNU Lesser General Public License for more details.
 *
 * You should have received a copy of the GNU Lesser General Public
 * License along with BEAST; if not, write to the
 * Free Software Foundation, Inc., 51 Franklin St, Fifth Floor,
 * Boston, MA  02110-1301  USA
 */

package dr.evomodel.branchratemodel;

import dr.evolution.tree.NodeRef;
import dr.evolution.tree.Tree;
import dr.evomodel.tree.TreeModel;
import dr.evomodel.tree.TreeParameterModel;
import dr.evomodelxml.branchratemodel.ArbitraryBranchRatesParser;
import dr.inference.model.AbstractModel;
import dr.inference.model.Model;
import dr.inference.model.Parameter;
import dr.inference.model.Variable;
import dr.util.Author;
import dr.util.Citable;
import dr.util.Citation;

import java.util.Collections;
import java.util.List;
import java.util.function.DoubleBinaryOperator;

/**
 * Allows branch rates to take on any double value
 * This is useful for forming a scaled mixture of normals for the continuous diffusion model
 *
 * @author Marc A. Suchard
 * @author Alexei Drummond
 */
public class ArbitraryBranchRates extends AbstractBranchRateModel implements DifferentiableBranchRates, Citable {

    // The rates of each branch
    private final TreeParameterModel rates;
    private final Parameter rateParameter;

    private final BranchRateTransform transform;

    public ArbitraryBranchRates(TreeModel tree, Parameter rateParameter, BranchRateTransform transform,
                                boolean setRates) {
        this(ArbitraryBranchRatesParser.ARBITRARY_BRANCH_RATES, tree, rateParameter, transform, setRates);
    }

    public ArbitraryBranchRates(String name, TreeModel tree, Parameter rateParameter, BranchRateTransform transform,
                                boolean setRates) {
        this(name, tree, rateParameter, transform, setRates, TreeParameterModel.Type.WITHOUT_ROOT);
    }

    public ArbitraryBranchRates(TreeModel tree, Parameter rateParameter, BranchRateTransform transform,
                                boolean setRates, TreeParameterModel.Type includeRoot) {
        this(ArbitraryBranchRatesParser.ARBITRARY_BRANCH_RATES, tree, rateParameter, transform, setRates, includeRoot);
    }
<<<<<<< HEAD

    public ArbitraryBranchRates(String name, TreeModel tree, Parameter rateParameter, BranchRateTransform transform,
        boolean setRates, TreeParameterModel.Type includeRoot) {

=======

    public ArbitraryBranchRates(String name, TreeModel tree, Parameter rateParameter, BranchRateTransform transform,
        boolean setRates, TreeParameterModel.Type includeRoot) {

>>>>>>> ac396174
            super(name);

        this.transform = transform;
        if (transform instanceof Model) {
            addModel((Model)transform);
        }

        if (setRates) {
            final double value = transform.center();
            for (int i = 0; i < rateParameter.getDimension(); i++) {
                rateParameter.setValue(i, value);
            }
        }

        //Force the boundaries of rate
        double lower = transform.lower();
        double upper = transform.upper();
        Parameter.DefaultBounds bounds = new Parameter.DefaultBounds(upper, lower, rateParameter.getDimension());
        rateParameter.addBounds(bounds);

        this.rates = new TreeParameterModel(tree, rateParameter, includeRoot);
        this.rateParameter = rateParameter;

        addModel(rates);
    }


    public void setBranchRate(Tree tree, NodeRef node, double value) {
        rates.setNodeValue(tree, node, value);
    }

    @Override
    public double getBranchRateDifferential(Tree tree, NodeRef node) {
        double raw = rates.getNodeValue(tree, node);
        return transform.differential(raw, tree, node);
    }

    public BranchRateTransform getTransform() {
        return transform;
    }

    @Override
    public double[] updateGradientLogDensity(double[] gradient, double[] value, int from, int to) {
        return gradient;
    }

    @Override
    public double[] updateDiagonalHessianLogDensity(double[] diagonalHessian, double[] gradient, double[] value,
                                                    int from, int to) {
        return diagonalHessian;
    }

    @Override
    public void forEachOverRates(NodeRateMap map) {
        rates.forEach(map);
    }

    @Override
    public double mapReduceOverRates(NodeRateMap map, DoubleBinaryOperator reduce, double initial) {
        return rates.mapReduce(map, reduce, initial);
    }

    public double getBranchRate(final Tree tree, final NodeRef node) {
        // Branch rates are proportional to time.
        // In the traitLikelihoods, time is proportional to variance
        // Fernandez and Steel (2000) shows the sampling density with the scalar proportional to precision

        return transform.transform(getUntransformedBranchRate(tree, node), tree, node);
    }

    public double getUntransformedBranchRate(final Tree tree, final NodeRef node) {
        return rates.getNodeValue(tree, node);
    }

    public int getParameterIndexFromNode(final NodeRef node) {
        return rates.getParameterIndexFromNodeNumber(node.getNumber());
    }

    public int getNodeNumberFromParameterIndex(final int index) {
        return rates.getNodeNumberFromParameterIndex(index);
    }

    public Parameter getRateParameter() { return rateParameter; }

    public boolean usingReciprocal() {
        return (transform instanceof BranchRateTransform.Reciprocal);
    }

    public void handleModelChangedEvent(Model model, Object object, int index) {
        if (model == rates) {
            fireModelChanged(object, index);
        } else if (model == transform) {
            fireModelChanged();
        } else {
            throw new RuntimeException("Unknown model");
        }
    }

    public double getPriorRateAsIncrement(Tree tree){
        return 0;
    }

    protected final void handleVariableChangedEvent(Variable variable, int index, Parameter.ChangeType type) { }

    protected void storeState() { }

    protected void restoreState() { }

    protected void acceptState() { }

    public static BranchRateTransform make(boolean reciprocal, boolean exp, boolean multiplier) {
        return make(reciprocal, exp, multiplier, null, null);
    }

    public static BranchRateTransform make(boolean reciprocal, boolean exp,  boolean multiplier,
                                           BranchSpecificFixedEffects location,
                                           Parameter scale) {
        final BranchRateTransform transform;

        if ((reciprocal || exp) && (location != null || scale != null)) {
            throw new RuntimeException("Not yet implemented");
        }

        if (exp) {
            transform = new BranchRateTransform.Exponentiate();
        } else if (reciprocal) {
            transform = new BranchRateTransform.Reciprocal();
        } else if (multiplier) {
            transform = new BranchRateTransform.MultiplyByLocation(
                    ArbitraryBranchRatesParser.ARBITRARY_BRANCH_RATES,
                    location);
        } else {
            if (location != null || scale != null) {
                transform = new BranchRateTransform.LocationScaleLogNormal(
                        ArbitraryBranchRatesParser.ARBITRARY_BRANCH_RATES,
                        location, scale);
            } else {
                transform = new BranchRateTransform.None();
            }
        }
        return transform;
    }

    public Tree getTree() {
        return rates.getTreeModel();
    }

    public double getBranchRateSecondDifferential(Tree tree, NodeRef node) {
        double raw = rates.getNodeValue(tree, node);
        return transform.secondDifferential(raw, tree, node);
    }

    public interface BranchRateTransform {

        double differential(double raw, Tree tree, NodeRef node);

        double secondDifferential(double raw, Tree tree, NodeRef node);

        double transform(double raw, Tree tree, NodeRef node);  // TODO tree and node are probably unnecessary if done differently

        double center();

        double lower();

        double upper();

        double randomize(double raw);

        abstract class Base implements BranchRateTransform {
            @Override
            public double center() {
                return 1.0;
            }

            @Override
            public double lower() {
                return 0.0;
            }

            @Override
            public double upper() {
                return Double.POSITIVE_INFINITY;
            }

            @Override
            public double randomize(double raw) { return Math.exp(raw); }
        }

        class None extends Base {

            @Override
            public double differential(double raw, Tree tree, NodeRef node) {
                return 1.0;
            }

            @Override
            public double secondDifferential(double raw, Tree tree, NodeRef node) {
                return 0.0;
            }

            @Override
            public double transform(double raw, Tree tree, NodeRef node) {
                return raw;
            }
        }

        class Reciprocal extends Base {

            @Override
            public double differential(double raw, Tree tree, NodeRef node) {
                return -1.0 / (raw * raw);
            }

            @Override
            public double secondDifferential(double raw, Tree tree, NodeRef node) {
                return 2.0 / (raw * raw * raw);
            }

            @Override
            public double transform(double raw, Tree tree, NodeRef node) {
                return 1.0 / raw;
            }

            @Override
            public double randomize(double raw) { return -Math.exp(raw); }
        }

        class Exponentiate implements BranchRateTransform {

            @Override
            public double differential(double raw, Tree tree, NodeRef node) {
                return transform(raw, null, null);
            }

            @Override
            public double secondDifferential(double raw, Tree tree, NodeRef node) {
                return transform(raw, null, null);
            }

            @Override
            public double transform(double raw, Tree tree, NodeRef node) {
                return Math.exp(raw);
            }

            @Override
            public double randomize(double raw) { return raw; }

            @Override
            public double center() {
                return 0.0;
            }

            @Override
            public double lower() {
                return Double.NEGATIVE_INFINITY;
            }

            @Override
            public double upper() {
                return Double.POSITIVE_INFINITY;
            }
        }

        class MultiplyByLocation extends AbstractModel implements BranchRateTransform {

            private final BranchSpecificFixedEffects location;

            MultiplyByLocation(String name, BranchSpecificFixedEffects location) {
                super(name);
                this.location = location;

                if (location instanceof Model) {
                    addModel((Model) location);
                }
            }

            @Override
            public double differential(double raw, Tree tree, NodeRef node) {
                return location.getEffect(tree, node);
            }

            @Override
            public double secondDifferential(double raw, Tree tree, NodeRef node) {
                return 0.0;
            }

            @Override
            public double transform(double raw, Tree tree, NodeRef node) {
                return location.getEffect(tree, node) * raw;
            }

            @Override
            public double center() {
                return 1.0;
            }

            @Override
            public double lower() {
                return 0.0;
            }

            @Override
            public double upper() {
                return Double.POSITIVE_INFINITY;
            }

            @Override
            public double randomize(double raw) { return Math.exp(raw); }

            @Override
            protected void handleModelChangedEvent(Model model, Object object, int index) {
                fireModelChanged();
            }

            @Override
            protected void handleVariableChangedEvent(Variable variable, int index, Parameter.ChangeType type) {
                throw new RuntimeException("Not yet implemented");
            }

            @Override
            protected void storeState() { }

            @Override
            protected void restoreState() { }

            @Override
            protected void acceptState() { }
        }

        class LocationShrinkage extends AbstractModel implements BranchRateTransform {
            private final BranchSpecificFixedEffects location;

            public LocationShrinkage(String name, BranchSpecificFixedEffects location) {
                super(name);
                this.location = location;

                if (location instanceof Model) {
                    addModel((Model) location);
                }
            }

            @Override
            public double differential(double raw, Tree tree, NodeRef node) {
                return transform(raw, tree, node);
            }

            @Override
            public double secondDifferential(double raw, Tree tree, NodeRef node) {
                return transform(raw, tree, node);
            }

            @Override
            public double transform(double raw, Tree tree, NodeRef node) {
                return location.getEffect(tree, node) * Math.exp(raw);
            }

            @Override
            public double center() {
                return 0;
            }

            @Override
            public double lower() {
                return Double.NEGATIVE_INFINITY;
            }

            @Override
            public double upper() {
                return Double.POSITIVE_INFINITY;
            }

            @Override
            public double randomize(double raw) {
                return raw;
            }

            @Override
            protected void handleModelChangedEvent(Model model, Object object, int index) {
                fireModelChanged();
            }

            @Override
            protected void handleVariableChangedEvent(Variable variable, int index, Parameter.ChangeType type) {
                fireModelChanged();
            }

            @Override
            protected void storeState() { }

            @Override
            protected void restoreState() { }

            @Override
            protected void acceptState() { }
        }

        class LocationScaleLogNormal extends AbstractModel implements BranchRateTransform {

            private final BranchSpecificFixedEffects location;
            private final Parameter scale;

            private final double baseMeasureMu;
            private final double baseMeasureSigma;

            private double transformMu;
            private double transformSigma;

            private boolean transformKnown;

            LocationScaleLogNormal(String name, BranchSpecificFixedEffects location, Parameter scale) {
                this(name, location, scale, getMuPhi(1.0), getSigmaPhi(1.0));
            }

            LocationScaleLogNormal(String name, BranchSpecificFixedEffects location, Parameter scale,
                                   double baseMeasureMu, double baseMeasureSigma) {

                super(name);

                this.baseMeasureMu = baseMeasureMu;
                this.baseMeasureSigma = baseMeasureSigma;

                this.location = location;
                this.scale = scale;

                if (location instanceof Model) {
                    addModel((Model) location);
                }

                if (scale != null) {
                    addVariable(scale);
                }

                this.transformKnown = false;
            }

            public BranchSpecificFixedEffects getLocationObject() {
                return location;
            }

            public double getTransformMu() {
                return transformMu;
            }

            public double getTransformSigma() {
                return transformSigma;
            }

            public double getLocation(Tree tree, NodeRef node) {
                return (location != null) ? location.getEffect(tree, node) : 1.0;
            }

            @SuppressWarnings("unused")
            public double getScale(Tree tree, NodeRef node) {
                return scale.getParameterValue(0);
            }

            @Override
            public double differential(double raw, Tree tree, NodeRef node) {

                double rate = transform(raw, tree, node);

                return raw > 0.0 ? (rate * transformSigma) / (raw * baseMeasureSigma) : Double.POSITIVE_INFINITY;
            }

            @Override
            public double secondDifferential(double raw, Tree tree, NodeRef node) {

                double rate = transform(raw, tree, node);

                if (raw > 0.0) {
                    return (rate * transformSigma) / (raw * raw * baseMeasureSigma)
                            * (transformSigma / baseMeasureSigma - 1.0);
                } else {
                    if (transformSigma > baseMeasureSigma) {
                        return Double.POSITIVE_INFINITY;
                    } else if (transformSigma < baseMeasureSigma) {
                        return Double.NEGATIVE_INFINITY;
                    } else {
                        return 0.0;
                    }
                }
            }

            @Override
            public double transform(double raw, Tree tree, NodeRef node) {

                if (!transformKnown) {
                    setupTransform();
                    transformKnown = true;
                }

                double rate = logNormalTransform(raw, baseMeasureMu, baseMeasureSigma, transformMu, transformSigma);

                if (location != null) {
                    rate *= location.getEffect(tree, node);
                }

                return rate;
            }

            @Override
            public double center() {
                return 1;
            }

            @Override
            public double lower() {
                return 0.0;
            }

            @Override
            public double upper() {
                return Double.POSITIVE_INFINITY;
            }

            @Override
            public double randomize(double raw) { return Math.exp(raw); }

            @Override
            protected void handleModelChangedEvent(Model model, Object object, int index) {
                if (model == location) {
                    transformKnown = false;
                    fireModelChanged();
                } else {
                    throw new RuntimeException("Unknown model");
                }
            }

            @Override
            protected void handleVariableChangedEvent(Variable variable, int index, Parameter.ChangeType type) {
                if (variable == scale) {
                    transformKnown = false;
                    fireModelChanged();
                } else {
                    throw new RuntimeException("Unknown variable");
                }
            }

            @Override
            protected void storeState() { }

            @Override
            protected void restoreState() {
                transformKnown = false;
            }

            @Override
            protected void acceptState() { }

            private void setupTransform() {
                final double phi = scale.getParameterValue(0) * scale.getParameterValue(0);
                transformMu = getMuPhi(phi);
                transformSigma = getSigmaPhi(phi);
            }

            private static double logNormalTransform(double baseDraw,
                                                     double baseMeasureMu, double baseMeasureSigma,
                                                     double transformMu, double transformSigma) {
                return Math.exp(
                        (transformSigma / baseMeasureSigma) * (Math.log(baseDraw) - baseMeasureMu) + transformMu
                );
            }

            private static double getMuPhi(double phi) {
                return -0.5 * Math.log(1.0 + phi);
            }

            private static double getSigmaPhi(double phi) {
                return Math.sqrt(Math.log(1.0 + phi));
            }
        }
    }

    @Override
    public Citation.Category getCategory() {
        return Citation.Category.MOLECULAR_CLOCK;
    }

    @Override
    public String getDescription() {
        return "Location-scale relaxed clock";
    }

    @Override
    public List<Citation> getCitations() {
        return Collections.singletonList(CITATION);
    }

    public static Citation CITATION = new Citation(
            new Author[]{
                    new Author("X", "Ji"),
                    new Author("P", "Lemey"),
                    new Author("MA", "Suchard")
            },
            Citation.Status.IN_PREPARATION
    );
}<|MERGE_RESOLUTION|>--- conflicted
+++ resolved
@@ -71,17 +71,10 @@
                                 boolean setRates, TreeParameterModel.Type includeRoot) {
         this(ArbitraryBranchRatesParser.ARBITRARY_BRANCH_RATES, tree, rateParameter, transform, setRates, includeRoot);
     }
-<<<<<<< HEAD
 
     public ArbitraryBranchRates(String name, TreeModel tree, Parameter rateParameter, BranchRateTransform transform,
         boolean setRates, TreeParameterModel.Type includeRoot) {
 
-=======
-
-    public ArbitraryBranchRates(String name, TreeModel tree, Parameter rateParameter, BranchRateTransform transform,
-        boolean setRates, TreeParameterModel.Type includeRoot) {
-
->>>>>>> ac396174
             super(name);
 
         this.transform = transform;
@@ -178,10 +171,6 @@
         } else {
             throw new RuntimeException("Unknown model");
         }
-    }
-
-    public double getPriorRateAsIncrement(Tree tree){
-        return 0;
     }
 
     protected final void handleVariableChangedEvent(Variable variable, int index, Parameter.ChangeType type) { }
