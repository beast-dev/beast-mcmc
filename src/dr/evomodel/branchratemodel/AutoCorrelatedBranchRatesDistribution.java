/*
 * AutoCorrelatedBranchRatesDistribution.java
 *
 * Copyright (c) 2002-2019 Alexei Drummond, Andrew Rambaut and Marc Suchard
 *
 * This file is part of BEAST.
 * See the NOTICE file distributed with this work for additional
 * information regarding copyright ownership and licensing.
 *
 * BEAST is free software; you can redistribute it and/or modify
 * it under the terms of the GNU Lesser General Public License as
 * published by the Free Software Foundation; either version 2
 * of the License, or (at your option) any later version.
 *
 *  BEAST is distributed in the hope that it will be useful,
 *  but WITHOUT ANY WARRANTY; without even the implied warranty of
 *  MERCHANTABILITY or FITNESS FOR A PARTICULAR PURPOSE.  See the
 *  GNU Lesser General Public License for more details.
 *
 * You should have received a copy of the GNU Lesser General Public
 * License along with BEAST; if not, write to the
 * Free Software Foundation, Inc., 51 Franklin St, Fifth Floor,
 * Boston, MA  02110-1301  USA
 */

package dr.evomodel.branchratemodel;

import dr.evolution.tree.NodeRef;
import dr.evolution.tree.Tree;
import dr.evomodel.tree.TreeModel;
import dr.inference.distribution.ParametricMultivariateDistributionModel;
import dr.inference.hmc.GradientWrtParameterProvider;
import dr.inference.model.*;
import dr.util.Author;
import dr.util.Citable;
import dr.util.Citation;
import dr.xml.Reportable;

import java.util.Collections;
import java.util.List;

/**
 * @author Marc A. Suchard
 * @author Xiang Ji
 * @author Philippe Lemey
 */
public class AutoCorrelatedBranchRatesDistribution extends AbstractModelLikelihood
        implements GradientWrtParameterProvider, Citable, Reportable {

    private final ArbitraryBranchRates branchRateModel;
    private final ParametricMultivariateDistributionModel distribution;
    private final BranchVarianceScaling scaling;
    private final BranchRateUnits units;

    private final Tree tree;
    private final Parameter rateParameter;

    private boolean incrementsKnown = false;
    private boolean savedIncrementsKnown;

    private boolean likelihoodKnown = false;
    private boolean savedLikelihoodKnown;

    private double logLikelihood;
    private double savedLogLikelihood;

    private double logJacobian;
    private double savedLogJacobian;

    private final int dim;
    private double[] increments;
    private double[] savedIncrements;

    public AutoCorrelatedBranchRatesDistribution(String name,
                                                 ArbitraryBranchRates branchRateModel,
                                                 ParametricMultivariateDistributionModel distribution,
                                                 BranchVarianceScaling scaling,
                                                 boolean takeLogBeforeIncrement) {
        super(name);
        this.branchRateModel = branchRateModel;
        this.distribution = distribution;
        this.scaling = scaling;
        this.units = takeLogBeforeIncrement ? BranchRateUnits.STRICTLY_POSITIVE : BranchRateUnits.REAL_LINE;

        this.tree = branchRateModel.getTree();
        this.rateParameter = branchRateModel.getRateParameter();

        addModel(branchRateModel);
        addModel(distribution);

        if (tree instanceof TreeModel) {
            addModel((TreeModel) tree);
        }

        this.dim = branchRateModel.getRateParameter().getDimension();
        this.increments = new double[dim];
        this.savedIncrements = new double[dim];

        if (dim != distribution.getMean().length) {
            throw new RuntimeException("Dimension mismatch in AutoCorrelatedRatesDistribution. " +
                    dim + " != " + distribution.getMean().length);
        }
    }

    @Override
    public Likelihood getLikelihood() {
        return this;
    }

    @Override
    public Parameter getParameter() {
        return rateParameter;
    }

    @Override
    public int getDimension() {
        return rateParameter.getDimension();
    }

    @Override
    public double[] getGradientLogDensity() {

        double[] gradientWrtIncrements = getGradientWrtIncrements();
<<<<<<< HEAD
//        rescaleGradientWrtIncrements(gradientWrtIncrements);
=======
        rescaleGradientWrtIncrements(gradientWrtIncrements);
>>>>>>> 766fb31a

        double[] gradientWrtBranch = new double[dim];
        recurseGradientPreOrder(tree.getRoot(), gradientWrtBranch, gradientWrtIncrements);
        addJacobianTerm(gradientWrtBranch);
        return gradientWrtBranch;
    }

    double[] getGradientWrtIncrements() {

        if (!(distribution instanceof GradientProvider)) {
            throw new RuntimeException("Not yet implemented");
        }

        GradientProvider incrementGradientProvider = (GradientProvider) distribution;
        checkIncrements();
        double[] gradientWrtIncrements = incrementGradientProvider.getGradientLogDensity(increments);

        return gradientWrtIncrements;
    }

    Tree getTree() { return tree; }

    BranchRateUnits getUnits() { return units; }

    BranchVarianceScaling getScaling() { return scaling; }

    ArbitraryBranchRates getBranchRateModel() { return branchRateModel; }

    private void rescaleGradientWrtIncrements(double[] gradientWrtIncrements) {
        for (int i = 0; i < dim; i++) {
            NodeRef node = tree.getNode(i);
            if (!tree.isRoot(node)) {
                int index = branchRateModel.getParameterIndexFromNode(node);
                gradientWrtIncrements[index] = scaling.rescaleIncrement(
                        gradientWrtIncrements[index], tree.getBranchLength(node));
            }
        }
    }

    private void addJacobianTerm(double[] gradientWrtBranch) {
        for (int i = 0; i < dim; i++) {
            NodeRef node = tree.getNode(i);
            if (!tree.isRoot(node)) {
                int index = branchRateModel.getParameterIndexFromNode(node);
                gradientWrtBranch[index] = units.transformGradient(gradientWrtBranch[index],
                        branchRateModel.getUntransformedBranchRate(tree, node));
            }
        }
    }

    @Override
    protected void handleModelChangedEvent(Model model, Object object, int index) {
        incrementsKnown = false;
        likelihoodKnown = false;
        fireModelChanged();
    }

    @Override
    protected void handleVariableChangedEvent(Variable variable, int index, Parameter.ChangeType type) {
        incrementsKnown = false;
        likelihoodKnown = false;
        fireModelChanged();
    }

    @Override
    protected void storeState() {
        savedIncrementsKnown = incrementsKnown;
        System.arraycopy(increments, 0, savedIncrements, 0, dim);

        savedLikelihoodKnown = likelihoodKnown;
        savedLogLikelihood = logLikelihood;
        savedLogJacobian = logJacobian;
    }

    @Override
    protected void restoreState() {
        incrementsKnown = savedIncrementsKnown;
        double[] tmp = savedIncrements;
        savedIncrements = increments;
        increments = tmp;

        likelihoodKnown = savedLikelihoodKnown;
        logLikelihood = savedLogLikelihood;
        logJacobian = savedLogJacobian;
    }

    @Override
    protected void acceptState() { }

    public double getIncrement(int index) {
        checkIncrements();
        return increments[index];
    }

    @Override
    public Model getModel() {
        return this;
    }

    @Override
    public double getLogLikelihood() {
        if (!likelihoodKnown) {
            logLikelihood = calculateLogLikelihood();
            likelihoodKnown = true;
        }
        return logLikelihood;
    }

    @Override
    public void makeDirty() {
        likelihoodKnown = false;
        incrementsKnown = false;
    }

    @Override
    public Citation.Category getCategory() {
        return null;
    }

    @Override
    public String getDescription() {
        return null;
    }

    @Override
    public List<Citation> getCitations() {
        return Collections.singletonList(CITATION);
    }

    public static Citation CITATION = new Citation(
            new Author[]{
            },
            Citation.Status.IN_PREPARATION
    );

    private void checkIncrements() {
        if (!incrementsKnown) {
            logJacobian =  recursePreOrder(tree.getRoot(), 0.0);
            incrementsKnown = true;
        }
    }

    private double calculateLogLikelihood() {
        checkIncrements();
        return logJacobian +
                distribution.logPdf(increments);
    }

    private double recursePreOrder(NodeRef node, double parentRateAsIncrement) {

        double logJacobian = 0.0;

        if (!tree.isRoot(node)) {
            final double rate = branchRateModel.getUntransformedBranchRate(tree, node);
            final double rateAsIncrement = units.transform(rate);
            final double branchLength = tree.getBranchLength(node);

            logJacobian += units.getTransformLogJacobian(rate) + scaling.getTransformLogJacobian(branchLength);

            final double rateIncrement = scaling.rescaleIncrement(
                    rateAsIncrement - parentRateAsIncrement, branchLength);

            increments[branchRateModel.getParameterIndexFromNode(node)] = rateIncrement;

            parentRateAsIncrement = rateAsIncrement;
        }

        if (!tree.isExternal(node)) {
            logJacobian += recursePreOrder(tree.getChild(node, 0), parentRateAsIncrement);
            logJacobian += recursePreOrder(tree.getChild(node, 1), parentRateAsIncrement);
        }

        return logJacobian;
    }

    private void recurseGradientPreOrder(NodeRef node,
                                         double[] gradientWrtBranch,
                                         double[] gradientWrtIncrement) {

        int index = branchRateModel.getParameterIndexFromNode(node);

        if (!tree.isRoot(node)) {
            gradientWrtBranch[index] += gradientWrtIncrement[index];
        }

        if (!tree.isExternal(node)) {

            NodeRef child0 = tree.getChild(node, 0);
            NodeRef child1 = tree.getChild(node, 1);

            if (!tree.isRoot(node)) {
                gradientWrtBranch[index] -= gradientWrtIncrement[branchRateModel.getParameterIndexFromNode(child0)];
                gradientWrtBranch[index] -= gradientWrtIncrement[branchRateModel.getParameterIndexFromNode(child1)];
            }

            recurseGradientPreOrder(child0, gradientWrtBranch, gradientWrtIncrement);
            recurseGradientPreOrder(child1, gradientWrtBranch, gradientWrtIncrement);
        }
    }

//    double inverseTransform(double x, NodeRef node) {
//        double branchLength = tree.getBranchLength(node);
//        return units.inverseTransform(scaling.inverseRescaleIncrement(x,branchLength));
//    }

    @Override
    public String getReport() {

        String report;

        try {
            report = new CheckGradientNumerically(this,
                    0.0, Double.POSITIVE_INFINITY, null
            ).getReport();
        } catch (GradientMismatchException e) {
            throw new RuntimeException(e.getMessage());
        }

        return report;
    }

    public enum BranchRateUnits {

        REAL_LINE("realLine") {
            @Override
            double transform(double x) {
                return x;
            }

            @Override
            double getTransformLogJacobian(double x) {
                return 0.0;
            }

            @Override
            double inverseTransform(double x) {
                return x;
            }

            @Override
            double transformGradient(double gradient, double value) { return gradient; }

            @Override
            boolean needsIncrementCorrection() { return false; }
        },

        STRICTLY_POSITIVE("strictlyPositive") {
            @Override
            double transform(double x) {
                return Math.log(x);
            }

            @Override
            double getTransformLogJacobian(double x) {
                return -Math.log(x);
            }

            @Override
            double inverseTransform(double x) {
                return Math.exp(x);
            }

            @Override
            double transformGradient(double gradient, double value) {
                return (gradient - 1.0) / value;
                // value == r (rate),   \phi = log r
                // gradient_{\phi} == d/d \phi log p(\phi)
                // gradient_{rate} == gradient_{\phi} d \phi / d r + d/d r log Jacobian
                // d \phi / d r == 1/r, d/d r log Jacobian == -1 / r
            }

            @Override
            boolean needsIncrementCorrection() { return true; }
        };

        BranchRateUnits(String name) { this.name = name; }

        public String getName() { return name; }

        private final String name;

        abstract double transform(double x);

        abstract double  getTransformLogJacobian(double x);

        abstract double inverseTransform(double x);

        abstract double transformGradient(double gradient, double value);

        abstract boolean needsIncrementCorrection();
    }

    public enum BranchVarianceScaling {

        NONE("none") {
            @Override
            double rescaleIncrement(double increment, double branchLength) {
                return increment;
            }

            @Override
            double getTransformLogJacobian(double branchLength) { return 0.0; }

            @Override
            double inverseRescaleIncrement(double increment, double branchLength) { return increment; }
        },

        BY_TIME("byTime") {
            @Override
            double rescaleIncrement(double increment, double branchLength) {
                return increment / Math.sqrt(branchLength);
            }

            @Override
            double inverseRescaleIncrement(double increment, double branchLength) {
                return increment * Math.sqrt(branchLength);
            }

            @Override
            double getTransformLogJacobian(double branchLength) {
                return -0.5 * Math.log(branchLength);
            }
        };

        BranchVarianceScaling(String name) {
            this.name = name;
        }

        private final String name;

        abstract double rescaleIncrement(double increment, double branchLength);

        abstract double  inverseRescaleIncrement(double increment, double branchLength);

        abstract double getTransformLogJacobian(double branchLength);

        public String getName() {
            return name;
        }

        public static BranchVarianceScaling parse(String name) {
            for (BranchVarianceScaling scaling : BranchVarianceScaling.values()) {
                if (scaling.getName().equalsIgnoreCase(name)) {
                    return scaling;
                }
            }
            return null;
        }
    }
}<|MERGE_RESOLUTION|>--- conflicted
+++ resolved
@@ -121,11 +121,6 @@
     public double[] getGradientLogDensity() {
 
         double[] gradientWrtIncrements = getGradientWrtIncrements();
-<<<<<<< HEAD
-//        rescaleGradientWrtIncrements(gradientWrtIncrements);
-=======
-        rescaleGradientWrtIncrements(gradientWrtIncrements);
->>>>>>> 766fb31a
 
         double[] gradientWrtBranch = new double[dim];
         recurseGradientPreOrder(tree.getRoot(), gradientWrtBranch, gradientWrtIncrements);
@@ -142,6 +137,7 @@
         GradientProvider incrementGradientProvider = (GradientProvider) distribution;
         checkIncrements();
         double[] gradientWrtIncrements = incrementGradientProvider.getGradientLogDensity(increments);
+        rescaleGradientWrtIncrements(gradientWrtIncrements);
 
         return gradientWrtIncrements;
     }
