/*
 * AutoCorrelatedBranchRatesDistribution.java
 *
 * Copyright (c) 2002-2019 Alexei Drummond, Andrew Rambaut and Marc Suchard
 *
 * This file is part of BEAST.
 * See the NOTICE file distributed with this work for additional
 * information regarding copyright ownership and licensing.
 *
 * BEAST is free software; you can redistribute it and/or modify
 * it under the terms of the GNU Lesser General Public License as
 * published by the Free Software Foundation; either version 2
 * of the License, or (at your option) any later version.
 *
 *  BEAST is distributed in the hope that it will be useful,
 *  but WITHOUT ANY WARRANTY; without even the implied warranty of
 *  MERCHANTABILITY or FITNESS FOR A PARTICULAR PURPOSE.  See the
 *  GNU Lesser General Public License for more details.
 *
 * You should have received a copy of the GNU Lesser General Public
 * License along with BEAST; if not, write to the
 * Free Software Foundation, Inc., 51 Franklin St, Fifth Floor,
 * Boston, MA  02110-1301  USA
 */

package dr.evomodel.branchratemodel;

import dr.evolution.tree.NodeRef;
import dr.evolution.tree.Tree;
import dr.evomodel.tree.TreeModel;
import dr.inference.distribution.ParametricMultivariateDistributionModel;
import dr.inference.hmc.GradientWrtParameterProvider;
import dr.inference.model.*;
import dr.util.Author;
import dr.util.Citable;
import dr.util.Citation;
import dr.xml.Reportable;

import java.util.Collections;
import java.util.List;

/**
 * @author Marc A. Suchard
 * @author Xiang Ji
 * @author Philippe Lemey
 */
public class AutoCorrelatedBranchRatesDistribution extends AbstractModelLikelihood
        implements GradientWrtParameterProvider, Citable, Reportable {

    private final DifferentiableBranchRates branchRateModel;
    private final ParametricMultivariateDistributionModel distribution;
    private final BranchVarianceScaling scaling;
    private final BranchRateUnits units;

    private final Tree tree;
    private final Parameter rateParameter;

    private boolean incrementsKnown = false;
    private boolean savedIncrementsKnown;

    private boolean likelihoodKnown = false;
    private boolean savedLikelihoodKnown;

    private double logLikelihood;
    private double savedLogLikelihood;

    private double logJacobian;
    private double savedLogJacobian;

    private final int dim;
    private double[] increments;
    private double[] savedIncrements;

<<<<<<< HEAD
    public boolean wrtIncrements;
=======
    boolean wrtIncrements;
>>>>>>> 9f83c5c1

    public AutoCorrelatedBranchRatesDistribution(String name,
                                                 DifferentiableBranchRates  branchRateModel,
                                                 ParametricMultivariateDistributionModel distribution,
                                                 BranchVarianceScaling scaling,
                                                 boolean takeLogBeforeIncrement, boolean operateOnIncrements) {
        super(name);
        this.branchRateModel = branchRateModel;
        this.distribution = distribution;
        this.scaling = scaling;
        this.units = takeLogBeforeIncrement ? BranchRateUnits.STRICTLY_POSITIVE : BranchRateUnits.REAL_LINE;

        this.tree = branchRateModel.getTree();
        this.rateParameter = branchRateModel.getRateParameter();

        addModel((BranchRateModel) branchRateModel);
        addModel(distribution);

        if (tree instanceof TreeModel) {
            addModel((TreeModel) tree);
        }

        this.dim = branchRateModel.getRateParameter().getDimension();
        this.increments = new double[dim];
        this.savedIncrements = new double[dim];
        this.wrtIncrements = operateOnIncrements;

        if (dim != distribution.getMean().length) {
            throw new RuntimeException("Dimension mismatch in AutoCorrelatedRatesDistribution. " +
                    dim + " != " + distribution.getMean().length);
        }
    }

    public ParametricMultivariateDistributionModel getPrior() {
        return distribution;
    }

    @Override
    public Likelihood getLikelihood() {
        return this;
    }

    @Override
    public Parameter getParameter() {
        return rateParameter;
    }

    @Override
    public int getDimension() {
        return rateParameter.getDimension();
    }

    @Override
    public double[] getGradientLogDensity() {

        double[] gradientWrtIncrements = getGradientWrtIncrements();
        rescaleGradientWrtIncrements(gradientWrtIncrements);

        double[] gradientWrtBranch = new double[dim];
        recurseGradientPreOrder(tree.getRoot(), gradientWrtBranch, gradientWrtIncrements);
        addJacobianTerm(gradientWrtBranch);
        return gradientWrtBranch;
    }

    double[] getGradientWrtIncrements() {

        if (!(distribution instanceof GradientProvider)) {
            throw new RuntimeException("Not yet implemented");
        }

        GradientProvider incrementGradientProvider = (GradientProvider) distribution;
        checkIncrements();
        return incrementGradientProvider.getGradientLogDensity(increments);
    }

    Tree getTree() { return tree; }

    BranchRateUnits getUnits() { return units; }

    BranchVarianceScaling getScaling() { return scaling; }

    public DifferentiableBranchRates getBranchRateModel() { return branchRateModel; }

    private void rescaleGradientWrtIncrements(double[] gradientWrtIncrements) {
        for (int i = 0; i < dim; i++) {
            NodeRef node = tree.getNode(i);
            if (!tree.isRoot(node)) {
                    int index = branchRateModel.getParameterIndexFromNode(node);
                gradientWrtIncrements[index] = scaling.rescaleIncrement(
                        gradientWrtIncrements[index], tree.getBranchLength(node));
            }
        }
    }

    private void addJacobianTerm(double[] gradientWrtBranch) {
        for (int i = 0; i < dim; i++) {
            NodeRef node = tree.getNode(i);
            if (!tree.isRoot(node)) {
                int index = branchRateModel.getParameterIndexFromNode(node);
                gradientWrtBranch[index] = units.transformGradient(gradientWrtBranch[index],
                        branchRateModel.getUntransformedBranchRate(tree, node));
            }
        }
    }

    @Override
    protected void handleModelChangedEvent(Model model, Object object, int index) {
        incrementsKnown = false;
        likelihoodKnown = false;
        fireModelChanged();
    }

    @Override
    protected void handleVariableChangedEvent(Variable variable, int index, Parameter.ChangeType type) {
        incrementsKnown = false;
        likelihoodKnown = false;
        fireModelChanged();
    }

    @Override
    protected void storeState() {
        savedIncrementsKnown = incrementsKnown;
        System.arraycopy(increments, 0, savedIncrements, 0, dim);

        savedLikelihoodKnown = likelihoodKnown;
        savedLogLikelihood = logLikelihood;
        savedLogJacobian = logJacobian;
    }

    @Override
    protected void restoreState() {
        incrementsKnown = savedIncrementsKnown;
        double[] tmp = savedIncrements;
        savedIncrements = increments;
        increments = tmp;

        likelihoodKnown = savedLikelihoodKnown;
        logLikelihood = savedLogLikelihood;
        logJacobian = savedLogJacobian;
    }

    @Override
    protected void acceptState() { }

    public double getIncrement(int index) {
        checkIncrements();
        return increments[index];
    }

    @Override
    public Model getModel() {
        return this;
    }

    @Override
    public double getLogLikelihood() {
        if (!likelihoodKnown) {
            logLikelihood = calculateLogLikelihood();
            likelihoodKnown = true;
        }
        return logLikelihood;
    }

    @Override
    public void makeDirty() {
        likelihoodKnown = false;
        incrementsKnown = false;
    }

    @Override
    public Citation.Category getCategory() {
        return null;
    }

    @Override
    public String getDescription() {
        return null;
    }

    @Override
    public List<Citation> getCitations() {
        return Collections.singletonList(CITATION);
    }

    public static Citation CITATION = new Citation(
            new Author[]{
            },
            Citation.Status.IN_PREPARATION
    );

    private void checkIncrements() {
        if (!incrementsKnown) {
            logJacobian =  recursePreOrder(tree.getRoot(), 0); //branchRateModel.getPriorRateAsIncrement(tree));
            incrementsKnown = true;
        }
    }

    private double calculateLogLikelihood() {
        checkIncrements();
        double logLikelihood = distribution.logPdf(increments);
        if (!wrtIncrements) {
            logLikelihood += logJacobian;
        }
        return logLikelihood;
    }

    private double recursePreOrder(NodeRef node, double parentRateAsIncrement) {

        double logJacobian = 0.0;

        if (!tree.isRoot(node)) {
            final double rate = branchRateModel.getUntransformedBranchRate(tree, node);
            final double rateAsIncrement = units.transform(rate);
            final double branchLength = tree.getBranchLength(node);

            logJacobian += units.getTransformLogJacobian(rate) + scaling.getTransformLogJacobian(branchLength);// - branchRateModel.getPriorRateAsIncrement(tree);

            final double rateIncrement = scaling.rescaleIncrement(
                    rateAsIncrement - parentRateAsIncrement, branchLength);

            increments[branchRateModel.getParameterIndexFromNode(node)] = rateIncrement;

            parentRateAsIncrement = rateAsIncrement;
        }

        if (!tree.isExternal(node)) {
            logJacobian += recursePreOrder(tree.getChild(node, 0), parentRateAsIncrement);
            logJacobian += recursePreOrder(tree.getChild(node, 1), parentRateAsIncrement);
        }

        return logJacobian;
    }

    private void recurseGradientPreOrder(NodeRef node,
                                         double[] gradientWrtBranch,
                                         double[] gradientWrtIncrement) {

        int index = branchRateModel.getParameterIndexFromNode(node);

        if (!tree.isRoot(node)) {
            gradientWrtBranch[index] += gradientWrtIncrement[index];
        }

        if (!tree.isExternal(node)) {

            NodeRef child0 = tree.getChild(node, 0);
            NodeRef child1 = tree.getChild(node, 1);

            if (!tree.isRoot(node)) {
                gradientWrtBranch[index] -= gradientWrtIncrement[branchRateModel.getParameterIndexFromNode(child0)];
                gradientWrtBranch[index] -= gradientWrtIncrement[branchRateModel.getParameterIndexFromNode(child1)];
            }

            recurseGradientPreOrder(child0, gradientWrtBranch, gradientWrtIncrement);
            recurseGradientPreOrder(child1, gradientWrtBranch, gradientWrtIncrement);
        }
    }

//    double inverseTransform(double x, NodeRef node) {
//        double branchLength = tree.getBranchLength(node);
//        return units.inverseTransform(scaling.inverseRescaleIncrement(x,branchLength));
//    }

    @Override
    public String getReport() {
        return GradientWrtParameterProvider.getReportAndCheckForError(this,
                0.0, Double.POSITIVE_INFINITY, null);
    }

    public enum BranchRateUnits {

        REAL_LINE("realLine") {
            @Override
            double transform(double x) {
                return x;
            }

            @Override
            double getTransformLogJacobian(double x) {
                return 0.0;
            }

            @Override
            double inverseTransform(double x) {
                return x;
            }

            @Override
            double transformGradient(double gradient, double value) { return gradient; }

            @Override
            double inverseTransformGradient(double gradient, double value) { return gradient; }

            @Override
            boolean needsIncrementCorrection(boolean wrtIncrements) { return false; }
        },

        STRICTLY_POSITIVE("strictlyPositive") {
            @Override
            double transform(double x) {
                return Math.log(x);
            }

            @Override
            double getTransformLogJacobian(double x) {
                return -Math.log(x);
            }

            @Override
            double inverseTransform(double x) {
                return Math.exp(x);
            }

            @Override
            double transformGradient(double gradient, double value) {
                return (gradient - 1.0) / value;
                // value == r (rate),   \phi = log r
                // gradient_{\phi} == d/d \phi log p(\phi)
                // gradient_{rate} == gradient_{\phi} d \phi / d r + d/d r log Jacobian
                // d \phi / d r == 1/r, d/d r log Jacobian == -1 / r
            }

            @Override
            double inverseTransformGradient(double gradient, double value) {
                return gradient * value;
            }

            @Override
            boolean needsIncrementCorrection(boolean wrtIncrements) {
                return (!wrtIncrements);
            }
        };

        BranchRateUnits(String name) { this.name = name; }

        public String getName() { return name; }

        private final String name;

        abstract double transform(double x);

        abstract double transformGradient(double gradient, double value);

        abstract double  getTransformLogJacobian(double x);

        abstract double inverseTransform(double x);

        abstract double inverseTransformGradient(double gradient, double value);

        abstract boolean needsIncrementCorrection(boolean wrtIncrements);
    }

    public enum BranchVarianceScaling {

        NONE("none") {
            @Override
            double rescaleIncrement(double increment, double branchLength) {
                return increment;
            }

            @Override
            double getTransformLogJacobian(double branchLength) { return 0.0; }

            @Override
            double inverseRescaleIncrement(double increment, double branchLength) { return increment; }
        },

        BY_TIME("byTime") {
            @Override
            double rescaleIncrement(double increment, double branchLength) {
                return increment / Math.sqrt(branchLength);
            }

            @Override
            double inverseRescaleIncrement(double increment, double branchLength) {
                return increment * Math.sqrt(branchLength);
            }

            @Override
            double getTransformLogJacobian(double branchLength) {
                return -0.5 * Math.log(branchLength);
            }
        };

        BranchVarianceScaling(String name) {
            this.name = name;
        }

        private final String name;

        abstract double rescaleIncrement(double increment, double branchLength);

        abstract double  inverseRescaleIncrement(double increment, double branchLength);

        abstract double getTransformLogJacobian(double branchLength);

        public String getName() {
            return name;
        }

        public static BranchVarianceScaling parse(String name) {
            for (BranchVarianceScaling scaling : BranchVarianceScaling.values()) {
                if (scaling.getName().equalsIgnoreCase(name)) {
                    return scaling;
                }
            }
            return null;
        }
    }
}<|MERGE_RESOLUTION|>--- conflicted
+++ resolved
@@ -71,11 +71,7 @@
     private double[] increments;
     private double[] savedIncrements;
 
-<<<<<<< HEAD
-    public boolean wrtIncrements;
-=======
     boolean wrtIncrements;
->>>>>>> 9f83c5c1
 
     public AutoCorrelatedBranchRatesDistribution(String name,
                                                  DifferentiableBranchRates  branchRateModel,
