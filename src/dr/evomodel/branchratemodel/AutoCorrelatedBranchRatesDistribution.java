--- conflicted
+++ resolved
@@ -71,11 +71,7 @@
     private double[] increments;
     private double[] savedIncrements;
 
-<<<<<<< HEAD
-    public boolean wrtIncrements;
-=======
     boolean wrtIncrements;
->>>>>>> a16bfca9
 
     public AutoCorrelatedBranchRatesDistribution(String name,
                                                  DifferentiableBranchRates  branchRateModel,
