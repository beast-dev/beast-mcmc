--- conflicted
+++ resolved
@@ -46,11 +46,7 @@
     private final GradientWrtParameterProvider rateGradientProvider;
     private List<AutoCorrelatedGradientWrtIncrements> priorGradientProvider;
 
-<<<<<<< HEAD
-    private final DifferentiableBranchRates branchRates;
-=======
     private List<DifferentiableBranchRates> branchRates = new ArrayList<>();
->>>>>>> 9f83c5c1
     private final Tree tree;
 
     private List<AutoCorrelatedBranchRatesDistribution.BranchVarianceScaling> scaling = new ArrayList<>();
