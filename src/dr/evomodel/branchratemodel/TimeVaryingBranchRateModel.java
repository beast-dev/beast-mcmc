/*
 * TimeVaryingBranchRateModel.java
 *
 * Copyright (c) 2002-2022 Alexei Drummond, Andrew Rambaut and Marc Suchard
 *
 * This file is part of BEAST.
 * See the NOTICE file distributed with this work for additional
 * information regarding copyright ownership and licensing.
 *
 * BEAST is free software; you can redistribute it and/or modify
 * it under the terms of the GNU Lesser General Public License as
 * published by the Free Software Foundation; either version 2
 * of the License, or (at your option) any later version.
 *
 *  BEAST is distributed in the hope that it will be useful,
 *  but WITHOUT ANY WARRANTY; without even the implied warranty of
 *  MERCHANTABILITY or FITNESS FOR A PARTICULAR PURPOSE.  See the
 *  GNU Lesser General Public License for more details.
 *
 * You should have received a copy of the GNU Lesser General Public
 * License along with BEAST; if not, write to the
 * Free Software Foundation, Inc., 51 Franklin St, Fifth Floor,
 * Boston, MA  02110-1301  USA
 */

package dr.evomodel.branchratemodel;

import dr.evolution.tree.NodeRef;
import dr.evolution.tree.Tree;
import dr.evolution.tree.TreeTraitProvider;
import dr.evolution.tree.TreeUtils;
import dr.evomodel.tree.TreeModel;
import dr.evomodelxml.branchratemodel.TimeVaryingBranchRateModelParser;
import dr.inference.model.Model;
import dr.inference.model.Parameter;
import dr.inference.model.Variable;
import dr.util.Author;
import dr.util.Citable;
import dr.util.Citation;

import java.util.Collections;
import java.util.List;

/**
 * @author Pratyusa Datta
 * @author Marc A. Suchard
 */

public class TimeVaryingBranchRateModel extends AbstractBranchRateModel implements DifferentiableBranchRates, Citable {

    private final Tree tree;
    private final Parameter rates;
    private final Parameter gridPoints;

    private boolean nodeRatesKnown;
    private boolean storedNodeRatesKnown;

    private double[] nodeRates;
    private double[] storedNodeRates;

    private final double[] times;

    public TimeVaryingBranchRateModel(Tree tree,
                                      Parameter rates,
                                      Parameter gridPoints) {

        super(TimeVaryingBranchRateModelParser.PARSER_NAME);

        this.tree = tree;
        this.rates = rates;
        this.gridPoints = gridPoints;

        if (tree instanceof TreeModel) {
            addModel((TreeModel) tree);
        }

        addVariable(rates);
        addVariable(gridPoints);

        nodeRates = new double[tree.getNodeCount()];
        storedNodeRates = new double[tree.getNodeCount()];

        times = computeTimes();

        nodeRatesKnown = false;
    }

    @Override
    public double getBranchRate(final Tree tree, final NodeRef node) {

        assert tree == this.tree;

        if (!nodeRatesKnown) { // lazy evaluation
            Traversal func = new Traversal.Rates(nodeRates, new FunctionalForm.PiecewiseConstant(rates));
            calculateNodeGeneric(func);
            nodeRatesKnown = true;
        }

        return nodeRates[getParameterIndexFromNode(node)];
    }

    @Override
    public double[] updateGradientLogDensity(double[] gradientWrtBranches, double[] value, int from, int to) {

        assert from == 0;
        assert to == rates.getDimension() - 1;

        double[] gradientWrtRates = new double[rates.getDimension()];

        Traversal func = new Traversal.Gradient(
                gradientWrtRates, gradientWrtBranches, new FunctionalForm.PiecewiseConstant(rates));
        calculateNodeGeneric(func);

        return gradientWrtRates; 
    }

    @Override
    public double getBranchRateDifferential(final Tree tree, final NodeRef node) {
        return 1.0; // TODO
    }

    @Override
    public double getBranchRateSecondDifferential(Tree tree, NodeRef node) {
        throw new RuntimeException("Not yet implemented");
    }

    @Deprecated @SuppressWarnings("unused")
    private void calculateNodeRates() {

        NodeRef root = tree.getRoot();
        double rootHeight = tree.getNodeHeight(root);

        int epochIndex = times.length - 1;
        while (times[epochIndex] >= rootHeight) {
            --epochIndex;
        }

        traverseTreeByBranchForRates(rootHeight, tree.getChild(root, 0), epochIndex);
        traverseTreeByBranchForRates(rootHeight, tree.getChild(root, 1), epochIndex);
    }

<<<<<<< HEAD
    private static final boolean TEST = false;

=======
    @Deprecated @SuppressWarnings("unused")
>>>>>>> d17de0db
    private void calculateNodeGradient(double[] gradientWrtRates, double[] gradientWrtBranches) {

        // TODO remove code duplication with `calculateNodeRates`
        NodeRef root = tree.getRoot();
        double rootHeight = tree.getNodeHeight(root);

        int epochIndex = times.length - 1;
        while (times[epochIndex] >= rootHeight) {
            --epochIndex;
        }

        traverseTreeByBranchForGradient(gradientWrtRates, gradientWrtBranches, rootHeight, tree.getChild(root, 0), epochIndex);
        traverseTreeByBranchForGradient(gradientWrtRates, gradientWrtBranches, rootHeight, tree.getChild(root, 1), epochIndex);
    }

    @Deprecated
    private void traverseTreeByBranchForRates(double parentHeight, NodeRef child, int epochIndex) {

        // TODO needs testing / debugging

        final double childHeight = tree.getNodeHeight(child);

        double currentHeight = parentHeight;
        double branchRateNumerator = 0.0;
        double branchRateDenominator = 0.0;

        final double weightedRate;
        if (currentHeight > childHeight) {

            while (times[epochIndex] > childHeight) {
                double timeLength = currentHeight - times[epochIndex];
                double rate = rates.getParameterValue(epochIndex);

                branchRateNumerator += rate * timeLength;
                branchRateDenominator += timeLength;
                currentHeight = times[epochIndex];

                --epochIndex;
            }

            double timeLength = currentHeight - childHeight;
            double rate = rates.getParameterValue(epochIndex);

            branchRateNumerator += rate * timeLength;
            branchRateDenominator += timeLength;

            weightedRate = branchRateNumerator / branchRateDenominator;
        } else {
            weightedRate = rates.getParameterValue(epochIndex);
        }

        nodeRates[getParameterIndexFromNode(child)] = weightedRate;

        if (!tree.isExternal(child)) {
            traverseTreeByBranchForRates(childHeight, tree.getChild(child, 0), epochIndex);
            traverseTreeByBranchForRates(childHeight, tree.getChild(child, 1), epochIndex);
        }
    }

<<<<<<< HEAD
    private void traverseTreeByBranchForGradient(double[] gradientWrtRates, double[] gradientWrtNodes,
                                                 double parentHeight, NodeRef child, int epochIndex) {
        // TODO -- will look like `traverseTreeByBranchForRates`.  We will remove code duplication later.

        final double childHeight = tree.getNodeHeight(child);

        double currentHeight = parentHeight;

        if (currentHeight > childHeight) {

            while (times[epochIndex] > childHeight) {
                double timeLength = currentHeight - times[epochIndex];

                gradientWrtRates[epochIndex] += gradientWrtNodes[getParameterIndexFromNode(child)] *
                        (timeLength / (parentHeight - childHeight));
                currentHeight = times[epochIndex];

                --epochIndex;
            }

            double timeLength = currentHeight - childHeight;
            gradientWrtRates[epochIndex] += gradientWrtNodes[getParameterIndexFromNode(child)] *
                    (timeLength / (parentHeight - childHeight));
        }

        if (!tree.isExternal(child)) {
            traverseTreeByBranchForGradient(gradientWrtRates, gradientWrtNodes, childHeight, tree.getChild(child, 0), epochIndex);
            traverseTreeByBranchForGradient(gradientWrtRates, gradientWrtNodes, childHeight, tree.getChild(child, 1), epochIndex);
        }

=======
    @SuppressWarnings("unused")
    private void traverseTreeByBranchForGradient(double[] gradientWrtRates, double[] gradientWrtBranches,
                                                 double parentHeight, NodeRef child, int epochIndex) {
        // Waiting for Pratyusa to attempt
>>>>>>> d17de0db
    }

    private double[] computeTimes() {
        double[] times = new double[rates.getDimension()];
        System.arraycopy(gridPoints.getParameterValues(), 0, times, 1, gridPoints.getDimension());
        return times;
    }

    @Override
    public void handleModelChangedEvent(Model model, Object object, int index) {
        nodeRatesKnown = false;
        fireModelChanged();
    }

    @Override
    protected final void handleVariableChangedEvent(Variable variable, int index, Parameter.ChangeType type) {

        if (variable == gridPoints) {
            throw new RuntimeException("Not yet implemented");
        }

        nodeRatesKnown = false;
        fireModelChanged();
    }

    @Override
    protected void storeState() {

        if (storedNodeRates == null) {
            storedNodeRates = new double[nodeRates.length];
        }

        System.arraycopy(nodeRates, 0, storedNodeRates, 0, nodeRates.length);
        storedNodeRatesKnown = nodeRatesKnown;
    }

    @Override
    protected void restoreState() {
        double[] tmp = nodeRates;
        nodeRates = storedNodeRates;
        storedNodeRates = tmp;

        nodeRatesKnown = storedNodeRatesKnown;
    }

    @Override
    protected void acceptState() { }

    @Override
    public Parameter getRateParameter() {
        return rates;
    }

    @Override
    public int getParameterIndexFromNode(NodeRef node) {
        return node.getNumber(); // TODO Unsure if this is correct
    }

    @Override
    public ArbitraryBranchRates.BranchRateTransform getTransform() {
        throw new RuntimeException("Not yet implemented");
    }

    @Override
    public double[] updateDiagonalHessianLogDensity(double[] diagonalHessian, double[] gradient, double[] value, int from, int to) {
        throw new RuntimeException("Not yet implemented");
    }

    @Override
    public Citation.Category getCategory() {
        return Citation.Category.MOLECULAR_CLOCK;
    }

    @Override
    public String getDescription() {
        return "Time-varying branch rate model";
    }

    @Override
    public List<Citation> getCitations() {
        return Collections.singletonList(
                new Citation(
                        new Author[]{
                                new Author("P", "Datta"),
                                new Author("MA", "Suchard"),
                        },
                        Citation.Status.IN_PREPARATION
                )
        );
    }

    public String toString() {
        TreeTraitProvider[] treeTraitProviders = {this};
        return TreeUtils.newick(tree, treeTraitProviders);
    }

    interface FunctionalForm {

        void reset();

        void incrementRate(int epochIndex, double startTime, double endTime);

        double gradientWeight(double startTime, double endTime, double branchLength);

        double rateNumerator();

        class PiecewiseConstant implements FunctionalForm {

            final private Parameter rates;

            private double branchRateNumerator;

            PiecewiseConstant(Parameter rates) {
                this.rates = rates;
            }

            @Override
            public void reset() {
                branchRateNumerator = 0.0;
            }

            @Override
            public void incrementRate(int epochIndex, double startTime, double endTime) {
                double timeLength = startTime - endTime;
                double rate = rates.getParameterValue(epochIndex);

                branchRateNumerator += rate * timeLength;
            }

            @Override
            public double rateNumerator() {
                return branchRateNumerator;
            }

            @Override
            public double gradientWeight(double startTIme, double endTime, double branchLength) {
                double timeLength = startTIme - endTime;
                return timeLength / branchLength;
            }
        }

        @SuppressWarnings("unused")
        abstract class PiecewiseLinear implements FunctionalForm { }
    }

    interface Traversal {

        void reset();

        void increment(int epochIndex, int childIndex, double startTime, double endTime, double branchLength);

        void store(int epochIndex, int nodeIndex, double branchLength);

        abstract class AbstractTraversal implements Traversal {

            final FunctionalForm functionalForm;

            AbstractTraversal(FunctionalForm functionalForm) {
                this.functionalForm = functionalForm;
            }

            @Override
            public void reset() {
                functionalForm.reset();
            }
        }

        class Gradient extends AbstractTraversal {

            final private double[] gradientEpochs;
            final private double[] gradientNodes;

            Gradient(double[] gradientEpochs, double[] gradientNodes, FunctionalForm functionalForm) {
                super(functionalForm);
                this.gradientEpochs = gradientEpochs;
                this.gradientNodes = gradientNodes;
            }

            @Override
            public void increment(int epochIndex, int childIndex,
                                  double startTime, double endTime, double branchLength) {
                gradientEpochs[epochIndex] += gradientNodes[childIndex] *
                        functionalForm.gradientWeight(startTime, endTime, branchLength);
            }

            @Override
            public void store(int epochIndex, int nodeIndex, double rate) { }
        }

        class Rates extends AbstractTraversal {

            final private double[] nodeRates;

            Rates(double[] nodeRates, FunctionalForm functionalForm) {
                super(functionalForm);
                this.nodeRates = nodeRates;
            }

            @Override
            public void increment(int epochIndex, int childIndex,
                                  double startTime, double endTime, double branchLength) {
                functionalForm.incrementRate(epochIndex, startTime, endTime);
            }

            @Override
            public void store(int epochIndex, int nodeIndex, double branchLength) {
                nodeRates[nodeIndex] = functionalForm.rateNumerator() / branchLength;
            }
        }
    }

    private void calculateNodeGeneric(Traversal generic) {

        NodeRef root = tree.getRoot();
        double rootHeight = tree.getNodeHeight(root);

        int epochIndex = times.length - 1;
        while (times[epochIndex] >= rootHeight) {
            --epochIndex;
        }

        traverseTreeByBranchGeneric(rootHeight, tree.getChild(root, 0), epochIndex, generic);
        traverseTreeByBranchGeneric(rootHeight, tree.getChild(root, 1), epochIndex, generic);
    }

    private void traverseTreeByBranchGeneric(double currentHeight, NodeRef child, int epochIndex,
                                             Traversal generic) {

        final double childHeight = tree.getNodeHeight(child);
        final double branchLength = currentHeight - childHeight;
        final int childIndex =  getParameterIndexFromNode(child);

        generic.reset();

        if (currentHeight > childHeight) {

            while (times[epochIndex] > childHeight) {
                generic.increment(epochIndex, childIndex, currentHeight, times[epochIndex], branchLength);
                currentHeight = times[epochIndex];

                --epochIndex;
            }

            generic.increment(epochIndex, childIndex, currentHeight, childHeight, branchLength);
        }

        generic.store(epochIndex, childIndex, branchLength);

        if (!tree.isExternal(child)) {
            traverseTreeByBranchGeneric(childHeight, tree.getChild(child, 0), epochIndex, generic);
            traverseTreeByBranchGeneric(childHeight, tree.getChild(child, 1), epochIndex, generic);
        }
    }
}<|MERGE_RESOLUTION|>--- conflicted
+++ resolved
@@ -138,13 +138,8 @@
         traverseTreeByBranchForRates(rootHeight, tree.getChild(root, 0), epochIndex);
         traverseTreeByBranchForRates(rootHeight, tree.getChild(root, 1), epochIndex);
     }
-
-<<<<<<< HEAD
-    private static final boolean TEST = false;
-
-=======
+    
     @Deprecated @SuppressWarnings("unused")
->>>>>>> d17de0db
     private void calculateNodeGradient(double[] gradientWrtRates, double[] gradientWrtBranches) {
 
         // TODO remove code duplication with `calculateNodeRates`
@@ -204,7 +199,7 @@
         }
     }
 
-<<<<<<< HEAD
+    @Deprecated
     private void traverseTreeByBranchForGradient(double[] gradientWrtRates, double[] gradientWrtNodes,
                                                  double parentHeight, NodeRef child, int epochIndex) {
         // TODO -- will look like `traverseTreeByBranchForRates`.  We will remove code duplication later.
@@ -234,13 +229,6 @@
             traverseTreeByBranchForGradient(gradientWrtRates, gradientWrtNodes, childHeight, tree.getChild(child, 0), epochIndex);
             traverseTreeByBranchForGradient(gradientWrtRates, gradientWrtNodes, childHeight, tree.getChild(child, 1), epochIndex);
         }
-
-=======
-    @SuppressWarnings("unused")
-    private void traverseTreeByBranchForGradient(double[] gradientWrtRates, double[] gradientWrtBranches,
-                                                 double parentHeight, NodeRef child, int epochIndex) {
-        // Waiting for Pratyusa to attempt
->>>>>>> d17de0db
     }
 
     private double[] computeTimes() {
