--- conflicted
+++ resolved
@@ -154,13 +154,13 @@
         }
     }
 
-<<<<<<< HEAD
+
     private void calculateNodeGradient(double[] gradientWrtRates, double[] gradientWrtNodes) {
-=======
+
     private static final boolean TEST = false;
 
     private void calculateNodeGradient(double[] gradient) {
->>>>>>> 1675298f
+
 
         // TODO remove code duplication with `calculateNodeRates`
         NodeRef root = tree.getRoot();
