--- conflicted
+++ resolved
@@ -107,10 +107,6 @@
 		return lnL;
 	}
 
-<<<<<<< HEAD
-	public DemographicModel getDemoModel() {
-		return demoModel;
-=======
 	/**
 	 * Calculates the log likelihood of this set of coalescent intervals,
 	 * given a demographic model.
@@ -219,7 +215,11 @@
 		}
 
 		return logL;
->>>>>>> 07b0219e
+	}
+
+
+	public DemographicModel getDemoModel() {
+		return demographicModel;
 	}
 
 	// **************************************************************
