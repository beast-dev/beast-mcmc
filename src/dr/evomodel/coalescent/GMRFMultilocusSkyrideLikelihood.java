/*
 * GMRFSkygridLikelihood.java
 *
 * Copyright (c) 2002-2020 Alexei Drummond, Andrew Rambaut and Marc Suchard
 *
 * This file is part of BEAST.
 * See the NOTICE file distributed with this work for additional
 * information regarding copyright ownership and licensing.
 *
 * BEAST is free software; you can redistribute it and/or modify
 * it under the terms of the GNU Lesser General Public License as
 * published by the Free Software Foundation; either version 2
 * of the License, or (at your option) any later version.
 *
 *  BEAST is distributed in the hope that it will be useful,
 *  but WITHOUT ANY WARRANTY; without even the implied warranty of
 *  MERCHANTABILITY or FITNESS FOR A PARTICULAR PURPOSE.  See the
 *  GNU Lesser General Public License for more details.
 *
 * You should have received a copy of the GNU Lesser General Public
 * License along with BEAST; if not, write to the
 * Free Software Foundation, Inc., 51 Franklin St, Fifth Floor,
 * Boston, MA  02110-1301  USA
 */

package dr.evomodel.coalescent;

import dr.evolution.coalescent.IntervalType;
import dr.evolution.coalescent.TreeIntervals;
import dr.evolution.tree.Tree;
import dr.evomodel.tree.TreeModel;
import dr.evomodelxml.coalescent.GMRFSkyrideLikelihoodParser;
import dr.inference.model.Likelihood;
import dr.inference.model.MatrixParameter;
import dr.inference.model.Model;
import dr.inference.model.Parameter;
import dr.util.Author;
import dr.util.Citable;
import dr.util.Citation;
import no.uib.cipr.matrix.DenseVector;
import no.uib.cipr.matrix.SymmTridiagMatrix;

import java.util.ArrayList;
import java.util.Arrays;
import java.util.List;

/**
 * @author Mandev Gill
 * @author Marc A. Suchard
 */

public class GMRFMultilocusSkyrideLikelihood extends OldGMRFSkyrideLikelihood
        implements MultiLociTreeSet, CoalescentIntervalProvider, Citable {

    public static final boolean DEBUG = false;

    private final double cutOff;
    private final int numGridPoints;
    private final int oldFieldLength;
    private final int numTrees;

    // number of coalescent events which occur in an interval with constant population size
    private double[] numCoalEvents;
    private double[] storedNumCoalEvents;
    private double[] gridPoints;

    // sortedPoints[i][0] is the time of the i-th grid point or sampling or coalescent event
    // sortedPoints[i][1] is 0 if the i-th point is a grid point, 1 if it's a sampling point, and 2 if it's a coalescent point
    // sortedPoints[i][2] is the number of lineages present in the interval starting at time sortedPoints[i][0]

    private final Parameter phiParameter;
    private final Parameter ploidyFactors;
    private double[] ploidySums;
    private double[] storedPloidySums;

//    protected SymmTridiagMatrix precMatrix;
//    protected SymmTridiagMatrix storedPrecMatrix;

    private final SkygridHelper skygridHelper;
//    protected List<Parameter> missingCov;
    private final List<MatrixParameter> covariates;
    private final List<Parameter> beta;
    private final List<Parameter> delta;
    private final List<Parameter> covPrecParametersRecent;
    private final List<Parameter> covPrecParametersDistant;

    private List<SymmTridiagMatrix> weightMatricesForMissingCovRecent;
    private List<SymmTridiagMatrix> weightMatricesForMissingCovDistant;

    private int[] firstObservedIndex;
    private int[] lastObservedIndex;
    private int[] recIndices;
    private int[] distIndices;

    private double[] coalescentEventStatisticValues;

    private List<Tree> treeList;
    private List<TreeIntervals> intervalsList;

    public GMRFMultilocusSkyrideLikelihood(List<Tree> treeList,
                                           Parameter popParameter,
                                           Parameter groupParameter,
                                           Parameter precParameter,
                                           Parameter lambda,
                                           Parameter beta,
                                           MatrixParameter dMatrix,
                                           boolean timeAwareSmoothing,
                                           double cutOff,
                                           int numGridPoints,
                                           Parameter phi,
                                           Parameter ploidyFactorsParameter) {

        super(GMRFSkyrideLikelihoodParser.SKYLINE_LIKELIHOOD);

        // adding the key word to the the model means the keyword will be logged in the
        // header of the logfile.
        this.addKeyword("skygrid");
        if (treeList.size() > 1) {
            this.addKeyword("multilocus");
        }

        this.popSizeParameter = popParameter;
        this.groupSizeParameter = groupParameter;
        this.precisionParameter = precParameter;
        this.lambdaParameter = lambda;
        this.betaParameter = beta;
        this.dMatrix = dMatrix;
        if (dMatrix != null) {
            addVariable(dMatrix);
        }
        this.timeAwareSmoothing = timeAwareSmoothing;

        this.cutOff = cutOff;
        this.numGridPoints = numGridPoints;
        this.phiParameter = phi;
        this.ploidyFactors = ploidyFactorsParameter;

        setupGridPoints();

        addVariable(popSizeParameter);
        addVariable(precisionParameter);
        addVariable(lambdaParameter);
        if (betaParameter != null) {
            addVariable(betaParameter);
            skygridHelper = new SkygridCovariateHelper();
        } else {
            skygridHelper = new SkygridHelper();
        }
        if (phiParameter != null) {
            addVariable(phiParameter);
        }
        addVariable(ploidyFactors);


        this.numTrees = setTree(treeList);

        int correctFieldLength = getCorrectFieldLength();

        if (popSizeParameter.getDimension() <= 1) {
            // popSize dimension hasn't been set yet, set it here:
            popSizeParameter.setDimension(correctFieldLength);
        }

        fieldLength = popSizeParameter.getDimension();
        if (correctFieldLength != fieldLength) {
            throw new IllegalArgumentException("Population size parameter should have length " + correctFieldLength);
        }

        oldFieldLength = getCorrectOldFieldLength();


        if (ploidyFactors.getDimension() != treeList.size()) {
            throw new IllegalArgumentException("Ploidy factors parameter should have length " + treeList.size());
        }


        // Field length must be set by this point
        wrapSetupIntervals();

        coalescentIntervals = new double[oldFieldLength];
        storedCoalescentIntervals = new double[oldFieldLength];
        sufficientStatistics = new double[fieldLength];
        storedSufficientStatistics = new double[fieldLength];

        numCoalEvents = new double[fieldLength];
        storedNumCoalEvents = new double[fieldLength];
        ploidySums = new double[fieldLength];
        storedPloidySums = new double[fieldLength];

        setupGMRFWeights();
        setupSufficientStatistics();

        addStatistic(new DeltaStatistic());

        initializationReport();

        /* Force all entries in groupSizeParameter = 1 for compatibility with Tracer */
        if (groupSizeParameter != null) {
            for (int i = 0; i < groupSizeParameter.getDimension(); i++)
                groupSizeParameter.setParameterValue(i, 1.0);
        }

        this.coalescentEventStatisticValues = new double[getNumberOfCoalescentEvents()];

        this.covariates = null;
        this.beta = null;
        this.delta = null;
        this.covPrecParametersRecent = null;
        this.covPrecParametersDistant = null;
    }


    //rewrite this constructor without duplicating so much code
    public GMRFMultilocusSkyrideLikelihood(List<Tree> treeList,
                                           Parameter popParameter,
                                           Parameter groupParameter,
                                           Parameter precParameter,
                                           Parameter lambda,
                                           Parameter betaParameter,
                                           MatrixParameter dMatrix,
                                           boolean timeAwareSmoothing,
                                           Parameter specGridPoints,
                                           List<MatrixParameter> covariates,
                                           Parameter ploidyFactorsParameter,
                                           List<Parameter> firstObservedIndexParameter,
                                           List<Parameter> lastObservedIndexParameter,
                                           List<Parameter> covPrecParametersRecent,
                                           List<Parameter> covPrecParametersDistant,
                                           Parameter recentIndices,
                                           Parameter distantIndices,
                                           List<Parameter> betaList,
                                           List<Parameter> deltaList) {

        super(GMRFSkyrideLikelihoodParser.SKYLINE_LIKELIHOOD);

        // adding the key word to the the model means the keyword will be logged in the
        // header of the logfile.
        this.addKeyword("skygrid");
        if (treeList.size() > 1) {
            this.addKeyword("multilocus");
        }

        this.gridPoints = specGridPoints.getParameterValues();
        this.numGridPoints = gridPoints.length;
        this.cutOff = gridPoints[numGridPoints - 1];

        if (firstObservedIndexParameter != null) {
            this.firstObservedIndex = new int[firstObservedIndexParameter.size()];
            for (int i = 0; i < firstObservedIndexParameter.size(); i++) {
                this.firstObservedIndex[i] = (int) firstObservedIndexParameter.get(i).getParameterValue(0);
            }

            if(recentIndices != null){
                // indices specify which covariates require default unobserved covariate data prior
                this.recIndices = new int [firstObservedIndexParameter.size()];
                for (int i = 0; i < firstObservedIndexParameter.size(); i++){
                    this.recIndices[i] = (int) recentIndices.getParameterValue(i);
                }
            }else{
                // If specific covariates not specified by indices, need default unobserved covariate data prior for all covariates
                this.recIndices = new int [firstObservedIndexParameter.size()];
                for (int i = 0; i < firstObservedIndexParameter.size(); i++){
                    this.recIndices[i] = i+1;
                }
            }

        }

        if (lastObservedIndexParameter != null) {
            this.lastObservedIndex = new int[lastObservedIndexParameter.size()];
            for (int i = 0; i < lastObservedIndexParameter.size(); i++) {
                this.lastObservedIndex[i] = (int) lastObservedIndexParameter.get(i).getParameterValue(0);
            }

            if(distantIndices != null){
                // indices specify which covariates require default unobserved covariate data prior
                this.distIndices = new int [lastObservedIndexParameter.size()];
                for (int i = 0; i < lastObservedIndexParameter.size(); i++){
                    this.distIndices[i] = (int) distantIndices.getParameterValue(i);
                }
            }else{
                // If specific covariates not specified by indices, need default unobserved covariate data prior for all covariates
                this.distIndices = new int [lastObservedIndexParameter.size()];
                for (int i = 0; i < lastObservedIndexParameter.size(); i++){
                    this.distIndices[i] = i+1;
                }
            }

        }

        /*else{
            for(int i=0; i < beta.getDimension(); i++) {
                this.lastObservedIndex[i] = popParameter.getDimension();
            }
        }*/

        this.betaParameter = betaParameter;
        if (betaParameter != null) {
            addVariable(betaParameter);
        }

        this.popSizeParameter = popParameter;
        this.groupSizeParameter = groupParameter;
        this.precisionParameter = precParameter;
        this.lambdaParameter = lambda;
        this.beta = betaList;

        if(deltaList != null) {
            this.delta = deltaList;
        }else{
            this.delta = new ArrayList<Parameter>();
            for(int i = 0; i < betaList.size(); i++){
                Parameter deltaParam = new Parameter.Default(1.0);
                deltaParam.setParameterValue(0,1.0);
                this.delta.add(deltaParam);
            }
        }

        this.dMatrix = dMatrix;
        if (dMatrix != null) {
            addVariable(dMatrix);
        }
        this.timeAwareSmoothing = timeAwareSmoothing;
        this.ploidyFactors = ploidyFactorsParameter;
        this.covariates = covariates;
        if (covariates != null) {
            for (MatrixParameter cov : covariates) {
                addVariable(cov);
            }
        }
        this.covPrecParametersRecent = covPrecParametersRecent;
        if (covPrecParametersRecent != null) {
            for (Parameter covPrecRecent : covPrecParametersRecent) {
                addVariable(covPrecRecent);
            }
        }
        this.covPrecParametersDistant = covPrecParametersDistant;
        if (covPrecParametersDistant != null){
            for(Parameter covPrecDistant : covPrecParametersDistant){
                addVariable(covPrecDistant);
            }
        }

        addVariable(popSizeParameter);
        addVariable(precisionParameter);
        addVariable(lambdaParameter);

        addVariable(ploidyFactors);

        this.numTrees = setTree(treeList);

        int correctFieldLength = getCorrectFieldLength();

        if (popSizeParameter.getDimension() <= 1) {
            // popSize dimension hasn't been set yet, set it here:
            popSizeParameter.setDimension(correctFieldLength);
        }

        fieldLength = popSizeParameter.getDimension();
        if (correctFieldLength != fieldLength) {
            throw new IllegalArgumentException("Population size parameter should have length " + correctFieldLength);
        }

        oldFieldLength = getCorrectOldFieldLength();

        if (ploidyFactors.getDimension() != treeList.size()) {
            throw new IllegalArgumentException("Ploidy factor parameter should have length " + treeList.size());
        }

        // Field length must be set by this point

        if (betaList != null || betaParameter != null) {
            if (betaList != null) {
                for (Parameter betaParam : betaList) {
                    addVariable(betaParam);
                }
            }
            if(deltaList != null){
                for (Parameter dParam : deltaList) {
                    addVariable(dParam);
                }
            }
            if (lastObservedIndexParameter != null || firstObservedIndexParameter != null) {
                setupGMRFWeightsForMissingCov();
                skygridHelper = new SkygridMissingCovariateHelper();
            } else {
                skygridHelper = new SkygridCovariateHelper();
            }
        } else {
            skygridHelper = new SkygridHelper();
        }

        wrapSetupIntervals();
        coalescentIntervals = new double[oldFieldLength];
        storedCoalescentIntervals = new double[oldFieldLength];
        sufficientStatistics = new double[fieldLength];
        storedSufficientStatistics = new double[fieldLength];

        numCoalEvents = new double[fieldLength];
        storedNumCoalEvents = new double[fieldLength];
        ploidySums = new double[fieldLength];
        storedPloidySums = new double[fieldLength];

        setupGMRFWeights();

        addStatistic(new DeltaStatistic());

        initializationReport();

        phiParameter = null;
    }

    protected int setTree(List<Tree> treeList) {
        treesSet = this;
        this.treeList = treeList;
        makeTreeIntervalList(treeList, true);
        return treeList.size();
    }

    private void makeTreeIntervalList(List<Tree> treeList, boolean add) {
        if (intervalsList == null) {
            intervalsList = new ArrayList<>();
        } else {
            intervalsList.clear();
        }
        for (Tree tree : treeList) {
            intervalsList.add(new TreeIntervals(tree));
            if (add && tree instanceof TreeModel) {
                addModel((TreeModel) tree);
            }
        }
    }

    protected int getCorrectFieldLength() {

        return numGridPoints + 1;
    }

    private int getCorrectOldFieldLength() {
        int tips = 0;
        for (Tree tree : treeList) {
            tips += tree.getExternalNodeCount();
        }
        return tips - treeList.size();
    }

    protected void handleModelChangedEvent(Model model, Object object, int index) {

        if (model instanceof TreeModel) {
            TreeModel treeModel = (TreeModel) model;
            int tn = treeList.indexOf(treeModel);
            if (tn >= 0) {
                //   intervalsList.get(tn).setIntervalsUnknown();  // TODO Why is this slower (?) than remaking whole list?
                makeTreeIntervalList(treeList, false);
                intervalsKnown = false;
                likelihoodKnown = false;
            } else {
                throw new RuntimeException("Unknown tree modified in GMRFSkygridLikelihood");
            }
        } else {
            throw new RuntimeException("Unknown object modified in GMRFSkygridLikelihood");
        }
    }

    public void initializationReport() {
        System.out.println("Creating a GMRF smoothed skyride model for multiple loci (SkyGrid)");
        System.out.println("\tPopulation sizes: " + popSizeParameter.getDimension());
    }

    public void wrapSetupIntervals() {
        // Do nothing
    }

    private void setupGridPoints() {
        if (gridPoints == null) {
            gridPoints = new double[numGridPoints];
        } else {
            Arrays.fill(gridPoints, 0);
        }

        for (int pt = 0; pt < numGridPoints; pt++) {
            gridPoints[pt] = (pt + 1) * (cutOff / numGridPoints);
        }
    }

    private int moveToNextTimeIndex(int treeIndex, int lastTimeIndex, double[] times) {
        int currentTimeIndex = lastTimeIndex;
        double currentTime = intervalsList.get(treeIndex).getIntervalTime(currentTimeIndex);
        double nextTime = intervalsList.get(treeIndex).getIntervalTime(currentTimeIndex + 1);
        while (nextTime <= currentTime && currentTimeIndex + 2 < intervalsList.get(treeIndex).getIntervalCount()) {
            currentTimeIndex++;
            currentTime = intervalsList.get(treeIndex).getIntervalTime(currentTimeIndex);
            nextTime = intervalsList.get(treeIndex).getIntervalTime(currentTimeIndex + 1);
        }
        times[0] = currentTime;
        times[1] = nextTime;
        return currentTimeIndex;
    }

//    private class CurrentAndNextTime {
//        private double currentTime;
//        private double nextTime;
//
//        public double getCurrentTime() {
//            return currentTime;
//        }
//
//        public double getNextTime() {
//            return nextTime;
//        }
//
//        public void setCurrentTime(int treeIndex, int timeIndex) {
//            currentTime = getTime(treeIndex, timeIndex);
//        }
//
//        private double getTime(int treeIndex, int timeIndex) {
//            return intervalsList.get(treeIndex).getIntervalTime(timeIndex);
//        }
//
//        public void setNextTime(int treeIndex, int timeIndex) {
//            nextTime = getTime(treeIndex, timeIndex);
//        }
//    }

    protected void setupSufficientStatistics() {

        Arrays.fill(numCoalEvents, 0);
        Arrays.fill(sufficientStatistics, 0.0);
        Arrays.fill(ploidySums, 0);
        //index of smallest grid point greater than at least one sampling/coalescent time in current tree
        int minGridIndex;
        //index of greatest grid point less than at least one sampling/coalescent time in current tree
        int maxGridIndex;

        int numLineages;

        int currentGridIndex;
        int currentTimeIndex;

//        double currentTime;
//        double nextTime;
        double[] currentAndNextTime = new double[2];
        double ploidyFactor;

        //time of last coalescent event in tree
        double lastCoalescentTime;

        for (int i = 0; i < numTrees; i++) {
            ploidyFactor = 1 / getPopulationFactor(i);
            currentTimeIndex = moveToNextTimeIndex(i, 0, currentAndNextTime);

            numLineages = intervalsList.get(i).getLineageCount(currentTimeIndex + 1);
            minGridIndex = 0;
            while (minGridIndex < numGridPoints - 1 && gridPoints[minGridIndex] <= currentAndNextTime[0]) { // MAS: Unclear about need for -1
                minGridIndex++;
            }
            currentGridIndex = minGridIndex;

            lastCoalescentTime = currentAndNextTime[0] + intervalsList.get(i).getTotalDuration();

//            theLastTime = lastCoalescentTime;

            maxGridIndex = numGridPoints - 1;
            while ((maxGridIndex >= 0) && (gridPoints[maxGridIndex] >= lastCoalescentTime)) {
                maxGridIndex = maxGridIndex - 1;
            }

            if (maxGridIndex >= 0 && minGridIndex < numGridPoints) {


                //from likelihood of interval between first sampling time and gridPoints[minGridIndex]

                while (currentAndNextTime[1] < gridPoints[currentGridIndex]) {

                    //check to see if interval ends with coalescent event
                    if (intervalsList.get(i).getCoalescentEvents(currentTimeIndex + 1) > 0) {

                        numCoalEvents[currentGridIndex]++;
                    }
                    sufficientStatistics[currentGridIndex] = sufficientStatistics[currentGridIndex] + (currentAndNextTime[1] - currentAndNextTime[0]) * numLineages * (numLineages - 1) * 0.5 * ploidyFactor;
                    currentTimeIndex++;
                    currentTimeIndex = moveToNextTimeIndex(i, currentTimeIndex, currentAndNextTime);

                    numLineages = intervalsList.get(i).getLineageCount(currentTimeIndex + 1);

                }

                sufficientStatistics[currentGridIndex] = sufficientStatistics[currentGridIndex] + (gridPoints[currentGridIndex] - currentAndNextTime[0]) * numLineages * (numLineages - 1) * 0.5 * ploidyFactor;
                ploidySums[currentGridIndex] = ploidySums[currentGridIndex] + Math.log(ploidyFactor) * numCoalEvents[currentGridIndex];

                currentGridIndex++;


                //from likelihood of intervals between gridPoints[minGridIndex] and gridPoints[maxGridIndex]

                while (currentGridIndex <= maxGridIndex) {
                    if (currentAndNextTime[1] >= gridPoints[currentGridIndex]) {
                        sufficientStatistics[currentGridIndex] = sufficientStatistics[currentGridIndex] + (gridPoints[currentGridIndex] - gridPoints[currentGridIndex - 1]) * numLineages * (numLineages - 1) * 0.5 * ploidyFactor;
                        ploidySums[currentGridIndex] = ploidySums[currentGridIndex] + Math.log(ploidyFactor) * numCoalEvents[currentGridIndex];

                        currentGridIndex++;
                    } else {

                        sufficientStatistics[currentGridIndex] = sufficientStatistics[currentGridIndex] + (currentAndNextTime[1] - gridPoints[currentGridIndex - 1]) * numLineages * (numLineages - 1) * 0.5 * ploidyFactor;

                        //check to see if interval ends with coalescent event
                        if (intervalsList.get(i).getCoalescentEvents(currentTimeIndex + 1) > 0) {
                            numCoalEvents[currentGridIndex]++;
                        }
                        currentTimeIndex++;
                        currentTimeIndex = moveToNextTimeIndex(i, currentTimeIndex, currentAndNextTime);

                        numLineages = intervalsList.get(i).getLineageCount(currentTimeIndex + 1);

                         while (currentAndNextTime[1] < gridPoints[currentGridIndex]) {
                            //check to see if interval is coalescent interval or sampling interval
                            if (intervalsList.get(i).getCoalescentEvents(currentTimeIndex + 1) > 0) {
                                numCoalEvents[currentGridIndex]++;
                            }
                            sufficientStatistics[currentGridIndex] = sufficientStatistics[currentGridIndex] + (currentAndNextTime[1] - currentAndNextTime[0]) * numLineages * (numLineages - 1) * 0.5 * ploidyFactor;

                            currentTimeIndex++;
                            currentTimeIndex = moveToNextTimeIndex(i, currentTimeIndex, currentAndNextTime);

                            numLineages = intervalsList.get(i).getLineageCount(currentTimeIndex + 1);

                        }
                        sufficientStatistics[currentGridIndex] = sufficientStatistics[currentGridIndex] + (gridPoints[currentGridIndex] - currentAndNextTime[0]) * numLineages * (numLineages - 1) * 0.5 * ploidyFactor;
                        ploidySums[currentGridIndex] = ploidySums[currentGridIndex] + Math.log(ploidyFactor) * numCoalEvents[currentGridIndex];

                        currentGridIndex++;
                    }
                }

                //from likelihood of interval between gridPoints[maxGridIndex] and lastCoalescentTime

                sufficientStatistics[currentGridIndex] = sufficientStatistics[currentGridIndex] + (currentAndNextTime[1] - gridPoints[currentGridIndex - 1]) * numLineages * (numLineages - 1) * 0.5 * ploidyFactor;

                //check to see if interval ends with coalescent event
                if (intervalsList.get(i).getCoalescentEvents(currentTimeIndex + 1) > 0) {
                    numCoalEvents[currentGridIndex]++;
                }

                currentTimeIndex++;

                while ((currentTimeIndex + 1) < intervalsList.get(i).getIntervalCount()) {

                    currentTimeIndex = moveToNextTimeIndex(i, currentTimeIndex, currentAndNextTime);

                    numLineages = intervalsList.get(i).getLineageCount(currentTimeIndex + 1);

                    //check to see if interval is coalescent interval or sampling interval

                    if (intervalsList.get(i).getCoalescentEvents(currentTimeIndex + 1) > 0) {
                        numCoalEvents[currentGridIndex]++;
                    }
                    sufficientStatistics[currentGridIndex] = sufficientStatistics[currentGridIndex] + (currentAndNextTime[1] - currentAndNextTime[0]) * numLineages * (numLineages - 1) * 0.5 * ploidyFactor;
                    currentAndNextTime[0] = currentAndNextTime[1];
                    currentTimeIndex++;

                }

                // if tree does not overlap with any gridpoints/change-points, in which case logpopsize is constant

            } else {
                while ((currentTimeIndex + 1) < intervalsList.get(i).getIntervalCount()) {
                    //check to see if interval is coalescent interval or sampling interval
                    if (intervalsList.get(i).getCoalescentEvents(currentTimeIndex + 1) > 0) {
                        numCoalEvents[currentGridIndex]++;
                    }
                    sufficientStatistics[currentGridIndex] = sufficientStatistics[currentGridIndex] + (currentAndNextTime[1] - currentAndNextTime[0]) * numLineages * (numLineages - 1) * 0.5 * ploidyFactor;

                    currentTimeIndex++;
                    if ((currentTimeIndex + 1) < intervalsList.get(i).getIntervalCount()) {
                        currentTimeIndex = moveToNextTimeIndex(i, currentTimeIndex, currentAndNextTime);

                        numLineages = intervalsList.get(i).getLineageCount(currentTimeIndex + 1);

                    }

                }
                ploidySums[currentGridIndex] = ploidySums[currentGridIndex] + Math.log(ploidyFactor) * numCoalEvents[currentGridIndex];

            }
        }
    }

    public double[] getNumCoalEvents() {
        return numCoalEvents;
    }

    public int getNumberOfCoalescentEvents() {
        return getCorrectOldFieldLength();
    }

    public double getCoalescentEventsStatisticValue(int i) {
        if (i == 0) {

            if (DEBUG) {
                System.err.println("numTrees: " + numTrees);
                System.err.println("getCoalescentIntervalDimension(): " + super.getCoalescentIntervalDimension());
                System.err.println("getNumberOfCoalescentEvents(): " + getNumberOfCoalescentEvents());
                System.err.println("getIntervalCount(): " + getIntervalCount());
                System.err.println("intervalsList.size(): " + intervalsList.size());
                System.err.println("intervalsList.get(0).getIntervalCount(): " + intervalsList.get(0).getIntervalCount());
            }

            if (numTrees > 1) {
                throw new RuntimeException("Generalized stepping-stone sampling for the Skygrid not implemented for #trees > 1");
            }
            for (int j = 0; j < coalescentEventStatisticValues.length; j++) {
                coalescentEventStatisticValues[j] = 0.0;
            }
            int counter = 0;

            for (int j = 0; j < intervalsList.get(0).getIntervalCount(); j++) {
                if (intervalsList.get(0).getIntervalType(j) == IntervalType.COALESCENT) {
                    //this.coalescentEventStatisticValues[counter] += getCoalescentInterval(j) * (getLineageCount(j) * (getLineageCount(j) - 1.0)) / 2.0;
                    this.coalescentEventStatisticValues[counter] += intervalsList.get(0).getInterval(j) * (intervalsList.get(0).getLineageCount(j) * (intervalsList.get(0).getLineageCount(j) - 1.0)) / 2.0;
                    counter++;
                } else {
                    //this.coalescentEventStatisticValues[counter] += getCoalescentInterval(j) * (getLineageCount(j) * (getLineageCount(j) - 1.0)) / 2.0;
                    this.coalescentEventStatisticValues[counter] += intervalsList.get(0).getInterval(j) * (intervalsList.get(0).getLineageCount(j) * (intervalsList.get(0).getLineageCount(j) - 1.0)) / 2.0;
                }
            }
        }
        return coalescentEventStatisticValues[i];
        //throw new RuntimeException("getCoalescentEventsStatisticValue(int i) not implemented for Bayesian Skygrid");
        //return sufficientStatistics[i];
    }

    protected double calculateLogCoalescentLikelihood() {

        checkIntervals();

        // Matrix operations taken from block update sampler to calculate data likelihood and field prior

        double currentLike = 0;
        double[] currentGamma = popSizeParameter.getParameterValues();

        for (int i = 0; i < fieldLength; i++) {
            currentLike += -numCoalEvents[i] * currentGamma[i] + ploidySums[i] - sufficientStatistics[i] * Math.exp(-currentGamma[i]);
        }

        return currentLike;
    }


    public double getLogLikelihood() {
        if (!likelihoodKnown) {
            logLikelihood = calculateLogCoalescentLikelihood();
            logFieldLikelihood = skygridHelper.getLogFieldLikelihood();
            likelihoodKnown = true;
        }

        return logLikelihood + logFieldLikelihood;
    }

    protected void setupGMRFWeights() {

        //setupSufficientStatistics();

        //Set up the weight Matrix
        double[] offdiag = new double[fieldLength - 1];
        double[] diag = new double[fieldLength];

        //    private double theLastTime;
        double diagonalValue = 2;
        //First set up the offdiagonal entries;

        for (int i = 0; i < fieldLength - 1; i++) {
            offdiag[i] = -1;
        }

        //Then set up the diagonal entries;
        for (int i = 1; i < fieldLength - 1; i++) {
            //	diag[i] = -(offdiag[i] + offdiag[i - 1]);
            diag[i] = diagonalValue;
        }
        //Take care of the endpoints
        //diag[0] = -offdiag[0];
        //diag[fieldLength - 1] = -offdiag[fieldLength - 2];
        diag[0] = diagonalValue - 1.0;
        diag[fieldLength - 1] = diagonalValue - 1.0;


        weightMatrix = new SymmTridiagMatrix(diag, offdiag);

    }

    protected double getFieldScalar() {
        return 1.0;
    }

    private void setupGMRFWeightsForMissingCov() {

        if (firstObservedIndex != null) {
            weightMatricesForMissingCovRecent = new ArrayList<>();

            for (int i = 0; i < covPrecParametersRecent.size(); i++) {
                double[] offdiagRec = new double[firstObservedIndex[i] - 2];
                double[] diagRec = new double[firstObservedIndex[i] - 1];

                for (int k = 0; k < firstObservedIndex[i] - 2; k++) {
                    offdiagRec[k] = -1;
                }

                for (int k = 1; k < firstObservedIndex[i] - 1; k++) {
                    diagRec[k] = 2.0;
                }
                diagRec[0] = 1.0;

                weightMatricesForMissingCovRecent.add(i, new SymmTridiagMatrix(diagRec, offdiagRec));
            }

        }

        if (lastObservedIndex != null) {
            weightMatricesForMissingCovDistant = new ArrayList<>();

            for (int i = 0; i < covPrecParametersDistant.size(); i++) {
                double[] offdiag = new double[fieldLength - lastObservedIndex[i] - 1];
                double[] diag = new double[fieldLength - lastObservedIndex[i]];

                //First set up the offdiagonal entries;

                for (int k = 0; k < fieldLength - lastObservedIndex[i] - 1; k++) {
                    offdiag[k] = -1;
                }

                //Then set up the diagonal entries;
                for (int k = 0; k < fieldLength - lastObservedIndex[i] - 1; k++) {
                    //	diag[i] = -(offdiag[i] + offdiag[i - 1]);
                    diag[k] = 2.0;
                }
                //Take care of the endpoint
                diag[fieldLength - lastObservedIndex[i] - 1] = 1.0;

                weightMatricesForMissingCovDistant.add(i, new SymmTridiagMatrix(diag, offdiag));
            }
        }

    }

    private SymmTridiagMatrix getScaledWeightMatrixForMissingCovRecent(double precision, int covIndex, int firstObs) {
        SymmTridiagMatrix a = weightMatricesForMissingCovRecent.get(covIndex).copy();
        for (int i = 0; i < a.numRows() - 1; i++) {
            a.set(i, i, a.get(i, i) * precision);
            a.set(i + 1, i, a.get(i + 1, i) * precision);
        }
        a.set(firstObs - 2, firstObs - 2,
                a.get(firstObs - 2, firstObs - 2) * precision);
        return a;
    }

    private SymmTridiagMatrix getScaledWeightMatrixForMissingCovDistant(double precision, int covIndex, int lastObs) {
        SymmTridiagMatrix a = weightMatricesForMissingCovDistant.get(covIndex).copy();
        for (int i = 0; i < a.numRows() - 1; i++) {
            a.set(i, i, a.get(i, i) * precision);
            a.set(i + 1, i, a.get(i + 1, i) * precision);
        }
        a.set(fieldLength - lastObs - 1, fieldLength - lastObs - 1,
                a.get(fieldLength - lastObs - 1, fieldLength - lastObs - 1) * precision);
        return a;
    }

    public int nLoci() {
        return treeList.size();
    }

    public Tree getTree(int nt) {
        return treeList.get(nt);
    }

    public TreeIntervals getTreeIntervals(int nt) {
        return intervalsList.get(nt);
    }

    public double getPopulationFactor(int nt) {
        return ploidyFactors.getParameterValue(nt);
    }

    @Deprecated
    public List<Parameter> getBetaListParameter() {
        return beta;
    }

    public List<MatrixParameter> getCovariates() {
        return covariates;
    }

    public void storeTheState() {
        for (TreeIntervals intervals : intervalsList) {
            intervals.storeState();
        }
    }

    public void restoreTheState() {
        for (TreeIntervals intervals : intervalsList) {
            intervals.restoreState();
        }
    }

    protected void storeState() {
        // System.arraycopy(numCoalEvents, 0, storedNumCoalEvents, 0, numCoalEvents.length);
        super.storeState();
        System.arraycopy(numCoalEvents, 0, storedNumCoalEvents, 0, numCoalEvents.length);
        // storedPrecMatrix = precMatrix.copy();
        System.arraycopy(ploidySums, 0, storedPloidySums, 0, ploidySums.length);
    }


    protected void restoreState() {
        super.restoreState();

        // Swap pointers
        double[] tmp = numCoalEvents;
        numCoalEvents = storedNumCoalEvents;
        storedNumCoalEvents = tmp;
        double[] tmp2 = ploidySums;
        ploidySums = storedPloidySums;
        storedPloidySums = tmp2;
    }

    // Implementation of GradientWrtParameterProvider
    // Need to update to include beta and log-transformed precision parameter

    public Parameter getParameter() {
        return popSizeParameter;
    }

    public int getDimension() {
        return getParameter().getDimension();
    }

    public Likelihood getLikelihood() {
        return this;
    }

    public double[] getGradientWrtLogPopulationSize() {
        return getGradientLogDensity();
    }

    public double[] getDiagonalHessianWrtLogPopulationSize() { return getDiagonalHessianLogDensity(); }

    private double[] getMeanAdjustedGamma() {
        return skygridHelper.getMeanAdjustedGamma().getData();
    }

    public double[] getGradientWrtPrecision() {

        double[] gamma = getMeanAdjustedGamma();
        double currentPrec = precisionParameter.getParameterValue(0);

        double grad = numGridPoints / (2 * currentPrec);
        for (int i = 0; i < numGridPoints; i++) {
            grad -= 0.5 * (gamma[i + 1] - gamma[i]) * (gamma[i + 1] - gamma[i]);
        }

        return new double[] { grad };
    }

    public double[] getDiagonalHessianWrtPrecision() {

        double currentPrec = precisionParameter.getParameterValue(0);
        double hessian = -numGridPoints / (2 * currentPrec * currentPrec);

        return new double[] { hessian };
    }

    public double[] getGradientWrtRegressionCoefficients() {

        if (this.beta == null) return null;

        if (this.beta.size() > 1 || covariates.size() > 1) {
            throw new RuntimeException("This is not the way to handle multidimensional parameters");
        }

        Parameter beta = this.beta.get(0);
        MatrixParameter covk = covariates.get(0);
        boolean transposed = isTransposed(numGridPoints + 1, beta.getDimension(), covk);

        // TODO I believe we need one Parameter beta (is the same across loci) and List covariates (can differ across loci)

        // TODO Need to delegate to SkygridCovariateHelper

        double[] gradLogDens = new double [beta.getDimension()];
        double[] gamma = getMeanAdjustedGamma();

        double currentPrec = precisionParameter.getParameterValue(0);

        for (int k = 0; k < beta.getDimension(); k++) {

            double gradient = // numGridPoints / 2
                    + currentPrec * (gamma[0]             - gamma[1]                ) * getCovariateValue(covk, 0, k, transposed) //covk.getParameterValue(k,0)
                    + currentPrec * (gamma[numGridPoints] - gamma[numGridPoints - 1]) * getCovariateValue(covk, numGridPoints, k, transposed) //covk.getParameterValue(k, numGridPoints)
//                    - 0.5 * currentPrec * (gamma[1] - gamma[0]) * (gamma[1] - gamma[0])
                    ;

            for(int i = 1; i < numGridPoints; i++){
                gradient +=
//                        -0.5 * currentPrec * (gamma[i + 1] - gamma[i]) * (gamma[i + 1] - gamma[i])
                        + currentPrec * (-gamma[i - 1] + 2 * gamma[i] -gamma[i + 1]) * getCovariateValue(covk, i, k, transposed); //covk.getParameterValue(k, i);
            }

            gradLogDens[k] = gradient;
        }

        return gradLogDens;
    }

    public double[] getDiagonalHessianWrtRegressionCoefficients() {

        if (this.beta == null) return null;

        if (this.beta.size() > 1 || covariates.size() > 1) {
            throw new RuntimeException("This is not the way to handle multidimensional parameters");
        }

        Parameter beta = this.beta.get(0);
        MatrixParameter covk = covariates.get(0);
        boolean transposed = isTransposed(numGridPoints + 1, beta.getDimension(), covk);

        double[] hessian = new double [beta.getDimension()];
        double currentPrec = precisionParameter.getParameterValue(0);

        for (int k = 0; k < beta.getDimension(); k++) {

            double h = // numGridPoints / 2
                    - currentPrec * (
                            getCovariateValue(covk, 0, k, transposed) //covk.getParameterValue(k, 0)
                            - getCovariateValue(covk, 1, k, transposed)) //covk.getParameterValue(k,1))
                            * getCovariateValue(covk, 0, k, transposed) //covk.getParameterValue(k,0)
                    - currentPrec * (
                            getCovariateValue(covk, numGridPoints, k, transposed) //covk.getParameterValue(k, numGridPoints)
                            - getCovariateValue(covk,numGridPoints - 1, k, transposed)) //covk.getParameterValue(k, numGridPoints - 1))
                            * getCovariateValue(covk, numGridPoints, k, transposed) //covk.getParameterValue(k, numGridPoints)
                    ;

            for(int i = 1; i < numGridPoints; i++){
                h += - currentPrec * (
                        -getCovariateValue(covk, i - 1, k, transposed) //covk.getParameterValue(k, i - 1)
                                + 2 * getCovariateValue(covk, i, k, transposed) //covk.getParameterValue(k, i)
                                - getCovariateValue(covk, i + 1, k, transposed)) //covk.getParameterValue(k, i + 1))
                        * getCovariateValue(covk, i, k, transposed) //covk.getParameterValue(k, i)
                        ;

            }

            hessian[k] = h;
        }

        return hessian;
    }

    private double[] getGradientLogDensity() {

        checkIntervals();

        final int dim = popSizeParameter.getSize();
        double[] gradLogDens = new double[dim];
        double[] gamma = getMeanAdjustedGamma();

        double currentPrec = precisionParameter.getParameterValue(0);

        gradLogDens[0] = -currentPrec * (gamma[0] - gamma[1])
                - numCoalEvents[0] + sufficientStatistics[0]
                * Math.exp(-popSizeParameter.getParameterValue(0));

        for (int i = 1; i < (dim-1); i++) {
            gradLogDens[i] = -currentPrec * (-gamma[i - 1] + 2 * gamma[i] - gamma[i + 1])
                    - numCoalEvents[i] + sufficientStatistics[i]
                    * Math.exp(-popSizeParameter.getParameterValue(i));
        }

        gradLogDens[dim-1] = -currentPrec * (gamma[dim - 1] - gamma[dim - 2])
                - numCoalEvents[dim - 1] + sufficientStatistics[dim - 1]
                * Math.exp(-popSizeParameter.getParameterValue(dim-1));

        return gradLogDens;

//        // TODO Am unclear why the code below does not work for Hessian (???)
//        DenseVector currentGamma = new DenseVector(popSizeParameter.getParameterValues());
//
//        // Use same code as skygridHelper -- TODO remove code duplication
//        skygridHelper.updateGammaWithCovariates(currentGamma);
//        SymmTridiagMatrix currentQ = getScaledWeightMatrix(
//                precisionParameter.getParameterValue(0),
//                lambdaParameter.getParameterValue(0));
//
//        DenseVector g = new DenseVector(fieldLength);
//        currentQ.mult(currentGamma, g);
//
//        double[] gradient = g.getData();
//
//        for (int i = 0; i < fieldLength; ++i) {
//            gradient[i] += -numCoalEvents[i] + sufficientStatistics[i] * Math.exp(-popSizeParameter.getParameterValue(i));
//        }
//
//        return gradient;
    }

    private double[] getDiagonalHessianLogDensity() {

        checkIntervals();

        double[] hessianLogDens = new double[popSizeParameter.getSize()];
        double[] currentGamma = popSizeParameter.getParameterValues();
        double currentPrec = precisionParameter.getParameterValue(0);
        int popSizeDim = popSizeParameter.getSize();

        hessianLogDens[0] = -currentPrec
                - sufficientStatistics[0] * Math.exp(-currentGamma[0]);

        hessianLogDens[popSizeDim - 1] = -currentPrec
                - sufficientStatistics[popSizeDim - 1] * Math.exp(-currentGamma[popSizeDim - 1]);

        for (int i = 1; i < (popSizeDim - 1); i++) {
            hessianLogDens[i] = -2 * currentPrec - sufficientStatistics[i] * Math.exp(-currentGamma[i]);
        }

        return hessianLogDens;
    }

    public double[] getGridPoints() {
        return gridPoints.clone();
    }

    private void checkIntervals() {
        if (!intervalsKnown) {
            //intervalsKnown -> false when handleModelChanged event occurs in super.
            wrapSetupIntervals();
            setupSufficientStatistics();
            intervalsKnown = true;
        }
    }

    class SkygridHelper {

        SkygridHelper() { }

        void updateGammaWithCovariates(DenseVector currentGamma) {
            // Do nothing
        }

        private DenseVector getMeanAdjustedGamma() {
            DenseVector currentGamma = new DenseVector(popSizeParameter.getParameterValues());
            updateGammaWithCovariates(currentGamma);
            return currentGamma;
        }

        double handleMissingValues() {
            return 0.0;
        }

        double getLogFieldLikelihood() {

            checkIntervals(); // TODO Is this really necessary?  Computation below does not appear to depend on intervals.

            DenseVector diagonal1 = new DenseVector(fieldLength);
            DenseVector currentGamma = getMeanAdjustedGamma();

            double currentLike = handleMissingValues();

            SymmTridiagMatrix currentQ = getScaledWeightMatrix(precisionParameter.getParameterValue(0), lambdaParameter.getParameterValue(0));
            currentQ.mult(currentGamma, diagonal1);

            currentLike += 0.5 * (fieldLength - 1) * Math.log(precisionParameter.getParameterValue(0)) - 0.5 * currentGamma.dot(diagonal1);
            if (lambdaParameter.getParameterValue(0) == 1) {
                currentLike -= (fieldLength - 1) / 2.0 * LOG_TWO_TIMES_PI;
            } else {
                currentLike -= fieldLength / 2.0 * LOG_TWO_TIMES_PI;
            }

            return currentLike;
        }
    }

    class SkygridCovariateHelper extends SkygridHelper {

        SkygridCovariateHelper() { }

        @Override
        protected void updateGammaWithCovariates(DenseVector currentGamma) {

            assert (beta != null);

            // Handle betaParameter / designMatrix

            if (NEW_APPROACH) {

                final int N = currentGamma.size();
                double[] update = new double[N];

                if (dMatrix != null) {
                    final int K = dMatrix.getColumnDimension();

                    if (N != dMatrix.getRowDimension()) {
                        throw new RuntimeException("Incorrect covariate dimensions (" + N + " != "
                                + dMatrix.getRowDimension() + ")");
                    }

                    for (int i = 0; i < N; ++i) {
                        for (int j = 0; j < K; ++j) {
                            update[i] += dMatrix.getParameterValue(i, j) * betaParameter.getParameterValue(j);
                        }
                    }
                }

                if (covariates != null) {
                    if (beta.size() != covariates.size()) {
                        throw new RuntimeException("beta.size(" + beta.size() + ") != covariates.size(" + covariates.size() + ")");
                    }

                    for (int k = 0; k < beta.size(); ++k) {

                        Parameter b = beta.get(k);
                        Parameter d = delta.get(k);
                        final int J = b.getDimension();
                        MatrixParameter covariate = covariates.get(k);
                        boolean transposed = isTransposed(N, J, covariate);

                        for (int i = 0; i < N; ++i) {
                            for (int j = 0; j < J; ++j) {
<<<<<<< HEAD
                                update[i] += getCovariateValue(covariate, i, j, transposed) * b.getParameterValue(j);
=======
                                update[i] += covariate.getParameterValue(j, i) * b.getParameterValue(j)*d.getParameterValue(j);
>>>>>>> 6d6a1d2a
                            }
                        }
                    }
                }

                for (int i = 0; i < N; ++i) {
                    currentGamma.set(i, currentGamma.get(i) - update[i]);
                }

            } else {
                DenseVector currentBeta = new DenseVector(beta.size());

                for (int i = 0; i < beta.size(); i++) {
                    currentBeta.set(i, beta.get(i).getParameterValue(0)*delta.get(i).getParameterValue(0));
                }

                //int numMissing = fieldLength - lastObservedIndex;
                //DenseVector tempVectCov = new DenseVector(numMissing);

                //System.err.println("covariates.size(): " + covariates.size());
                //System.err.println("covariates.get(0).getColumnDimension: " + covariates.get(0).getColumnDimension());
                //System.err.println("covariates.get(0).getRowDimension: " + covariates.get(0).getRowDimension());

                if (covariates != null) {

                    for (int i = 0; i < covariates.size(); i++) {
                        for (int j = 0; j < covariates.get(i).getColumnDimension(); j++) {
                            // System.err.println("j: " + j);
                            // System.err.println("covariates.get(i).getParameterValue(0,j): " + covariates.get(i).getParameterValue(0,j));
                            currentGamma.set(j, currentGamma.get(j) - covariates.get(i).getParameterValue(0, j) * currentBeta.get(i));
                        }
                    }
                }

                throw new RuntimeException("Should not get here.");
            }
        }
    }

    private double getCovariateValue(MatrixParameter matrix, int i, int j, boolean transposed) {
        if (transposed) {
            return matrix.getParameterValue(j, i);
        } else {
            return matrix.getParameterValue(i, j);
        }
    }

    private boolean isTransposed(int N, int J, MatrixParameter matrix) {
        if (J == matrix.getRowDimension() && N == matrix.getColumnDimension()) {
            return true;
        } else if (J == matrix.getColumnDimension() && N == matrix.getRowDimension()) {
            return false;
        } else {
            throw new RuntimeException("Incorrect dimensions in " + matrix.getId() + " (r=" + matrix.getRowDimension() +
                    ",c=" + matrix.getColumnDimension()+ ")");
        }
    }

    private static final boolean NEW_APPROACH = true;

    class SkygridMissingCovariateHelper extends SkygridCovariateHelper {

        SkygridMissingCovariateHelper() { }

        @Override
        protected double handleMissingValues() {

            assert (covPrecParametersRecent != null);
            assert (covariates != null);
            assert (covPrecParametersDistant != null);

            int numMissing;
            DenseVector tempVectMissingCov;
            SymmTridiagMatrix missingCovQ;
            DenseVector tempVectMissingCov2;
            int numMissingRecent;

            double currentLike = 0.0;

            if(lastObservedIndex != null) {
                for (int i = 0; i < covPrecParametersDistant.size(); i++) {

                    numMissing = fieldLength - lastObservedIndex[i];
                    tempVectMissingCov = new DenseVector(numMissing);
                    tempVectMissingCov2 = new DenseVector(numMissing);

                    missingCovQ = getScaledWeightMatrixForMissingCovDistant(covPrecParametersDistant.get(i).getParameterValue(0), i,
                            lastObservedIndex[i]);

                    for (int j = 0; j < numMissing; j++) {
                        tempVectMissingCov.set(j, covariates.get(distIndices[i] - 1).getParameterValue(0, lastObservedIndex[i] + j) -
                                covariates.get(distIndices[i] - 1).getParameterValue(0, lastObservedIndex[i] - 1));
                    }

                    missingCovQ.mult(tempVectMissingCov, tempVectMissingCov2);
                    currentLike += 0.5 * (numMissing) * Math.log(covPrecParametersDistant.get(i).getParameterValue(0))
                            - 0.5 * tempVectMissingCov.dot(tempVectMissingCov2);
                }
            }

            if(firstObservedIndex != null){

                for (int i = 0; i < covPrecParametersRecent.size(); i++) {

                    numMissingRecent = firstObservedIndex[i]-1;
                    tempVectMissingCov = new DenseVector(numMissingRecent);
                    tempVectMissingCov2 = new DenseVector(numMissingRecent);

                    missingCovQ = getScaledWeightMatrixForMissingCovRecent(covPrecParametersRecent.get(i).getParameterValue(0), i,
                            firstObservedIndex[i]);

                    for (int j = 0; j < numMissingRecent; j++) {
                        tempVectMissingCov.set(j, covariates.get(recIndices[i] - 1).getParameterValue(0, j) -
                                covariates.get(recIndices[i] - 1).getParameterValue(0, firstObservedIndex[i]-1));
                    }

                    missingCovQ.mult(tempVectMissingCov, tempVectMissingCov2);
                    currentLike += 0.5 * (numMissingRecent) * Math.log(covPrecParametersRecent.get(i).getParameterValue(0))
                            - 0.5 * tempVectMissingCov.dot(tempVectMissingCov2);
                }
            }
            return currentLike;
        }

    }

    @Override
    public Citation.Category getCategory() {
        return Citation.Category.TREE_PRIORS;
    }

    @Override
    public String getDescription() {
        return "Skyride coalescent";
    }

    @Override
    public List<Citation> getCitations() {
        return Arrays.asList(new Citation(
                    new Author[]{
                            new Author("MS", "Gill"),
                            new Author("P", "Lemey"),
                            new Author("NR", "Faria"),
                            new Author("A", "Rambaut"),
                            new Author("B", "Shapiro"),
                            new Author("MA", "Suchard")
                    },
                    "Improving Bayesian population dynamics inference: a coalescent-based model for multiple loci",
                    2013,
                    "Mol Biol Evol",
                    30, 713, 724
            ),
            new Citation(
                    new Author[]{
                            new Author("VN", "Minin"),
                            new Author("EW", "Bloomquist"),
                            new Author("MA", "Suchard")
                    },
                    "Smooth skyride through a rough skyline: Bayesian coalescent-based inference of population dynamics",
                    2008,
                    "Mol Biol Evol",
                    25, 1459, 1471,
                    "10.1093/molbev/msn090"
            )
        );
    }
}<|MERGE_RESOLUTION|>--- conflicted
+++ resolved
@@ -1222,11 +1222,7 @@
 
                         for (int i = 0; i < N; ++i) {
                             for (int j = 0; j < J; ++j) {
-<<<<<<< HEAD
-                                update[i] += getCovariateValue(covariate, i, j, transposed) * b.getParameterValue(j);
-=======
                                 update[i] += covariate.getParameterValue(j, i) * b.getParameterValue(j)*d.getParameterValue(j);
->>>>>>> 6d6a1d2a
                             }
                         }
                     }
