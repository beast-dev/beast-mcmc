--- conflicted
+++ resolved
@@ -392,14 +392,12 @@
                     addVariable(betaParam);
                 }
             }
-<<<<<<< HEAD
-=======
+
             if (deltaList != null) {
                 for (Parameter dParam : deltaList) {
                     addVariable(dParam);
                 }
             }
->>>>>>> a842bab4
             if (lastObservedIndexParameter != null || firstObservedIndexParameter != null) {
                 setupGMRFWeightsForMissingCov();
                 skygridHelper = new SkygridMissingCovariateHelper();
@@ -1262,12 +1260,8 @@
 
                         for (int i = 0; i < N; ++i) {
                             for (int j = 0; j < J; ++j) {
-<<<<<<< HEAD
-                                update[i] += covariate.getParameterValue(j, i) * b.getParameterValue(j) * d.getParameterValue(j);
-=======
                                 update[i] += getCovariateValue(covariate, i, j, transposed) * b.getParameterValue(j) *
                                         d.getParameterValue(j);
->>>>>>> a842bab4
                             }
                         }
                     }
