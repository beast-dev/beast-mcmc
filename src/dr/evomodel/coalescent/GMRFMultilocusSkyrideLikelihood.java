--- conflicted
+++ resolved
@@ -1226,11 +1226,7 @@
 
                         for (int i = 0; i < N; ++i) {
                             for (int j = 0; j < J; ++j) {
-<<<<<<< HEAD
-                                update[i] += getCovariateValue(covariate, i, j, transposed) * b.getParameterValue(j);
-=======
                                 update[i] += covariate.getParameterValue(j, i) * b.getParameterValue(j)*d.getParameterValue(j);
->>>>>>> 948fa012
                             }
                         }
                     }
