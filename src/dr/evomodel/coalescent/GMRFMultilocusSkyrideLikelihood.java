/*
 * GMRFMultilocusSkyrideLikelihood.java
 *
 * Copyright (c) 2002-2015 Alexei Drummond, Andrew Rambaut and Marc Suchard
 *
 * This file is part of BEAST.
 * See the NOTICE file distributed with this work for additional
 * information regarding copyright ownership and licensing.
 *
 * BEAST is free software; you can redistribute it and/or modify
 * it under the terms of the GNU Lesser General Public License as
 * published by the Free Software Foundation; either version 2
 * of the License, or (at your option) any later version.
 *
 *  BEAST is distributed in the hope that it will be useful,
 *  but WITHOUT ANY WARRANTY; without even the implied warranty of
 *  MERCHANTABILITY or FITNESS FOR A PARTICULAR PURPOSE.  See the
 *  GNU Lesser General Public License for more details.
 *
 * You should have received a copy of the GNU Lesser General Public
 * License along with BEAST; if not, write to the
 * Free Software Foundation, Inc., 51 Franklin St, Fifth Floor,
 * Boston, MA  02110-1301  USA
 */

package dr.evomodel.coalescent;

//import com.sun.xml.internal.messaging.saaj.packaging.mime.internet.ParameterList;
import dr.evolution.coalescent.IntervalType;
import dr.evolution.coalescent.TreeIntervals;
import dr.evolution.tree.Tree;
import dr.evomodel.tree.TreeModel;
import dr.evomodelxml.coalescent.GMRFSkyrideLikelihoodParser;
import dr.inference.hmc.GradientWrtParameterProvider;
import dr.inference.model.*;
import dr.util.Author;
import dr.util.Citable;
import dr.util.Citation;
import dr.util.Transform;
import no.uib.cipr.matrix.DenseVector;
import no.uib.cipr.matrix.SymmTridiagMatrix;

import java.util.ArrayList;
import java.util.Arrays;
import java.util.List;

/**
 * @author Mandev Gill
 * @author Marc A. Suchard
 */

public class GMRFMultilocusSkyrideLikelihood extends GMRFSkyrideLikelihood
        implements GradientWrtParameterProvider, MultiLociTreeSet, CoalescentIntervalProvider, Citable {

    public static final boolean DEBUG = false;

    private final double cutOff;
    private final int numGridPoints;
    private final int oldFieldLength;
    private final int numTrees;

    // number of coalescent events which occur in an interval with constant population size
    private double[] numCoalEvents;
    private double[] storedNumCoalEvents;
    private double[] gridPoints;

    // sortedPoints[i][0] is the time of the i-th grid point or sampling or coalescent event
    // sortedPoints[i][1] is 0 if the i-th point is a grid point, 1 if it's a sampling point, and 2 if it's a coalescent point
    // sortedPoints[i][2] is the number of lineages present in the interval starting at time sortedPoints[i][0]

    private final Parameter phiParameter;
    private final Parameter ploidyFactors;
    private double[] ploidySums;
    private double[] storedPloidySums;

//    protected SymmTridiagMatrix precMatrix;
//    protected SymmTridiagMatrix storedPrecMatrix;

    private final SkygridHelper skygridHelper;
//    protected List<Parameter> missingCov;
    private final List<MatrixParameter> covariates;
    private final List<Parameter> beta;
    private final List<Parameter> covPrecParametersRecent;
    private final List<Parameter> covPrecParametersDistant;

    private List<SymmTridiagMatrix> weightMatricesForMissingCovRecent;
    private List<SymmTridiagMatrix> weightMatricesForMissingCovDistant;

    private int[] firstObservedIndex;
    private int[] lastObservedIndex;
    private int[] recIndices;
    private int[] distIndices;

    private double[] coalescentEventStatisticValues;

    private List<Tree> treeList;
    private List<TreeIntervals> intervalsList;

    public GMRFMultilocusSkyrideLikelihood(List<Tree> treeList,
                                           Parameter popParameter,
                                           Parameter groupParameter,
                                           Parameter precParameter,
                                           Parameter lambda,
                                           Parameter beta,
                                           MatrixParameter dMatrix,
                                           boolean timeAwareSmoothing,
                                           double cutOff,
                                           int numGridPoints,
                                           Parameter phi,
                                           Parameter ploidyFactorsParameter) {

        super(GMRFSkyrideLikelihoodParser.SKYLINE_LIKELIHOOD);

        // adding the key word to the the model means the keyword will be logged in the
        // header of the logfile.
        this.addKeyword("skygrid");
        if (treeList.size() > 1) {
            this.addKeyword("multilocus");
        }

        this.popSizeParameter = popParameter;
        this.groupSizeParameter = groupParameter;
        this.precisionParameter = precParameter;
        this.lambdaParameter = lambda;
        this.betaParameter = beta;
        this.dMatrix = dMatrix;
        if (dMatrix != null) {
            addVariable(dMatrix);
        }
        this.timeAwareSmoothing = timeAwareSmoothing;

        this.cutOff = cutOff;
        this.numGridPoints = numGridPoints;
        this.phiParameter = phi;
        this.ploidyFactors = ploidyFactorsParameter;

        setupGridPoints();

        addVariable(popSizeParameter);
        addVariable(precisionParameter);
        addVariable(lambdaParameter);
        if (betaParameter != null) {
            addVariable(betaParameter);
            skygridHelper = new SkygridCovariateHelper();
        } else {
            skygridHelper = new SkygridHelper();
        }
        if (phiParameter != null) {
            addVariable(phiParameter);
        }
        addVariable(ploidyFactors);


        this.numTrees = setTree(treeList);

        int correctFieldLength = getCorrectFieldLength();

        if (popSizeParameter.getDimension() <= 1) {
            // popSize dimension hasn't been set yet, set it here:
            popSizeParameter.setDimension(correctFieldLength);
        }

        fieldLength = popSizeParameter.getDimension();
        if (correctFieldLength != fieldLength) {
            throw new IllegalArgumentException("Population size parameter should have length " + correctFieldLength);
        }

        oldFieldLength = getCorrectOldFieldLength();


        if (ploidyFactors.getDimension() != treeList.size()) {
            throw new IllegalArgumentException("Ploidy factors parameter should have length " + treeList.size());
        }


        // Field length must be set by this point
        wrapSetupIntervals();

        coalescentIntervals = new double[oldFieldLength];
        storedCoalescentIntervals = new double[oldFieldLength];
        sufficientStatistics = new double[fieldLength];
        storedSufficientStatistics = new double[fieldLength];

        numCoalEvents = new double[fieldLength];
        storedNumCoalEvents = new double[fieldLength];
        ploidySums = new double[fieldLength];
        storedPloidySums = new double[fieldLength];

        setupGMRFWeights();
        setupSufficientStatistics();

        addStatistic(new DeltaStatistic());

        initializationReport();

        /* Force all entries in groupSizeParameter = 1 for compatibility with Tracer */
        if (groupSizeParameter != null) {
            for (int i = 0; i < groupSizeParameter.getDimension(); i++)
                groupSizeParameter.setParameterValue(i, 1.0);
        }

        this.coalescentEventStatisticValues = new double[getNumberOfCoalescentEvents()];

        this.covariates = null;
        this.beta = null;
        this.covPrecParametersRecent = null;
        this.covPrecParametersDistant = null;
    }


    //rewrite this constructor without duplicating so much code
    public GMRFMultilocusSkyrideLikelihood(List<Tree> treeList,
                                           Parameter popParameter,
                                           Parameter groupParameter,
                                           Parameter precParameter,
                                           Parameter lambda,
                                           Parameter betaParameter,
                                           MatrixParameter dMatrix,
                                           boolean timeAwareSmoothing,
                                           Parameter specGridPoints,
                                           List<MatrixParameter> covariates,
                                           Parameter ploidyFactorsParameter,
                                           List<Parameter> firstObservedIndexParameter,
                                           List<Parameter> lastObservedIndexParameter,
                                           List<Parameter> covPrecParametersRecent,
                                           List<Parameter> covPrecParametersDistant,
                                           Parameter recentIndices,
                                           Parameter distantIndices,
                                           List<Parameter> betaList) {

        super(GMRFSkyrideLikelihoodParser.SKYLINE_LIKELIHOOD);

        // adding the key word to the the model means the keyword will be logged in the
        // header of the logfile.
        this.addKeyword("skygrid");
        if (treeList.size() > 1) {
            this.addKeyword("multilocus");
        }

        this.gridPoints = specGridPoints.getParameterValues();
        this.numGridPoints = gridPoints.length;
        this.cutOff = gridPoints[numGridPoints - 1];

        if (firstObservedIndexParameter != null) {
            this.firstObservedIndex = new int[firstObservedIndexParameter.size()];
            for (int i = 0; i < firstObservedIndexParameter.size(); i++) {
                this.firstObservedIndex[i] = (int) firstObservedIndexParameter.get(i).getParameterValue(0);
            }

            if(recentIndices != null){
                // indices specify which covariates require default unobserved covariate data prior
                this.recIndices = new int [firstObservedIndexParameter.size()];
                for (int i = 0; i < firstObservedIndexParameter.size(); i++){
                    this.recIndices[i] = (int) recentIndices.getParameterValue(i);
                }
            }else{
                // If specific covariates not specified by indices, need default unobserved covariate data prior for all covariates
                this.recIndices = new int [firstObservedIndexParameter.size()];
                for (int i = 0; i < firstObservedIndexParameter.size(); i++){
                    this.recIndices[i] = i+1;
                }
            }

        }

        if (lastObservedIndexParameter != null) {
            this.lastObservedIndex = new int[lastObservedIndexParameter.size()];
            for (int i = 0; i < lastObservedIndexParameter.size(); i++) {
                this.lastObservedIndex[i] = (int) lastObservedIndexParameter.get(i).getParameterValue(0);
            }

            if(distantIndices != null){
                // indices specify which covariates require default unobserved covariate data prior
                this.distIndices = new int [lastObservedIndexParameter.size()];
                for (int i = 0; i < lastObservedIndexParameter.size(); i++){
                    this.distIndices[i] = (int) distantIndices.getParameterValue(i);
                }
            }else{
                // If specific covariates not specified by indices, need default unobserved covariate data prior for all covariates
                this.distIndices = new int [lastObservedIndexParameter.size()];
                for (int i = 0; i < lastObservedIndexParameter.size(); i++){
                    this.distIndices[i] = i+1;
                }
            }

        }

        /*else{
            for(int i=0; i < beta.getDimension(); i++) {
                this.lastObservedIndex[i] = popParameter.getDimension();
            }
        }*/

        this.betaParameter = betaParameter;
        if (betaParameter != null) {
            addVariable(betaParameter);
        }

        this.popSizeParameter = popParameter;
        this.groupSizeParameter = groupParameter;
        this.precisionParameter = precParameter;
        this.lambdaParameter = lambda;
        this.beta = betaList;
        this.dMatrix = dMatrix;
        if (dMatrix != null) {
            addVariable(dMatrix);
        }
        this.timeAwareSmoothing = timeAwareSmoothing;
        this.ploidyFactors = ploidyFactorsParameter;
        this.covariates = covariates;
        if (covariates != null) {
            for (MatrixParameter cov : covariates) {
                addVariable(cov);
            }
        }
        this.covPrecParametersRecent = covPrecParametersRecent;
        if (covPrecParametersRecent != null) {
            for (Parameter covPrecRecent : covPrecParametersRecent) {
                addVariable(covPrecRecent);
            }
        }
        this.covPrecParametersDistant = covPrecParametersDistant;
        if (covPrecParametersDistant != null){
            for(Parameter covPrecDistant : covPrecParametersDistant){
                addVariable(covPrecDistant);
            }
        }

        addVariable(popSizeParameter);
        addVariable(precisionParameter);
        addVariable(lambdaParameter);

        addVariable(ploidyFactors);

        this.numTrees = setTree(treeList);

        int correctFieldLength = getCorrectFieldLength();

        if (popSizeParameter.getDimension() <= 1) {
            // popSize dimension hasn't been set yet, set it here:
            popSizeParameter.setDimension(correctFieldLength);
        }

        fieldLength = popSizeParameter.getDimension();
        if (correctFieldLength != fieldLength) {
            throw new IllegalArgumentException("Population size parameter should have length " + correctFieldLength);
        }

        oldFieldLength = getCorrectOldFieldLength();

        if (ploidyFactors.getDimension() != treeList.size()) {
            throw new IllegalArgumentException("Ploidy factor parameter should have length " + treeList.size());
        }

        // Field length must be set by this point

        if (betaList != null || betaParameter != null) {
            if (betaList != null) {
                for (Parameter betaParam : betaList) {
                    addVariable(betaParam);
                }
            }
            if (lastObservedIndexParameter != null || firstObservedIndexParameter != null) {
                setupGMRFWeightsForMissingCov();
                skygridHelper = new SkygridMissingCovariateHelper();
            } else {
                skygridHelper = new SkygridCovariateHelper();
            }
        } else {
            skygridHelper = new SkygridHelper();
        }

        wrapSetupIntervals();
        coalescentIntervals = new double[oldFieldLength];
        storedCoalescentIntervals = new double[oldFieldLength];
        sufficientStatistics = new double[fieldLength];
        storedSufficientStatistics = new double[fieldLength];

        numCoalEvents = new double[fieldLength];
        storedNumCoalEvents = new double[fieldLength];
        ploidySums = new double[fieldLength];
        storedPloidySums = new double[fieldLength];

        setupGMRFWeights();

        addStatistic(new DeltaStatistic());

        initializationReport();

        phiParameter = null;
    }

    protected int setTree(List<Tree> treeList) {
        treesSet = this;
        this.treeList = treeList;
        makeTreeIntervalList(treeList, true);
        return treeList.size();
    }

    private void makeTreeIntervalList(List<Tree> treeList, boolean add) {
        if (intervalsList == null) {
            intervalsList = new ArrayList<TreeIntervals>();
        } else {
            intervalsList.clear();
        }
        for (Tree tree : treeList) {
            intervalsList.add(new TreeIntervals(tree));
            if (add && tree instanceof TreeModel) {
                addModel((TreeModel) tree);
            }
        }
    }

    protected int getCorrectFieldLength() {

        return numGridPoints + 1;
    }

    private int getCorrectOldFieldLength() {
        int tips = 0;
        for (Tree tree : treeList) {
            tips += tree.getExternalNodeCount();
        }
        return tips - treeList.size();
    }

    protected void handleModelChangedEvent(Model model, Object object, int index) {

        if (model instanceof TreeModel) {
            TreeModel treeModel = (TreeModel) model;
            int tn = treeList.indexOf(treeModel);
            if (tn >= 0) {
                //   intervalsList.get(tn).setIntervalsUnknown();  // TODO Why is this slower (?) than remaking whole list?
                makeTreeIntervalList(treeList, false);
                intervalsKnown = false;
                likelihoodKnown = false;
            } else {
                throw new RuntimeException("Unknown tree modified in GMRFMultilocusSkyrideLikelihood");
            }
        } else {
            throw new RuntimeException("Unknown object modified in GMRFMultilocusSkyrideLikelihood");
        }
    }

    public void initializationReport() {
        System.out.println("Creating a GMRF smoothed skyride model for multiple loci (SkyGrid)");
        System.out.println("\tPopulation sizes: " + popSizeParameter.getDimension());
    }

    public void wrapSetupIntervals() {
        // Do nothing
    }

    private void setupGridPoints() {
        if (gridPoints == null) {
            gridPoints = new double[numGridPoints];
        } else {
            Arrays.fill(gridPoints, 0);
        }

        for (int pt = 0; pt < numGridPoints; pt++) {
            gridPoints[pt] = (pt + 1) * (cutOff / numGridPoints);
        }
    }

    private int moveToNextTimeIndex(int treeIndex, int lastTimeIndex, double[] times) {
        int currentTimeIndex = lastTimeIndex;
        double currentTime = intervalsList.get(treeIndex).getIntervalTime(currentTimeIndex);
        double nextTime = intervalsList.get(treeIndex).getIntervalTime(currentTimeIndex + 1);
        while (nextTime <= currentTime) {
            currentTimeIndex++;
            currentTime = intervalsList.get(treeIndex).getIntervalTime(currentTimeIndex);
            nextTime = intervalsList.get(treeIndex).getIntervalTime(currentTimeIndex + 1);
        }
        times[0] = currentTime;
        times[1] = nextTime;
        return currentTimeIndex;
    }

    private class CurrentAndNextTime {
        private double currentTime;
        private double nextTime;

        public double getCurrentTime() {
            return currentTime;
        }

        public double getNextTime() {
            return nextTime;
        }

        public void setCurrentTime(int treeIndex, int timeIndex) {
            currentTime = getTime(treeIndex, timeIndex);
        }

        private double getTime(int treeIndex, int timeIndex) {
            return intervalsList.get(treeIndex).getIntervalTime(timeIndex);
        }

        public void setNextTime(int treeIndex, int timeIndex) {
            nextTime = getTime(treeIndex, timeIndex);
        }
    }

    protected void setupSufficientStatistics() {

        Arrays.fill(numCoalEvents, 0);
        Arrays.fill(sufficientStatistics, 0.0);
        Arrays.fill(ploidySums, 0);
        //index of smallest grid point greater than at least one sampling/coalescent time in current tree
        int minGridIndex;
        //index of greatest grid point less than at least one sampling/coalescent time in current tree
        int maxGridIndex;

        int numLineages;

        int currentGridIndex;
        int currentTimeIndex;

//        double currentTime;
//        double nextTime;
        double[] currentAndNextTime = new double[2];
        double ploidyFactor;

        //time of last coalescent event in tree
        double lastCoalescentTime;

        for (int i = 0; i < numTrees; i++) {
            ploidyFactor = 1 / getPopulationFactor(i);
            currentTimeIndex = moveToNextTimeIndex(i, 0, currentAndNextTime);

            numLineages = intervalsList.get(i).getLineageCount(currentTimeIndex + 1);
            minGridIndex = 0;
            while (minGridIndex < numGridPoints - 1 && gridPoints[minGridIndex] <= currentAndNextTime[0]) { // MAS: Unclear about need for -1
                minGridIndex++;
            }
            currentGridIndex = minGridIndex;

            lastCoalescentTime = currentAndNextTime[0] + intervalsList.get(i).getTotalDuration();

//            theLastTime = lastCoalescentTime;

            maxGridIndex = numGridPoints - 1;
            while ((maxGridIndex >= 0) && (gridPoints[maxGridIndex] >= lastCoalescentTime)) {
                maxGridIndex = maxGridIndex - 1;
            }

            if (maxGridIndex >= 0 && minGridIndex < numGridPoints) {


                //from likelihood of interval between first sampling time and gridPoints[minGridIndex]

                while (currentAndNextTime[1] < gridPoints[currentGridIndex]) {

                    //check to see if interval ends with coalescent event
                    if (intervalsList.get(i).getCoalescentEvents(currentTimeIndex + 1) > 0) {

                        numCoalEvents[currentGridIndex]++;
                    }
                    sufficientStatistics[currentGridIndex] = sufficientStatistics[currentGridIndex] + (currentAndNextTime[1] - currentAndNextTime[0]) * numLineages * (numLineages - 1) * 0.5 * ploidyFactor;
                    currentTimeIndex++;
                    currentTimeIndex = moveToNextTimeIndex(i, currentTimeIndex, currentAndNextTime);

                    numLineages = intervalsList.get(i).getLineageCount(currentTimeIndex + 1);

                }

                sufficientStatistics[currentGridIndex] = sufficientStatistics[currentGridIndex] + (gridPoints[currentGridIndex] - currentAndNextTime[0]) * numLineages * (numLineages - 1) * 0.5 * ploidyFactor;
                ploidySums[currentGridIndex] = ploidySums[currentGridIndex] + Math.log(ploidyFactor) * numCoalEvents[currentGridIndex];

                currentGridIndex++;


                //from likelihood of intervals between gridPoints[minGridIndex] and gridPoints[maxGridIndex]

                while (currentGridIndex <= maxGridIndex) {
                    if (currentAndNextTime[1] >= gridPoints[currentGridIndex]) {
                        sufficientStatistics[currentGridIndex] = sufficientStatistics[currentGridIndex] + (gridPoints[currentGridIndex] - gridPoints[currentGridIndex - 1]) * numLineages * (numLineages - 1) * 0.5 * ploidyFactor;
                        ploidySums[currentGridIndex] = ploidySums[currentGridIndex] + Math.log(ploidyFactor) * numCoalEvents[currentGridIndex];

                        currentGridIndex++;
                    } else {

                        sufficientStatistics[currentGridIndex] = sufficientStatistics[currentGridIndex] + (currentAndNextTime[1] - gridPoints[currentGridIndex - 1]) * numLineages * (numLineages - 1) * 0.5 * ploidyFactor;

                        //check to see if interval ends with coalescent event
                        if (intervalsList.get(i).getCoalescentEvents(currentTimeIndex + 1) > 0) {
                            numCoalEvents[currentGridIndex]++;
                        }
                        currentTimeIndex++;
                        currentTimeIndex = moveToNextTimeIndex(i, currentTimeIndex, currentAndNextTime);

                        numLineages = intervalsList.get(i).getLineageCount(currentTimeIndex + 1);

                        while (currentAndNextTime[1] < gridPoints[currentGridIndex]) {
                            //check to see if interval is coalescent interval or sampling interval
                            if (intervalsList.get(i).getCoalescentEvents(currentTimeIndex + 1) > 0) {
                                numCoalEvents[currentGridIndex]++;
                            }
                            sufficientStatistics[currentGridIndex] = sufficientStatistics[currentGridIndex] + (currentAndNextTime[1] - currentAndNextTime[0]) * numLineages * (numLineages - 1) * 0.5 * ploidyFactor;

                            currentTimeIndex++;
                            currentTimeIndex = moveToNextTimeIndex(i, currentTimeIndex, currentAndNextTime);

                            numLineages = intervalsList.get(i).getLineageCount(currentTimeIndex + 1);

                        }
                        sufficientStatistics[currentGridIndex] = sufficientStatistics[currentGridIndex] + (gridPoints[currentGridIndex] - currentAndNextTime[0]) * numLineages * (numLineages - 1) * 0.5 * ploidyFactor;
                        ploidySums[currentGridIndex] = ploidySums[currentGridIndex] + Math.log(ploidyFactor) * numCoalEvents[currentGridIndex];

                        currentGridIndex++;
                    }
                }

                //from likelihood of interval between gridPoints[maxGridIndex] and lastCoalescentTime

                sufficientStatistics[currentGridIndex] = sufficientStatistics[currentGridIndex] + (currentAndNextTime[1] - gridPoints[currentGridIndex - 1]) * numLineages * (numLineages - 1) * 0.5 * ploidyFactor;

                //check to see if interval ends with coalescent event
                if (intervalsList.get(i).getCoalescentEvents(currentTimeIndex + 1) > 0) {
                    numCoalEvents[currentGridIndex]++;
                }

                currentTimeIndex++;

                while ((currentTimeIndex + 1) < intervalsList.get(i).getIntervalCount()) {

                    currentTimeIndex = moveToNextTimeIndex(i, currentTimeIndex, currentAndNextTime);

                    numLineages = intervalsList.get(i).getLineageCount(currentTimeIndex + 1);

                    //check to see if interval is coalescent interval or sampling interval

                    if (intervalsList.get(i).getCoalescentEvents(currentTimeIndex + 1) > 0) {
                        numCoalEvents[currentGridIndex]++;
                    }
                    sufficientStatistics[currentGridIndex] = sufficientStatistics[currentGridIndex] + (currentAndNextTime[1] - currentAndNextTime[0]) * numLineages * (numLineages - 1) * 0.5 * ploidyFactor;
                    currentAndNextTime[0] = currentAndNextTime[1];
                    currentTimeIndex++;

                }

                // if tree does not overlap with any gridpoints/change-points, in which case logpopsize is constant

            } else {
                while ((currentTimeIndex + 1) < intervalsList.get(i).getIntervalCount()) {
                    //check to see if interval is coalescent interval or sampling interval
                    if (intervalsList.get(i).getCoalescentEvents(currentTimeIndex + 1) > 0) {
                        numCoalEvents[currentGridIndex]++;
                    }
                    sufficientStatistics[currentGridIndex] = sufficientStatistics[currentGridIndex] + (currentAndNextTime[1] - currentAndNextTime[0]) * numLineages * (numLineages - 1) * 0.5 * ploidyFactor;

                    currentTimeIndex++;
                    if ((currentTimeIndex + 1) < intervalsList.get(i).getIntervalCount()) {
                        currentTimeIndex = moveToNextTimeIndex(i, currentTimeIndex, currentAndNextTime);

                        numLineages = intervalsList.get(i).getLineageCount(currentTimeIndex + 1);

                    }

                }
                ploidySums[currentGridIndex] = ploidySums[currentGridIndex] + Math.log(ploidyFactor) * numCoalEvents[currentGridIndex];

            }
        }

    }

    public double[] getNumCoalEvents() {
        return numCoalEvents;
    }

    public int getNumberOfCoalescentEvents() {
        return getCorrectOldFieldLength();
    }

    public double getCoalescentEventsStatisticValue(int i) {
        if (i == 0) {

            if (DEBUG) {
                System.err.println("numTrees: " + numTrees);
                System.err.println("getCoalescentIntervalDimension(): " + super.getCoalescentIntervalDimension());
                System.err.println("getNumberOfCoalescentEvents(): " + getNumberOfCoalescentEvents());
                System.err.println("getIntervalCount(): " + getIntervalCount());
                System.err.println("intervalsList.size(): " + intervalsList.size());
                System.err.println("intervalsList.get(0).getIntervalCount(): " + intervalsList.get(0).getIntervalCount());
            }

            if (numTrees > 1) {
                throw new RuntimeException("Generalized stepping-stone sampling for the Skygrid not implemented for #trees > 1");
            }
            for (int j = 0; j < coalescentEventStatisticValues.length; j++) {
                coalescentEventStatisticValues[j] = 0.0;
            }
            int counter = 0;

            for (int j = 0; j < intervalsList.get(0).getIntervalCount(); j++) {
                if (intervalsList.get(0).getIntervalType(j) == IntervalType.COALESCENT) {
                    //this.coalescentEventStatisticValues[counter] += getCoalescentInterval(j) * (getLineageCount(j) * (getLineageCount(j) - 1.0)) / 2.0;
                    this.coalescentEventStatisticValues[counter] += intervalsList.get(0).getInterval(j) * (intervalsList.get(0).getLineageCount(j) * (intervalsList.get(0).getLineageCount(j) - 1.0)) / 2.0;
                    counter++;
                } else {
                    //this.coalescentEventStatisticValues[counter] += getCoalescentInterval(j) * (getLineageCount(j) * (getLineageCount(j) - 1.0)) / 2.0;
                    this.coalescentEventStatisticValues[counter] += intervalsList.get(0).getInterval(j) * (intervalsList.get(0).getLineageCount(j) * (intervalsList.get(0).getLineageCount(j) - 1.0)) / 2.0;
                }
            }
        }
        return coalescentEventStatisticValues[i];
        //throw new RuntimeException("getCoalescentEventsStatisticValue(int i) not implemented for Bayesian Skygrid");
        //return sufficientStatistics[i];
    }

    protected double calculateLogCoalescentLikelihood() {

        if (!intervalsKnown) {
            // intervalsKnown -> false when handleModelChanged event occurs in super.
            wrapSetupIntervals();
            setupSufficientStatistics();
            intervalsKnown = true;
        }

        // Matrix operations taken from block update sampler to calculate data likelihood and field prior

        double currentLike = 0;
        double[] currentGamma = popSizeParameter.getParameterValues();

        for (int i = 0; i < fieldLength; i++) {
            currentLike += -numCoalEvents[i] * currentGamma[i] + ploidySums[i] - sufficientStatistics[i] * Math.exp(-currentGamma[i]);
        }

        return currentLike;
    }


    public double getLogLikelihood() {
        if (!likelihoodKnown) {
            logLikelihood = calculateLogCoalescentLikelihood();
            logFieldLikelihood = skygridHelper.getLogFieldLikelihood();
            likelihoodKnown = true;
        }

        return logLikelihood + logFieldLikelihood;
    }

    protected void setupGMRFWeights() {

        //setupSufficientStatistics();

        //Set up the weight Matrix
        double[] offdiag = new double[fieldLength - 1];
        double[] diag = new double[fieldLength];

        //    private double theLastTime;
        double diagonalValue = 2;
        //First set up the offdiagonal entries;

        for (int i = 0; i < fieldLength - 1; i++) {
            offdiag[i] = -1;
        }

        //Then set up the diagonal entries;
        for (int i = 1; i < fieldLength - 1; i++) {
            //	diag[i] = -(offdiag[i] + offdiag[i - 1]);
            diag[i] = diagonalValue;
        }
        //Take care of the endpoints
        //diag[0] = -offdiag[0];
        //diag[fieldLength - 1] = -offdiag[fieldLength - 2];
        diag[0] = diagonalValue - 1.0;
        diag[fieldLength - 1] = diagonalValue - 1.0;


        weightMatrix = new SymmTridiagMatrix(diag, offdiag);

    }

    protected double getFieldScalar() {
        return 1.0;
    }

    private void setupGMRFWeightsForMissingCov() {

        if(firstObservedIndex != null){
            weightMatricesForMissingCovRecent = new ArrayList<SymmTridiagMatrix>();

            for (int i = 0; i < covPrecParametersRecent.size(); i++) {
                double[] offdiagRec = new double[firstObservedIndex[i] - 2];
                double[] diagRec = new double[firstObservedIndex[i] - 1];

                for (int k = 0; k < firstObservedIndex[i] - 2; k++) {
                    offdiagRec[k] = -1;
                }

                for (int k = 1; k < firstObservedIndex[i] - 1; k++) {
                    diagRec[k] = 2.0;
                }
                diagRec[0] = 1.0;

                weightMatricesForMissingCovRecent.add(i, new SymmTridiagMatrix(diagRec, offdiagRec));
            }

        }

        if(lastObservedIndex != null) {
            weightMatricesForMissingCovDistant = new ArrayList<SymmTridiagMatrix>();

            for (int i = 0; i < covPrecParametersDistant.size(); i++) {
                double[] offdiag = new double[fieldLength - lastObservedIndex[i] - 1];
                double[] diag = new double[fieldLength - lastObservedIndex[i]];

                //First set up the offdiagonal entries;

                for (int k = 0; k < fieldLength - lastObservedIndex[i] - 1; k++) {
                    offdiag[k] = -1;
                }

                //Then set up the diagonal entries;
                for (int k = 0; k < fieldLength - lastObservedIndex[i] - 1; k++) {
                    //	diag[i] = -(offdiag[i] + offdiag[i - 1]);
                    diag[k] = 2.0;
                }
                //Take care of the endpoint
                diag[fieldLength - lastObservedIndex[i] - 1] = 1.0;

                weightMatricesForMissingCovDistant.add(i, new SymmTridiagMatrix(diag, offdiag));
            }
        }

    }


    private SymmTridiagMatrix getScaledWeightMatrixForMissingCovRecent(double precision, int covIndex, int firstObs) {
        SymmTridiagMatrix a = weightMatricesForMissingCovRecent.get(covIndex).copy();
        for (int i = 0; i < a.numRows() - 1; i++) {
            a.set(i, i, a.get(i, i) * precision);
            a.set(i + 1, i, a.get(i + 1, i) * precision);
        }
        a.set(firstObs - 2, firstObs - 2,
                a.get(firstObs - 2, firstObs - 2) * precision);
        return a;
    }

    private SymmTridiagMatrix getScaledWeightMatrixForMissingCovDistant(double precision, int covIndex, int lastObs) {
        SymmTridiagMatrix a = weightMatricesForMissingCovDistant.get(covIndex).copy();
        for (int i = 0; i < a.numRows() - 1; i++) {
            a.set(i, i, a.get(i, i) * precision);
            a.set(i + 1, i, a.get(i + 1, i) * precision);
        }
        a.set(fieldLength - lastObs - 1, fieldLength - lastObs - 1,
                a.get(fieldLength - lastObs - 1, fieldLength - lastObs - 1) * precision);
        return a;
    }

    public int nLoci() {
        return treeList.size();
    }

    public Tree getTree(int nt) {
        return treeList.get(nt);
    }

    public TreeIntervals getTreeIntervals(int nt) {
        return intervalsList.get(nt);
    }

    public double getPopulationFactor(int nt) {
        return ploidyFactors.getParameterValue(nt);
    }

    public List<Parameter> getBetaListParameter() {
        return beta;
    }

    public List<MatrixParameter> getCovariates() {
        return covariates;
    }

    public void storeTheState() {
        for (TreeIntervals intervals : intervalsList) {
            intervals.storeState();
        }
    }

    public void restoreTheState() {
        for (TreeIntervals intervals : intervalsList) {
            intervals.restoreState();
        }
    }

    protected void storeState() {
        // System.arraycopy(numCoalEvents, 0, storedNumCoalEvents, 0, numCoalEvents.length);
        super.storeState();
        System.arraycopy(numCoalEvents, 0, storedNumCoalEvents, 0, numCoalEvents.length);
        // storedPrecMatrix = precMatrix.copy();
        System.arraycopy(ploidySums, 0, storedPloidySums, 0, ploidySums.length);
    }


    protected void restoreState() {
        super.restoreState();

        // Swap pointers
        double[] tmp = numCoalEvents;
        numCoalEvents = storedNumCoalEvents;
        storedNumCoalEvents = tmp;
        double[] tmp2 = ploidySums;
        ploidySums = storedPloidySums;
        storedPloidySums = tmp2;
    }

    // Implementation of GradientWrtParameterProvider
    // Need to update to include beta and log-transformed precision parameter

    public Parameter getParameter() {
        return popSizeParameter;
    }

    public int getDimension() {
        return getParameter().getDimension();
    }

    public Likelihood getLikelihood() {
        return this;
    }

    public double[] getGradientWrtLogPopulationSize() {
        return getGradientLogDensity();
    }

    public double[] getGradientWrtPrecision() { // Keep on natural-scale, use transformGradient later if wanted
        double [] gradLogDens = new double [precisionParameter.getSize()];
        double[] currentGamma = popSizeParameter.getParameterValues();
        double currentPrec = precisionParameter.getParameterValue(0);

        int popSizeDim = popSizeParameter.getSize();

        gradLogDens[0] = -numGridPoints/(2*currentPrec);
        for(int i = 0; i < numGridPoints; i++) {
            gradLogDens[0] = gradLogDens[0]
                    + 1 / 2 * (currentGamma[i + 1] - currentGamma[i]) * (currentGamma[i + 1] - currentGamma[i]);
        }

        if(beta != null){
            for (int k = 0; k < beta.size(); k++) {

                Parameter bk = beta.get(k);
                MatrixParameter covk = covariates.get(k);

                gradLogDens[popSizeDim] = gradLogDens[popSizeDim] - (currentGamma[0]-currentGamma[1]) * covk.getParameterValue(0, 0) * bk.getParameterValue(0)
                        -  (currentGamma[numGridPoints]-currentGamma[numGridPoints-1]) * covk.getParameterValue(0, numGridPoints) * bk.getParameterValue(0);

                for(int i = 1; i < numGridPoints; i++){
                    gradLogDens[popSizeDim] = gradLogDens[popSizeDim] - (-currentGamma[i-1]+2*currentGamma[i]-currentGamma[i+1])* covk.getParameterValue(0, i) * bk.getParameterValue(0);
                }
            }
        }

        return gradLogDens;
    }

    public double[] getGradientWrtRegressionCoefficients() {
        double [] gradLogDens = new double [beta.size()];
        double[] currentGamma = popSizeParameter.getParameterValues();
        double currentPrec = precisionParameter.getParameterValue(0);

        if(beta != null){
            for (int k = 0; k < beta.size(); k++) {

                MatrixParameter covk = covariates.get(k);

                gradLogDens[k] = - numGridPoints/2 - currentPrec*(currentGamma[0]-currentGamma[1])*covk.getParameterValue(0,0)
                        - currentPrec*(currentGamma[numGridPoints]-currentGamma[numGridPoints-1])*covk.getParameterValue(0,numGridPoints)
                        + (1/2)*currentPrec*(currentGamma[1]-currentGamma[0])*(currentGamma[1]-currentGamma[0]);

                for(int i = 1; i < numGridPoints; i++){
                    gradLogDens[k] = gradLogDens[k] + (1/2)*currentPrec*(currentGamma[i+1]-currentGamma[i])*(currentGamma[i+1]-currentGamma[i])
                            - currentPrec*(-currentGamma[i-1]+2*currentGamma[i]-currentGamma[i+1])*covk.getParameterValue(i);
                }
            }
        }

        return gradLogDens;
    }

    public double[] getGradientLogDensity() {

        double [] gradLogDens = new double [popSizeParameter.getSize()];
        double[] currentGamma = popSizeParameter.getParameterValues();
        double currentPrec = precisionParameter.getParameterValue(0);

        int popSizeDim = popSizeParameter.getSize();

<<<<<<< HEAD
        gradLogDens[0] = currentPrec*(currentGamma[0]-currentGamma[1])
                + numCoalEvents[0] - sufficientStatistics[0]*Math.exp(-currentGamma[0]);

        gradLogDens[popSizeDim-1] = currentPrec*(currentGamma[popSizeDim-1]-currentGamma[popSizeDim-2])
                + numCoalEvents[popSizeDim-1] - sufficientStatistics[popSizeDim-1]*Math.exp(-currentGamma[popSizeDim-1]);
=======
        // handle covariate case later
        gradLogDens[0] = precisionParameter.getParameterValue(0)*(currentGamma[0]-currentGamma[1])
                + numCoalEvents[0] - sufficientStatistics[0] * Math.exp(-currentGamma[0]);

        gradLogDens[popSizeDim-1] = precisionParameter.getParameterValue(0)*(currentGamma[popSizeDim-1]-currentGamma[popSizeDim-2])
                + numCoalEvents[popSizeDim-1] - sufficientStatistics[popSizeDim - 1]*Math.exp(-currentGamma[popSizeDim-1]);
>>>>>>> a145e463

        if(beta != null) {
            for (int k = 0; k < beta.size(); k++) {

                Parameter b = beta.get(k);
                MatrixParameter covariate = covariates.get(k);

                gradLogDens[0] = gradLogDens[0] - currentPrec*covariate.getParameterValue(0, 0) * b.getParameterValue(0)
                        + precisionParameter.getParameterValue(0) * covariate.getParameterValue(0, 1) * b.getParameterValue(0);

                gradLogDens[popSizeDim - 1] = gradLogDens[popSizeDim - 1] - currentPrec * covariate.getParameterValue(0, popSizeDim - 1) * b.getParameterValue(0)
                        + currentPrec*covariate.getParameterValue(0, popSizeDim - 2) * b.getParameterValue(0);
            }
        }

        for(int i = 1; i<(popSizeDim-1); i++){
            gradLogDens[i] = currentPrec*(-currentGamma[i-1] + 2*currentGamma[i] - currentGamma[i+1])
                    + numCoalEvents[i] - sufficientStatistics[i]*Math.exp(-currentGamma[i]);

            if(beta != null) {
                for (int k = 0; k < beta.size(); k++) {

                    Parameter bk = beta.get(k);
                    MatrixParameter covk = covariates.get(k);

                    gradLogDens[i] = gradLogDens[i] + currentPrec*covk.getParameterValue(0, i - 1) * bk.getParameterValue(0)
                            - 2*currentPrec*covk.getParameterValue(0, i) * bk.getParameterValue(0)
                            + currentPrec*covk.getParameterValue(0, i + 1) * bk.getParameterValue(0);
                }
            }
        }

        return gradLogDens;
    }


    /*public int getCoalescentIntervalLineageCount(int i) {
        return 0;
    }

    public IntervalType getCoalescentIntervalType(int i) {
        return null;
    }*/

    class SkygridHelper {

        SkygridHelper() { }

        void updateGammaWithCovariates(DenseVector currentGamma) {
            // Do nothing
        }

        double handleMissingValues() {
            return 0.0;
        }

        double getLogFieldLikelihood() {

            if (!intervalsKnown) {
                //intervalsKnown -> false when handleModelChanged event occurs in super.
                wrapSetupIntervals();
                setupSufficientStatistics();
                intervalsKnown = true;
            }

            DenseVector diagonal1 = new DenseVector(fieldLength);
            DenseVector currentGamma = new DenseVector(popSizeParameter.getParameterValues());

            updateGammaWithCovariates(currentGamma);

            double currentLike = handleMissingValues();

            SymmTridiagMatrix currentQ = getScaledWeightMatrix(precisionParameter.getParameterValue(0), lambdaParameter.getParameterValue(0));
            currentQ.mult(currentGamma, diagonal1);

            currentLike += 0.5 * (fieldLength - 1) * Math.log(precisionParameter.getParameterValue(0)) - 0.5 * currentGamma.dot(diagonal1);
            if (lambdaParameter.getParameterValue(0) == 1) {
                currentLike -= (fieldLength - 1) / 2.0 * LOG_TWO_TIMES_PI;
            } else {
                currentLike -= fieldLength / 2.0 * LOG_TWO_TIMES_PI;
            }

            return currentLike;
        }
    }

    class SkygridCovariateHelper extends SkygridHelper {

        SkygridCovariateHelper() { }

        @Override
        protected void updateGammaWithCovariates(DenseVector currentGamma) {

            assert (beta != null);

            // Handle betaParameter / designMatrix

            if (NEW_APPROACH) {

                final int N = currentGamma.size();
                double[] update = new double[N];

                if (dMatrix != null) {
                    final int K = dMatrix.getColumnDimension();

                    if (N != dMatrix.getRowDimension()) {
                        throw new RuntimeException("Incorrect covariate dimensions (" + N + " != "
                                + dMatrix.getRowDimension() + ")");
                    }

                    for (int i = 0; i < N; ++i) {
                        for (int j = 0; j < K; ++j) {
                            update[i] += dMatrix.getParameterValue(i, j) * betaParameter.getParameterValue(j);
                        }
                    }
                }

                if (covariates != null) {
                    if (beta.size() != covariates.size()) {
                        throw new RuntimeException("beta.size(" + beta.size() + ") != covariates.size(" + covariates.size() + ")");
                    }

                    for (int k = 0; k < beta.size(); ++k) {

                        Parameter b = beta.get(k);
                        final int J = b.getDimension();
                        MatrixParameter covariate = covariates.get(k);

                        if ((J != covariate.getRowDimension()) ||
                                (N != covariate.getColumnDimension())) { // Note: XML current has covariates transposed
                            throw new RuntimeException("Incorrect dimensions in " + covariate.getId() + " (r=" + covariate.getRowDimension() +
                                    ",c=" + covariate.getColumnDimension()+ ")");
                        }

                        for (int i = 0; i < N; ++i) {
                            for (int j = 0; j < J; ++j) {
                                update[i] += covariate.getParameterValue(j, i) * b.getParameterValue(j);
                            }
                        }
                    }
                }

                for (int i = 0; i < N; ++i) {
                    currentGamma.set(i, currentGamma.get(i) - update[i]);
                }

            } else {
                DenseVector currentBeta = new DenseVector(beta.size());

                for (int i = 0; i < beta.size(); i++) {
                    currentBeta.set(i, beta.get(i).getParameterValue(0));
                }

                //int numMissing = fieldLength - lastObservedIndex;
                //DenseVector tempVectCov = new DenseVector(numMissing);

                //System.err.println("covariates.size(): " + covariates.size());
                //System.err.println("covariates.get(0).getColumnDimension: " + covariates.get(0).getColumnDimension());
                //System.err.println("covariates.get(0).getRowDimension: " + covariates.get(0).getRowDimension());

                if (covariates != null) {

                    for (int i = 0; i < covariates.size(); i++) {
                        for (int j = 0; j < covariates.get(i).getColumnDimension(); j++) {
                            // System.err.println("j: " + j);
                            // System.err.println("covariates.get(i).getParameterValue(0,j): " + covariates.get(i).getParameterValue(0,j));
                            currentGamma.set(j, currentGamma.get(j) - covariates.get(i).getParameterValue(0, j) * currentBeta.get(i));
                        }
                    }
                }
            }
        }
    }

    private static final boolean NEW_APPROACH = true;

    class SkygridMissingCovariateHelper extends SkygridCovariateHelper {

        SkygridMissingCovariateHelper() { }

        @Override
        protected double handleMissingValues() {

            assert (covPrecParametersRecent != null);
            assert (covariates != null);
            assert (covPrecParametersDistant != null);

            int numMissing;
            DenseVector tempVectMissingCov;
            SymmTridiagMatrix missingCovQ;
            DenseVector tempVectMissingCov2;
            int numMissingRecent;

            double currentLike = 0.0;

            if(lastObservedIndex != null) {
                for (int i = 0; i < covPrecParametersDistant.size(); i++) {

                    numMissing = fieldLength - lastObservedIndex[i];
                    tempVectMissingCov = new DenseVector(numMissing);
                    tempVectMissingCov2 = new DenseVector(numMissing);

                    missingCovQ = getScaledWeightMatrixForMissingCovDistant(covPrecParametersDistant.get(i).getParameterValue(0), i,
                            lastObservedIndex[i]);

                    for (int j = 0; j < numMissing; j++) {
                        tempVectMissingCov.set(j, covariates.get(distIndices[i] - 1).getParameterValue(0, lastObservedIndex[i] + j) -
                                covariates.get(distIndices[i] - 1).getParameterValue(0, lastObservedIndex[i] - 1));
                    }

                    missingCovQ.mult(tempVectMissingCov, tempVectMissingCov2);
                    currentLike += 0.5 * (numMissing) * Math.log(covPrecParametersDistant.get(i).getParameterValue(0))
                            - 0.5 * tempVectMissingCov.dot(tempVectMissingCov2);
                }
            }

            if(firstObservedIndex != null){

                for (int i = 0; i < covPrecParametersRecent.size(); i++) {

                    numMissingRecent = firstObservedIndex[i]-1;
                    tempVectMissingCov = new DenseVector(numMissingRecent);
                    tempVectMissingCov2 = new DenseVector(numMissingRecent);

                    missingCovQ = getScaledWeightMatrixForMissingCovRecent(covPrecParametersRecent.get(i).getParameterValue(0), i,
                            firstObservedIndex[i]);

                    for (int j = 0; j < numMissingRecent; j++) {
                        tempVectMissingCov.set(j, covariates.get(recIndices[i] - 1).getParameterValue(0, j) -
                                covariates.get(recIndices[i] - 1).getParameterValue(0, firstObservedIndex[i]-1));
                    }

                    missingCovQ.mult(tempVectMissingCov, tempVectMissingCov2);
                    currentLike += 0.5 * (numMissingRecent) * Math.log(covPrecParametersRecent.get(i).getParameterValue(0))
                            - 0.5 * tempVectMissingCov.dot(tempVectMissingCov2);
                }
            }
            return currentLike;
        }

    }

    @Override
    public Citation.Category getCategory() {
        return Citation.Category.TREE_PRIORS;
    }

    @Override
    public String getDescription() {
        return "Skyride coalescent";
    }

    @Override
    public List<Citation> getCitations() {
        return Arrays.asList(new Citation(
                    new Author[]{
                            new Author("MS", "Gill"),
                            new Author("P", "Lemey"),
                            new Author("NR", "Faria"),
                            new Author("A", "Rambaut"),
                            new Author("B", "Shapiro"),
                            new Author("MA", "Suchard")
                    },
                    "Improving Bayesian population dynamics inference: a coalescent-based model for multiple loci",
                    2013,
                    "Mol Biol Evol",
                    30, 713, 724
            ),
            new Citation(
                    new Author[]{
                            new Author("VN", "Minin"),
                            new Author("EW", "Bloomquist"),
                            new Author("MA", "Suchard")
                    },
                    "Smooth skyride through a rough skyline: Bayesian coalescent-based inference of population dynamics",
                    2008,
                    "Mol Biol Evol",
                    25, 1459, 1471,
                    "10.1093/molbev/msn090"
            )
        );
    }
}<|MERGE_RESOLUTION|>--- conflicted
+++ resolved
@@ -990,20 +990,11 @@
 
         int popSizeDim = popSizeParameter.getSize();
 
-<<<<<<< HEAD
         gradLogDens[0] = currentPrec*(currentGamma[0]-currentGamma[1])
                 + numCoalEvents[0] - sufficientStatistics[0]*Math.exp(-currentGamma[0]);
 
         gradLogDens[popSizeDim-1] = currentPrec*(currentGamma[popSizeDim-1]-currentGamma[popSizeDim-2])
                 + numCoalEvents[popSizeDim-1] - sufficientStatistics[popSizeDim-1]*Math.exp(-currentGamma[popSizeDim-1]);
-=======
-        // handle covariate case later
-        gradLogDens[0] = precisionParameter.getParameterValue(0)*(currentGamma[0]-currentGamma[1])
-                + numCoalEvents[0] - sufficientStatistics[0] * Math.exp(-currentGamma[0]);
-
-        gradLogDens[popSizeDim-1] = precisionParameter.getParameterValue(0)*(currentGamma[popSizeDim-1]-currentGamma[popSizeDim-2])
-                + numCoalEvents[popSizeDim-1] - sufficientStatistics[popSizeDim - 1]*Math.exp(-currentGamma[popSizeDim-1]);
->>>>>>> a145e463
 
         if(beta != null) {
             for (int k = 0; k < beta.size(); k++) {
