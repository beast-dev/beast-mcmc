--- conflicted
+++ resolved
@@ -1,7 +1,7 @@
 /*
  * GMRFMultilocusSkyrideLikelihood.java
  *
- * Copyright (c) 2002-2013 Alexei Drummond, Andrew Rambaut and Marc Suchard
+ * Copyright (c) 2002-2015 Alexei Drummond, Andrew Rambaut and Marc Suchard
  *
  * This file is part of BEAST.
  * See the NOTICE file distributed with this work for additional
@@ -25,11 +25,7 @@
 
 package dr.evomodel.coalescent;
 
-<<<<<<< HEAD
-import com.sun.xml.internal.messaging.saaj.packaging.mime.internet.ParameterList;
-=======
 //import com.sun.xml.internal.messaging.saaj.packaging.mime.internet.ParameterList;
->>>>>>> 7cd22a7e
 import dr.evolution.coalescent.IntervalType;
 import dr.evolution.coalescent.TreeIntervals;
 import dr.evolution.tree.Tree;
@@ -50,8 +46,9 @@
  * @author Marc A. Suchard
  */
 
-public class GMRFMultilocusSkyrideLikelihood extends GMRFSkyrideLikelihood implements MultiLociTreeSet {
-
+public class GMRFMultilocusSkyrideLikelihood extends GMRFSkyrideLikelihood implements MultiLociTreeSet, CoalescentIntervalProvider {
+
+    public static final boolean DEBUG = false;
 
     private double cutOff;
     private int numGridPoints;
@@ -65,7 +62,6 @@
     // sortedPoints[i][0] is the time of the i-th grid point or sampling or coalescent event
     // sortedPoints[i][1] is 0 if the i-th point is a grid point, 1 if it's a sampling point, and 2 if it's a coalescent point
     // sortedPoints[i][2] is the number of lineages present in the interval starting at time sortedPoints[i][0]
-
 
     protected Parameter phiParameter;
     protected Parameter ploidyFactors;
@@ -80,11 +76,8 @@
     protected List<Parameter> covPrecParameters;
     protected List<SymmTridiagMatrix> weightMatricesForMissingCov;
     protected int[] lastObservedIndex;
-<<<<<<< HEAD
-=======
 
     private double[] coalescentEventStatisticValues;
->>>>>>> 7cd22a7e
 
     public GMRFMultilocusSkyrideLikelihood(List<Tree> treeList,
                                            Parameter popParameter,
@@ -126,11 +119,6 @@
         if (betaParameter != null) {
             addVariable(betaParameter);
             skygridHelper = new SkygridCovariateHelper();
-<<<<<<< HEAD
-=======
-            System.err.println("HERE???");
-            System.exit(-1);
->>>>>>> 7cd22a7e
         }else{
             skygridHelper = new SkygridHelper();
         }
@@ -187,6 +175,8 @@
                 groupSizeParameter.setParameterValue(i, 1.0);
         }
 
+        this.coalescentEventStatisticValues = new double[getNumberOfCoalescentEvents()];
+
     }
 
 
@@ -196,11 +186,7 @@
                                            Parameter groupParameter,
                                            Parameter precParameter,
                                            Parameter lambda,
-<<<<<<< HEAD
-                                           // List<Parameter> beta,
-=======
                                            Parameter betaParameter,
->>>>>>> 7cd22a7e
                                            MatrixParameter dMatrix,
                                            boolean timeAwareSmoothing,
                                            Parameter specGridPoints,
@@ -208,11 +194,7 @@
                                            Parameter ploidyFactorsParameter,
                                            List<Parameter> lastObservedIndexParameter,
                                            List<Parameter> covPrecParameters,
-<<<<<<< HEAD
-                                           List<Parameter> beta) {
-=======
                                            List<Parameter> betaList) {
->>>>>>> 7cd22a7e
 
         super(GMRFSkyrideLikelihoodParser.SKYLINE_LIKELIHOOD);
 
@@ -233,23 +215,16 @@
             }
         }*/
 
-<<<<<<< HEAD
-=======
         this.betaParameter = betaParameter;
         if (betaParameter != null) {
             addVariable(betaParameter);
         }
 
->>>>>>> 7cd22a7e
         this.popSizeParameter = popParameter;
         this.groupSizeParameter = groupParameter;
         this.precisionParameter = precParameter;
         this.lambdaParameter = lambda;
-<<<<<<< HEAD
-        this.beta = beta;
-=======
         this.beta = betaList;
->>>>>>> 7cd22a7e
         this.dMatrix = dMatrix;
         if (dMatrix != null) {
             addVariable(dMatrix);
@@ -297,32 +272,19 @@
 
         // Field length must be set by this point
 
-<<<<<<< HEAD
-        if (beta != null) {
-            for (Parameter betaParam : beta) {
-                addVariable(betaParam);
-=======
         if (betaList != null || betaParameter != null) {
             if (betaList != null) {
                 for (Parameter betaParam : betaList) {
                     addVariable(betaParam);
                 }
->>>>>>> 7cd22a7e
             }
             if(lastObservedIndexParameter != null){
                 setupGMRFWeightsForMissingCov();
                 skygridHelper = new SkygridMissingCovariateHelper();
-<<<<<<< HEAD
-            }else {
-                skygridHelper = new SkygridCovariateHelper();
-            }
-        }else{
-=======
             } else {
                 skygridHelper = new SkygridCovariateHelper();
             }
         } else {
->>>>>>> 7cd22a7e
             skygridHelper = new SkygridHelper();
         }
 
@@ -459,15 +421,9 @@
                 nextTime = intervalsList.get(i).getIntervalTime(currentTimeIndex + 1);
             }
 
-
             numLineages = intervalsList.get(i).getLineageCount(currentTimeIndex + 1);
             minGridIndex = 0;
-<<<<<<< HEAD
-            while (minGridIndex < numGridPoints && gridPoints[minGridIndex] <= currentTime) {
-                //while (gridPoints[minGridIndex] <= currentTime) {
-=======
             while (minGridIndex < numGridPoints - 1 && gridPoints[minGridIndex] <= currentTime) { // MAS: Unclear about need for -1
->>>>>>> 7cd22a7e
                 minGridIndex++;
             }
             currentGridIndex = minGridIndex;
@@ -482,7 +438,6 @@
             }
 
             if (maxGridIndex >= 0 && minGridIndex < numGridPoints) {
-                //if (maxGridIndex >= 0) {
 
 
                 //from likelihood of interval between first sampling time and gridPoints[minGridIndex]
@@ -604,13 +559,9 @@
                     currentTimeIndex++;
 
                 }
-<<<<<<< HEAD
-                // if tree does not overlap with any gridpoints/change-points, in which case logpopsize is constant
-=======
 
             // if tree does not overlap with any gridpoints/change-points, in which case logpopsize is constant
 
->>>>>>> 7cd22a7e
             } else {
                 while ((currentTimeIndex + 1) < intervalsList.get(i).getIntervalCount()) {
                     //check to see if interval is coalescent interval or sampling interval
@@ -646,6 +597,46 @@
         return numCoalEvents;
     }
 
+    public int getNumberOfCoalescentEvents() {
+        return getCorrectOldFieldLength();
+    }
+
+    public double getCoalescentEventsStatisticValue(int i) {
+        if (i == 0) {
+
+            if (DEBUG) {
+                System.err.println("numTrees: " + numTrees);
+                System.err.println("getCoalescentIntervalDimension(): " + super.getCoalescentIntervalDimension());
+                System.err.println("getNumberOfCoalescentEvents(): " + getNumberOfCoalescentEvents());
+                System.err.println("getIntervalCount(): " + getIntervalCount());
+                System.err.println("intervalsList.size(): " + intervalsList.size());
+                System.err.println("intervalsList.get(0).getIntervalCount(): " + intervalsList.get(0).getIntervalCount());
+            }
+
+            if (numTrees > 1) {
+                throw new RuntimeException("Generalized stepping-stone sampling for the Skygrid not implemented for #trees > 1");
+            }
+            for (int j = 0; j < coalescentEventStatisticValues.length; j++) {
+                coalescentEventStatisticValues[j] = 0.0;
+            }
+            int counter = 0;
+
+            for (int j = 0; j < intervalsList.get(0).getIntervalCount(); j++) {
+                if (intervalsList.get(0).getIntervalType(j) == IntervalType.COALESCENT) {
+                    //this.coalescentEventStatisticValues[counter] += getCoalescentInterval(j) * (getLineageCount(j) * (getLineageCount(j) - 1.0)) / 2.0;
+                    this.coalescentEventStatisticValues[counter] += intervalsList.get(0).getInterval(j) * (intervalsList.get(0).getLineageCount(j) * (intervalsList.get(0).getLineageCount(j) - 1.0)) / 2.0;
+                    counter++;
+                } else {
+                    //this.coalescentEventStatisticValues[counter] += getCoalescentInterval(j) * (getLineageCount(j) * (getLineageCount(j) - 1.0)) / 2.0;
+                    this.coalescentEventStatisticValues[counter] += intervalsList.get(0).getInterval(j) * (intervalsList.get(0).getLineageCount(j) * (intervalsList.get(0).getLineageCount(j) - 1.0)) / 2.0;
+                }
+            }
+        }
+        return coalescentEventStatisticValues[i];
+        //throw new RuntimeException("getCoalescentEventsStatisticValue(int i) not implemented for Bayesian Skygrid");
+        //return sufficientStatistics[i];
+    }
+
     protected double calculateLogCoalescentLikelihood() {
 
         if (!intervalsKnown) {
@@ -671,10 +662,6 @@
     public double getLogLikelihood() {
         if (!likelihoodKnown) {
             logLikelihood = calculateLogCoalescentLikelihood();
-<<<<<<< HEAD
-            //logFieldLikelihood = calculateLogFieldLikelihood();
-=======
->>>>>>> 7cd22a7e
             logFieldLikelihood = skygridHelper.getLogFieldLikelihood();
             likelihoodKnown = true;
         }
@@ -821,24 +808,11 @@
         storedPloidySums = tmp2;
     }
 
-    public int getCoalescentIntervalLineageCount(int i) {
-        return 0;  //To change body of implemented methods use File | Settings | File Templates.
+    /*public int getCoalescentIntervalLineageCount(int i) {
+        return 0;
     }
 
     public IntervalType getCoalescentIntervalType(int i) {
-<<<<<<< HEAD
-        return null;  //To change body of implemented methods use File | Settings | File Templates.
-    }
-
-
-
-
-
-
-    class SkygridHelper{
-
-        public SkygridHelper(){}
-=======
         return null;
     }*/    
 
@@ -853,7 +827,6 @@
         protected double handleMissingValues() {
             return 0.0;
         }
->>>>>>> 7cd22a7e
 
         public double getLogFieldLikelihood(){
 
@@ -864,28 +837,16 @@
                 intervalsKnown = true;
             }
 
-<<<<<<< HEAD
-            double currentLike = 0;
             DenseVector diagonal1 = new DenseVector(fieldLength);
             DenseVector currentGamma = new DenseVector(popSizeParameter.getParameterValues());
 
+            updateGammaWithCovariates(currentGamma);
+
+            double currentLike = handleMissingValues();
+
             SymmTridiagMatrix currentQ = getScaledWeightMatrix(precisionParameter.getParameterValue(0), lambdaParameter.getParameterValue(0));
             currentQ.mult(currentGamma, diagonal1);
 
-            //        currentLike += 0.5 * logGeneralizedDeterminant(currentQ) - 0.5 * currentGamma.dot(diagonal1);
-
-=======
-            DenseVector diagonal1 = new DenseVector(fieldLength);
-            DenseVector currentGamma = new DenseVector(popSizeParameter.getParameterValues());
-
-            updateGammaWithCovariates(currentGamma);
-
-            double currentLike = handleMissingValues();
-
-            SymmTridiagMatrix currentQ = getScaledWeightMatrix(precisionParameter.getParameterValue(0), lambdaParameter.getParameterValue(0));
-            currentQ.mult(currentGamma, diagonal1);
-
->>>>>>> 7cd22a7e
             currentLike += 0.5 * (fieldLength - 1) * Math.log(precisionParameter.getParameterValue(0)) - 0.5 * currentGamma.dot(diagonal1);
             if (lambdaParameter.getParameterValue(0) == 1) {
                 currentLike -= (fieldLength - 1) / 2.0 * LOG_TWO_TIMES_PI;
@@ -894,104 +855,12 @@
             }
 
             return currentLike;
-<<<<<<< HEAD
-
-        }
-
-
-=======
-        }
->>>>>>> 7cd22a7e
+        }
     }
 
 
     class SkygridCovariateHelper extends SkygridHelper {
 
-<<<<<<< HEAD
-        public SkygridCovariateHelper(){}
-
-        public double getLogFieldLikelihood(){
-
-            if (!intervalsKnown) {
-                //intervalsKnown -> false when handleModelChanged event occurs in super.
-                wrapSetupIntervals();
-                setupSufficientStatistics();
-                intervalsKnown = true;
-            }
-
-            double currentLike = 0;
-            DenseVector tempVect = new DenseVector(popSizeParameter.getParameterValues());
-            DenseVector diagonal1 = new DenseVector(fieldLength);
-            DenseVector currentGamma = new DenseVector(popSizeParameter.getParameterValues());
-            DenseVector currentBeta = new DenseVector(beta.size());
-            for(int i =0; i < beta.size(); i++){
-                currentBeta.set(i, beta.get(i).getParameterValue(0));
-            }
-            //int numMissing = fieldLength - lastObservedIndex;
-            //DenseVector tempVectCov = new DenseVector(numMissing);
-
-            //System.err.println("covariates.size(): " + covariates.size());
-            //System.err.println("covariates.get(0).getColumnDimension: " + covariates.get(0).getColumnDimension());
-            //System.err.println("covariates.get(0).getRowDimension: " + covariates.get(0).getRowDimension());
-
-
-            for(int i = 0; i < covariates.size(); i++){
-                for(int j = 0; j < covariates.get(i).getColumnDimension(); j++){
-                    // System.err.println("j: " + j);
-                    // System.err.println("covariates.get(i).getParameterValue(0,j): " + covariates.get(i).getParameterValue(0,j));
-                    tempVect.set(j, tempVect.get(j) - covariates.get(i).getParameterValue(0,j)*currentBeta.get(i));
-                }
-            }
-
-
-            SymmTridiagMatrix currentQ = getScaledWeightMatrix(precisionParameter.getParameterValue(0), lambdaParameter.getParameterValue(0));
-            // currentQ.mult(currentGamma, diagonal1);
-            currentQ.mult(tempVect, diagonal1);
-
-            //        currentLike += 0.5 * logGeneralizedDeterminant(currentQ) - 0.5 * currentGamma.dot(diagonal1);
-
-            //currentLike += 0.5 * (fieldLength - 1) * Math.log(precisionParameter.getParameterValue(0)) - 0.5 * currentGamma.dot(diagonal1);
-            currentLike += 0.5 * (fieldLength - 1) * Math.log(precisionParameter.getParameterValue(0)) - 0.5 * tempVect.dot(diagonal1);
-
-            if (lambdaParameter.getParameterValue(0) == 1) {
-                currentLike -= (fieldLength - 1) / 2.0 * LOG_TWO_TIMES_PI;
-            } else {
-                currentLike -= fieldLength / 2.0 * LOG_TWO_TIMES_PI;
-            }
-
-            return currentLike;
-
-        }
-
-
-    }
-
-
-
-
-    class SkygridMissingCovariateHelper extends SkygridHelper {
-
-        public SkygridMissingCovariateHelper(){}
-
-        public double getLogFieldLikelihood(){
-
-            if (!intervalsKnown) {
-                //intervalsKnown -> false when handleModelChanged event occurs in super.
-                wrapSetupIntervals();
-                setupSufficientStatistics();
-                intervalsKnown = true;
-            }
-
-            double currentLike = 0;
-            DenseVector tempVect = new DenseVector(popSizeParameter.getParameterValues());
-            DenseVector diagonal1 = new DenseVector(fieldLength);
-            DenseVector currentGamma = new DenseVector(popSizeParameter.getParameterValues());
-            // DenseVector currentBeta = new DenseVector(betaParameter.getParameterValues());
-            DenseVector currentBeta = new DenseVector(beta.size());
-            for(int i =0; i < beta.size(); i++){
-                currentBeta.set(i, beta.get(i).getParameterValue(0));
-            }
-=======
         public SkygridCovariateHelper() { }
 
         @Override
@@ -1081,28 +950,12 @@
         @Override
         protected double handleMissingValues() {
 
->>>>>>> 7cd22a7e
             int numMissing;
             DenseVector tempVectMissingCov;
             SymmTridiagMatrix missingCovQ;
             DenseVector tempVectMissingCov2;
 
-<<<<<<< HEAD
-            //System.err.println("covariates.size(): " + covariates.size());
-            //System.err.println("covariates.get(0).getColumnDimension: " + covariates.get(0).getColumnDimension());
-            //System.err.println("covariates.get(0).getRowDimension: " + covariates.get(0).getRowDimension());
-
-
-            for(int i = 0; i < covariates.size(); i++){
-                for(int j = 0; j < covariates.get(i).getColumnDimension(); j++){
-                    // System.err.println("j: " + j);
-                    // System.err.println("covariates.get(i).getParameterValue(0,j): " + covariates.get(i).getParameterValue(0,j));
-                    tempVect.set(j, tempVect.get(j) - covariates.get(i).getParameterValue(0,j)*currentBeta.get(i));
-                }
-            }
-=======
             double currentLike = 0.0;
->>>>>>> 7cd22a7e
 
             for(int i = 0; i < covPrecParameters.size(); i++){
 
@@ -1126,44 +979,9 @@
                 // System.err.println("missingCovQ: " + missingCovQ.get(0,0));
                 currentLike += 0.5*(numMissing)*Math.log(covPrecParameters.get(i).getParameterValue(0))
                         -0.5*tempVectMissingCov.dot(tempVectMissingCov2);
-<<<<<<< HEAD
-
-            }
-
-            SymmTridiagMatrix currentQ = getScaledWeightMatrix(precisionParameter.getParameterValue(0), lambdaParameter.getParameterValue(0));
-            // currentQ.mult(currentGamma, diagonal1);
-            currentQ.mult(tempVect, diagonal1);
-
-            //        currentLike += 0.5 * logGeneralizedDeterminant(currentQ) - 0.5 * currentGamma.dot(diagonal1);
-
-            //currentLike += 0.5 * (fieldLength - 1) * Math.log(precisionParameter.getParameterValue(0)) - 0.5 * currentGamma.dot(diagonal1);
-            currentLike += 0.5 * (fieldLength - 1) * Math.log(precisionParameter.getParameterValue(0)) - 0.5 * tempVect.dot(diagonal1);
-
-            if (lambdaParameter.getParameterValue(0) == 1) {
-                currentLike -= (fieldLength - 1) / 2.0 * LOG_TWO_TIMES_PI;
-            } else {
-                currentLike -= fieldLength / 2.0 * LOG_TWO_TIMES_PI;
-            }
-
+            }
             return currentLike;
-
-        }
-
-
-    }
-
-
-
-
-
-
-
+        }
+
+    }
 }
-=======
-            }
-            return currentLike;
-        }
-
-    }
-}
->>>>>>> 7cd22a7e
