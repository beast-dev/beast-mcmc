/*
 * OldAbstractCoalescentLikelihood.java
 *
 * Copyright (c) 2002-2015 Alexei Drummond, Andrew Rambaut and Marc Suchard
 *
 * This file is part of BEAST.
 * See the NOTICE file distributed with this work for additional
 * information regarding copyright ownership and licensing.
 *
 * BEAST is free software; you can redistribute it and/or modify
 * it under the terms of the GNU Lesser General Public License as
 * published by the Free Software Foundation; either version 2
 * of the License, or (at your option) any later version.
 *
 *  BEAST is distributed in the hope that it will be useful,
 *  but WITHOUT ANY WARRANTY; without even the implied warranty of
 *  MERCHANTABILITY or FITNESS FOR A PARTICULAR PURPOSE.  See the
 *  GNU Lesser General Public License for more details.
 *
 * You should have received a copy of the GNU Lesser General Public
 * License along with BEAST; if not, write to the
 * Free Software Foundation, Inc., 51 Franklin St, Fifth Floor,
 * Boston, MA  02110-1301  USA
 */

package dr.evomodel.coalescent;

import dr.evolution.coalescent.Coalescent;
import dr.evolution.coalescent.DemographicFunction;
import dr.evolution.coalescent.ScaledDemographic;
import dr.evolution.tree.NodeRef;
import dr.evolution.tree.Tree;
import dr.evolution.util.Units;
import dr.evomodel.tree.TreeModel;
import dr.evomodelxml.coalescent.CoalescentLikelihoodParser;
import dr.inference.model.*;
import dr.math.Binomial;
import dr.util.ComparableDouble;
import dr.util.HeapSort;

import java.util.ArrayList;
import java.util.Arrays;

/**
 * Forms a base class for a number of coalescent likelihood calculators.
 * <p/>
 * This was the former 'CoalescentLikelihood' which, as of BEAST v1.4.x was replaced as the
 * standard coalescent likelihood by 'NewCoalescentLikelihood'. As this class is used as a base
 * by a number of other classes (i.e., BayesianSkylineLikelihood), I have made this class abstract
 * and removed the parser.
 * <p/>
 * NewCoalescentLikelihood is now CoalesecentLikelihood (it's parser was installed as the default
 * 'coalescentLikelihood' anyway).
 *
 * @author Andrew Rambaut
 * @author Alexei Drummond
 * @version $Id: CoalescentLikelihood.java,v 1.43 2006/07/28 11:27:32 rambaut Exp $
 */
public class OldAbstractCoalescentLikelihood extends AbstractModelLikelihood implements  Units {

    // PUBLIC STUFF

    //public static final String COALESCENT_LIKELIHOOD = "oldcoalescentLikelihood";
    //    public static final String ANALYTICAL = "analytical";
    //    public static final String MODEL = "model";
    //
    //    public static final String POPULATION_TREE = "populationTree";
    //    public static final String POPULATION_FACTOR = "factor";
    protected MultiLociTreeSet treesSet = null;
    protected boolean buildIntervalNodeMapping = false;

    public enum CoalescentEventType {
        /**
         * Denotes an interval after which a coalescent event is observed
         * (i.e. the number of lineages is smaller in the next interval)
         */
        COALESCENT,
        /**
         * Denotes an interval at the end of which a new sample addition is
         * observed (i.e. the number of lineages is larger in the next interval).
         */
        NEW_SAMPLE,
        /**
         * Denotes an interval at the end of which nothing is
         * observed (i.e. the number of lineages is the same in the next interval).
         */
        NOTHING
    }

    public OldAbstractCoalescentLikelihood(Tree tree, DemographicModel demoModel) {
        this(CoalescentLikelihoodParser.COALESCENT_LIKELIHOOD, tree, demoModel, true);
    }

    public OldAbstractCoalescentLikelihood(MultiLociTreeSet treesSet, DemographicModel demoModel) {
        super(CoalescentLikelihoodParser.COALESCENT_LIKELIHOOD);
        this.demoModel = demoModel;
        this.tree = null;
        this.treesSet = treesSet;

        if (demoModel != null) {
            addModel(demoModel);
        }

        for (int nt = 0; nt < treesSet.nLoci(); ++nt) {
            final Tree t = treesSet.getTree(nt);
            if (t instanceof Model) {
                addModel((Model) t);
            }
        }
    }

    public OldAbstractCoalescentLikelihood(String name, Tree tree, DemographicModel demoModel, boolean setupIntervals) {
        this(name, tree, demoModel, setupIntervals, false);
    }

    public OldAbstractCoalescentLikelihood(String name, Tree tree, DemographicModel demoModel, boolean setupIntervals,
                                           boolean buildIntervalNodeMapping) {
        super(name);

        this.demoModel = demoModel;
        this.tree = tree;

        if (tree instanceof TreeModel) {
            addModel((TreeModel) tree);
        }

        if (demoModel != null) {
            addModel(demoModel);
        }

        this.buildIntervalNodeMapping = buildIntervalNodeMapping;
        if (setupIntervals) setupIntervals();

        addStatistic(new DeltaStatistic());
    }

    OldAbstractCoalescentLikelihood(String name) {
        super(name);
    }

    // **************************************************************
    // Extendable methods
    // **************************************************************

    /**
     * @param tree given tree
     * @return the node ref of the MRCA of this coalescent prior in the given tree (i.e. root of tree)
     */
    public NodeRef getMRCAOfCoalescent(Tree tree) {
        return tree.getRoot();
    }

    /**
     * @param tree given tree
     * @return an array of noderefs that represent the MRCAs of subtrees to exclude from coalescent prior.
     *         May return null if no subtrees should be excluded.
     */
    public NodeRef[] getExcludedMRCAs(Tree tree) {
        return null;
    }

    // **************************************************************
    // ModelListener IMPLEMENTATION
    // **************************************************************

    protected void handleModelChangedEvent(Model model, Object object, int index) {
        if (model == tree) {
            // treeModel has changed so recalculate the intervals
            intervalsKnown = false;
        } else {
            // demoModel has changed so we don't need to recalculate the intervals
        }

        likelihoodKnown = false;
    }

    // **************************************************************
    // VariableListener IMPLEMENTATION
    // **************************************************************

    // No parameters to respond to

    protected void handleVariableChangedEvent(Variable variable, int index, Parameter.ChangeType type) {
    }

    // **************************************************************
    // Model IMPLEMENTATION
    // **************************************************************

    /**
     * Stores the precalculated state: in this case the intervals
     */
    protected void storeState() {
        if (tree != null) {
            System.arraycopy(intervals, 0, storedIntervals, 0, intervals.length);
            System.arraycopy(lineageCounts, 0, storedLineageCounts, 0, lineageCounts.length);
            storedIntervalsKnown = intervalsKnown;
            storedIntervalCount = intervalCount;
            storedLikelihoodKnown = likelihoodKnown;
        } else if (treesSet != null) {
            treesSet.storeTheState();
        }
        storedLogLikelihood = logLikelihood;
    }

    /**
     * Restores the precalculated state: that is the intervals of the tree.
     */
    protected void restoreState() {
        if (tree != null) {
            System.arraycopy(storedIntervals, 0, intervals, 0, storedIntervals.length);
            System.arraycopy(storedLineageCounts, 0, lineageCounts, 0, storedLineageCounts.length);
            intervalsKnown = storedIntervalsKnown;
            intervalCount = storedIntervalCount;
        } else if (treesSet != null) {
            treesSet.restoreTheState();
        }

        likelihoodKnown = storedLikelihoodKnown;
        logLikelihood = storedLogLikelihood;

        if (!intervalsKnown) {
            likelihoodKnown = false;
        }
    }

    protected final void acceptState() {
    } // nothing to do

    // **************************************************************
    // Likelihood IMPLEMENTATION
    // **************************************************************

    public final Model getModel() {
        return this;
    }

    public double getLogLikelihood() {
        if (!likelihoodKnown) {
            logLikelihood = calculateLogLikelihood();
            likelihoodKnown = true;
        }
        return logLikelihood;
    }

    public final void makeDirty() {
        likelihoodKnown = false;
        intervalsKnown = false;
    }

    /**
     * @return the log likelihood of this set of coalescent intervals,
     *         given a demographic model
     */
    public double calculateLogLikelihood() {

        if (treesSet != null) {
            final int nTrees = treesSet.nLoci();
            final DemographicFunction demogFunction = demoModel.getDemographicFunction();
            double logLike = 0.0;
            for (int nt = 0; nt < nTrees; ++nt) {
                final double popFactor = treesSet.getPopulationFactor(nt);
                DemographicFunction df = popFactor != 1.0 ?
                        new ScaledDemographic(demogFunction, popFactor) : demogFunction;

                logLike += Coalescent.calculateLogLikelihood(treesSet.getTreeIntervals(nt), df);
            }
            return logLike;
        }

        if (!intervalsKnown) setupIntervals();

        if (demoModel == null) return calculateAnalyticalLogLikelihood();

        double logL = 0.0;

        double currentTime = 0.0;

        DemographicFunction demoFunction = demoModel.getDemographicFunction();

        for (int j = 0; j < intervalCount; j++) {

            logL += calculateIntervalLikelihood(demoFunction, intervals[j], currentTime, lineageCounts[j],
                    getIntervalType(j));

            // insert zero-length coalescent intervals
            final int diff = getCoalescentEvents(j) - 1;
            for (int k = 0; k < diff; k++) {
                logL += calculateIntervalLikelihood(demoFunction, 0.0, currentTime, lineageCounts[j] - k - 1,
                        CoalescentEventType.COALESCENT);
            }

            currentTime += intervals[j];
        }

        return logL;
    }

    private double calculateAnalyticalLogLikelihood() {

        final double lambda = getLambda();
        final int n = tree.getExternalNodeCount();

        // assumes a 1/theta prior
        //logLikelihood = Math.log(1.0/Math.pow(lambda,n));

        // assumes a flat prior
        //double logL = Math.log(1.0/Math.pow(lambda,n-1));
        //final double logL = - Math.log(Math.pow(lambda,n-1));
        return -(n - 1) * Math.log(lambda);
    }

    /**
     * Returns the likelihood of a given *coalescent* interval
     */
    public final double calculateIntervalLikelihood(DemographicFunction demoFunction, double width,
                                                    double timeOfPrevCoal, int lineageCount) {

        return calculateIntervalLikelihood(demoFunction, width, timeOfPrevCoal, lineageCount,
                CoalescentEventType.COALESCENT);
    }

    /**
     * k - number of lineages
     * N - population size
     * kingsman coalescent: interval to next coalescent event x ~ exp(lambda), where lambda = C(k,2) / N
     * Like(x ; lambda) = lambda * exp(-lambda * x)
     * so Like(N) = (C(k,2)/N) * exp(- x * C(k,2)/N)
     * lg(Like(N)) = lg(C(k,2)) - lg(N) -C(k,2) * x/N
     * <p/>
     * When N changes over time N = N(t) we have lambda(t) = C(k,2)/N(t) and the likelihood equation is
     * Like(t) = lambda(t) * exp(- integral_0^t(lambda(x) dx) )
     * <p/>
     * lg(Like(t)) = -C(k,2) * integral_0^t(1/N(x) dx) + lg(C(k,2)/N(t))
     * <p/>
     * For a sample event, the likelihood is for no event until time t, and is just the first term of the above.
     *
     * @param demogFunction  the demographic function
     * @param width          the size of the coalescent interval
     * @param timeOfPrevCoal the time of previous coalescent event (going backwards in time)
     * @param lineageCount   the number of lineages spanning this coalescent interval
     * @param type           the type of coalescent event that this interval is terminated by
     * @return likelihood of a given interval,coalescent or otherwise
     */
    public static double calculateIntervalLikelihood(DemographicFunction demogFunction,
                                                     double width, double timeOfPrevCoal, int lineageCount,
                                                     CoalescentEventType type) {
        final double timeOfThisCoal = width + timeOfPrevCoal;

        final double intervalArea = demogFunction.getIntegral(timeOfPrevCoal, timeOfThisCoal);
        final double kchoose2 = Binomial.choose2(lineageCount);
        double like = -kchoose2 * intervalArea;

        switch (type) {
            case COALESCENT:
                final double demographic = demogFunction.getLogDemographic(timeOfThisCoal);
                like += -demographic;

                break;
            case NEW_SAMPLE:
                break;
        }

        return like;
    }

    /**
     * @return the exponent of the population size parameter (shape parameter of Gamma distribution) associated to the
     *         likelihood for this interval, coalescent or otherwise
     */
    public final double calculateIntervalShapeParameter(DemographicFunction demogFunction,
                                                        double width, double timeOfPrevCoal, int lineageCount, CoalescentEventType type) {
        switch (type) {
            case COALESCENT:
                return 1.0;
            case NEW_SAMPLE:
                return 0.0;
        }
        throw new Error("Unknown event found");
    }

    /**
     * @return the intensity of coalescences (rate parameter, or inverse scale parameter, of Gamma distribution)
     *         associated to the likelihood for this interval, coalescent or otherwise
     */
    public final double calculateIntervalRateParameter(DemographicFunction demogFunction, double width,
                                                       double timeOfPrevCoal, int lineageCount, CoalescentEventType type) {
        final double timeOfThisCoal = width + timeOfPrevCoal;
        final double intervalArea = demogFunction.getIntegral(timeOfPrevCoal, timeOfThisCoal);
        return Binomial.choose2(lineageCount) * intervalArea;
    }


    /**
     * @return a factor lambda such that the likelihood can be expressed as
     *         1/theta^(n-1) * exp(-lambda/theta). This allows theta to be integrated
     *         out analytically. :-)
     */
    private double getLambda() {
        double lambda = 0.0;
        for (int i = 0; i < getIntervalCount(); i++) {
            lambda += (intervals[i] * lineageCounts[i]);
        }
        lambda /= 2;

        return lambda;
    }

    /**
     * Recalculates all the intervals from the tree model.
     * GL: made public, to give BayesianSkylineGibbsOperator access
     */
    public final void setupIntervals() {

        if (intervals == null) {
            int maxIntervalCount = tree.getNodeCount();

            intervals = new double[maxIntervalCount];
            lineageCounts = new int[maxIntervalCount];
            storedIntervals = new double[maxIntervalCount];
            storedLineageCounts = new int[maxIntervalCount];
            if (buildIntervalNodeMapping) {
                intervalNodeMapping = new IntervalNodeMapping.Default(tree.getNodeCount(), tree);
            } else {
                intervalNodeMapping = new IntervalNodeMapping.None();
            }
        }

        XTreeIntervals ti = new XTreeIntervals(intervals, lineageCounts);

        getTreeIntervals(tree, getMRCAOfCoalescent(tree), getExcludedMRCAs(tree), ti, intervalNodeMapping);
        intervalCount = ti.nIntervals;

        intervalsKnown = true;
    }


    /**
     * Extract coalescent times and tip information into ArrayList times from tree.
     * Upon return times contain the time of each node in the subtree below top, and at the corrosponding index
     * of childs is the descendent count for that time.
     *
     * @param top          the node to start from
     * @param excludeBelow an optional array of nodes to exclude (corresponding subtrees) from density.
     * @param tree         given tree
     * @param times        array to fill with times
     * @param childs       array to fill with descendents count
     * @param nodeNumbers  array to fill with nodeNumbers
     */
    private static void collectAllTimes(Tree tree, NodeRef top, NodeRef[] excludeBelow,
                                        ArrayList<ComparableDouble> times, ArrayList<Integer> childs,
                                        ArrayList<Integer> nodeNumbers) {

        times.add(new ComparableDouble(tree.getNodeHeight(top)));
        if (Double.isNaN(tree.getNodeHeight(top))) {
            System.err.println("why");
        }
        childs.add(tree.getChildCount(top));
        nodeNumbers.add(top.getNumber());

        for (int i = 0; i < tree.getChildCount(top); i++) {
            NodeRef child = tree.getChild(top, i);
            if (excludeBelow == null) {
                collectAllTimes(tree, child, excludeBelow, times, childs, nodeNumbers);
            } else {
                // check if this subtree is included in the coalescent density
                boolean include = true;
                for (NodeRef anExcludeBelow : excludeBelow) {
                    if (anExcludeBelow.getNumber() == child.getNumber()) {
                        include = false;
                        break;
                    }
                }
                if (include)
                    collectAllTimes(tree, child, excludeBelow, times, childs, nodeNumbers);
            }
        }
    }

    private class XTreeIntervals {

        public XTreeIntervals(double[] intervals, int[] lineageCounts) {
            this.intervals = intervals;
            this.lineagesCount = lineageCounts;
        }

        int nIntervals;
        final int[] lineagesCount;
        final double[] intervals;

    }

    public interface IntervalNodeMapping {

        void addNode(int nodeNumbe);
        void setIntervalStartIndices(int intervalCount);
        void initializeMaps();

        int[] getIntervalsForNode(int nodeNumber);
        int[] getNodeNumbersForInterval(int interval);
        double[] sortByNodeNumbers(double[] byIntervalOrder);

        class Default implements IntervalNodeMapping {
            final int[] nodeNumbersInIntervals;
            final int[] intervalStartIndices;
            final int[] intervalNumberOfNodes;
            private int nextIndex = 0;
            private int nIntervals;
            private Tree tree;

            private final int maxIndicesPerNode = 3;

            public Default (int maxIntervalCount, Tree tree) {
                nodeNumbersInIntervals = new int[maxIndicesPerNode * maxIntervalCount];
                intervalStartIndices = new int[maxIntervalCount];
                intervalNumberOfNodes = new int[maxIndicesPerNode * maxIntervalCount];
                this.tree = tree;
            }

            public void addNode(int nodeNumber) {
<<<<<<< HEAD
=======
                if (nextIndex > 500) {
                    System.err.println("why");
                }
>>>>>>> 85e609b9
                nodeNumbersInIntervals[nextIndex] = nodeNumber;
                nextIndex++;
            }

            private void mapNodeInterval(int nodeNumber, int intervalNumber) {
                int index = 0;
                while(index < maxIndicesPerNode) {
                    if (intervalNumberOfNodes[maxIndicesPerNode * nodeNumber + index] == -1) {
                        intervalNumberOfNodes[maxIndicesPerNode * nodeNumber + index] = intervalNumber;
                        break;
                    } else {
                        index++;
                    }
                }
                if (index == maxIndicesPerNode) {
                    throw new RuntimeException("The node appears in more than" + maxIndicesPerNode + " intervals!");
                }
//                if (intervalNumberOfNodes[maxIndicesPerNode * nodeNumber] == -1 || intervalNumberOfNodes[maxIndicesPerNode * nodeNumber] == intervalNumber) {
//                    intervalNumberOfNodes[3 * nodeNumber] = intervalNumber;
//                } else if (intervalNumberOfNodes[2 * nodeNumber + 1] == -1) {
//                    intervalNumberOfNodes[3 * nodeNumber + 1] = intervalNumber;
//                } else {
//                    double[] testIntervals = new double[nIntervals];
//                    for (int i = 0; i < nIntervals - 1; i++) {
//                        testIntervals[i] = tree.getNodeHeight(tree.getNode(nodeNumbersInIntervals[intervalStartIndices[i + 1]]))
//                                - tree.getNodeHeight(tree.getNode(nodeNumbersInIntervals[intervalStartIndices[i]]));
//                    }
//                    throw new RuntimeException("The node appears in more than two intervals!");
//                }
            }

            public void setIntervalStartIndices(int intervalCount) {

                if (nodeNumbersInIntervals[nextIndex - 1] == nodeNumbersInIntervals[nextIndex - 2]) {
                    nodeNumbersInIntervals[nextIndex - 1] = 0;
                    nextIndex--;
                }

                int index = 1;
                mapNodeInterval(nodeNumbersInIntervals[0], 0);

                for (int i = 1; i < intervalCount; i++) {

                    while(nodeNumbersInIntervals[index] != nodeNumbersInIntervals[index - 1]) {
                        mapNodeInterval(nodeNumbersInIntervals[index], i - 1);
                        index++;
                    }

                    intervalStartIndices[i] = index;
                    mapNodeInterval(nodeNumbersInIntervals[index], i);
                    index++;

                }

                while(index < nextIndex) {
                    mapNodeInterval(nodeNumbersInIntervals[index], intervalCount - 1);
                    index++;
                }

                nIntervals = intervalCount;
            }

            public void initializeMaps() {
                Arrays.fill(intervalNumberOfNodes, -1);
                Arrays.fill(intervalStartIndices, 0);
                Arrays.fill(nodeNumbersInIntervals, 0);
                nextIndex = 0;
            }

            @Override
            public int[] getIntervalsForNode(int nodeNumber) {
                int nonZeros = 0;
                while(intervalNumberOfNodes[maxIndicesPerNode * nodeNumber + nonZeros] != -1) {
                    nonZeros++;
                }
                int[] result = new int[nonZeros];
                for(int i = 0; i < nonZeros; i++) {
                    result[i] = intervalNumberOfNodes[maxIndicesPerNode * nodeNumber + i];
                }
                return result;
//                if(intervalNumberOfNodes[maxIndicesPerNode * nodeNumber + 1] == -1) {
//                    return new int[]{intervalNumberOfNodes[maxIndicesPerNode * nodeNumber]};
//                } else {
//                    return new int[]{intervalNumberOfNodes[maxIndicesPerNode * nodeNumber], intervalNumberOfNodes[maxIndicesPerNode * nodeNumber + 1]};
//                }
            }

            @Override
            public int[] getNodeNumbersForInterval(int interval) {
                assert(interval < nIntervals);

                final int startIndex = intervalStartIndices[interval];
                int endIndex;
                if (interval == nIntervals - 1) {
                    endIndex = nextIndex - 1;
                } else {
                    endIndex = intervalStartIndices[interval + 1] - 1;
                }

                int[] nodeNumbers = new int[endIndex - startIndex + 1];

                for (int i = 0; i < endIndex - startIndex + 1; i++) {
                    nodeNumbers[i] = nodeNumbersInIntervals[startIndex + i];
                }
                return nodeNumbers;
            }

            @Override
            public double[] sortByNodeNumbers(double[] byIntervalOrder) {
                double[] sortedValues = new double[byIntervalOrder.length];
                int[] nodeIndices = new int[byIntervalOrder.length];
                ArrayList<ComparableDouble> mappedIntervals = new ArrayList<ComparableDouble>();
                for (int i = 0; i < nodeIndices.length; i++) {
                    mappedIntervals.add(new ComparableDouble(getIntervalsForNode(i + tree.getExternalNodeCount())[0]));
                }
                HeapSort.sort(mappedIntervals, nodeIndices);
                for (int i = 0; i < nodeIndices.length; i++) {
                    sortedValues[nodeIndices[i]] = byIntervalOrder[i];
                }
                return sortedValues;
            }
        }

        class None implements IntervalNodeMapping {

            @Override
            public void addNode(int nodeNumber) {
                // Do nothing
            }

            @Override
            public void setIntervalStartIndices(int intervalCount) {
                // Do nothing
            }

            @Override
            public void initializeMaps() {
                // Do nothing
            }

            @Override
            public int[] getIntervalsForNode(int nodeNumber) {
                throw new RuntimeException("No intervalNodeMapping available. This function should not be called.");
            }

            @Override
            public int[] getNodeNumbersForInterval(int interval) {
                throw new RuntimeException("No intervalNodeMapping available. This function should not be called.");
            }

            @Override
            public double[] sortByNodeNumbers(double[] byIntervalOrder) {
                throw new RuntimeException("No intervalNodeMapping available. This function should not be called.");
            }
        }
    }

    private static void getTreeIntervals(Tree tree, NodeRef root, NodeRef[] exclude, XTreeIntervals ti, IntervalNodeMapping intervalNodeMapping) {
        double MULTIFURCATION_LIMIT = 1e-9;

        ArrayList<ComparableDouble> times = new ArrayList<ComparableDouble>();
        ArrayList<Integer> childs = new ArrayList<Integer>();
        ArrayList<Integer> nodeNumbers = new ArrayList<Integer>();
        collectAllTimes(tree, root, exclude, times, childs, nodeNumbers);
        int[] indices = new int[times.size()];

        HeapSort.sort(times, indices);

        final double[] intervals = ti.intervals;
        final int[] lineageCounts = ti.lineagesCount;
        intervalNodeMapping.initializeMaps();

        // start is the time of the first tip
        double start = times.get(indices[0]).doubleValue();
        int numLines = 0;
        int i = 0;
        int intervalCount = 0;
        while (i < times.size()) {

            int lineagesRemoved = 0;
            int lineagesAdded = 0;

            final double finish = times.get(indices[i]).doubleValue();
            double next = finish;
            intervalNodeMapping.addNode(nodeNumbers.get(indices[i]));

            while (Math.abs(next - finish) < MULTIFURCATION_LIMIT) {
                final int children = childs.get(indices[i]);
                if (children == 0) {
                    lineagesAdded += 1;
                } else {
                    lineagesRemoved += (children - 1);
                }
                i += 1;
                if (i == times.size()) break;

                next = times.get(indices[i]).doubleValue();
                intervalNodeMapping.addNode(nodeNumbers.get(indices[i]));
            }
            //System.out.println("time = " + finish + " removed = " + lineagesRemoved + " added = " + lineagesAdded);

            boolean doubleCounted = false;
            if (lineagesAdded > 0) {

                if (intervalCount > 0 || ((finish - start) > MULTIFURCATION_LIMIT)) {
                    intervals[intervalCount] = finish - start;
                    lineageCounts[intervalCount] = numLines;
                    intervalCount += 1;
                    doubleCounted = true;
                }

                start = finish;
            }
            // add sample event
            numLines += lineagesAdded;

            if (lineagesRemoved > 0) {

                intervals[intervalCount] = finish - start;
                lineageCounts[intervalCount] = numLines;
                intervalCount += 1;
                start = finish;

                if (doubleCounted || intervalCount == 1) {
                    intervalNodeMapping.addNode(nodeNumbers.get(indices[i]));
                }
            }
            // coalescent event
            numLines -= lineagesRemoved;
        }
        intervalNodeMapping.setIntervalStartIndices(intervalCount);

        ti.nIntervals = intervalCount;
    }

    /**
     * @return number of intervals
     */
    public final int getIntervalCount() {
        return intervalCount;
    }

    /**
     * Gets an interval.
     *
     * @param i index of interval
     * @return interval length
     */
    public final double getInterval(int i) {
        if (i >= intervalCount) throw new IllegalArgumentException();
        return intervals[i];
    }

    /**
     * Returns the number of uncoalesced lineages within this interval.
     * Required for s-coalescents, where new lineages are added as
     * earlier samples are come across.
     *
     * @param i lineage index
     * @return number of uncoalesced lineages within this interval.
     */
    public final int getLineageCount(int i) {
        if (i >= intervalCount) throw new IllegalArgumentException();
        return lineageCounts[i];
    }

    /**
     * @param i interval index
     * @return the number coalescent events in an interval
     */
    public final int getCoalescentEvents(int i) {

        if (i >= intervalCount) throw new IllegalArgumentException();
        if (i < intervalCount - 1) {
            return lineageCounts[i] - lineageCounts[i + 1];
        } else {
            return lineageCounts[i] - 1;
        }
    }

    /**
     * @param i interval index
     * @return the type of interval observed.
     */
    public final CoalescentEventType getIntervalType(int i) {

        if (i >= intervalCount) throw new IllegalArgumentException();
        int numEvents = getCoalescentEvents(i);

        if (numEvents > 0) return CoalescentEventType.COALESCENT;
        else if (numEvents < 0) return CoalescentEventType.NEW_SAMPLE;
        else return CoalescentEventType.NOTHING;
    }

    /**
     * @return total height of the genealogy represented by these
     *         intervals.
     */
    public final double getTotalHeight() {

        double height = 0.0;
        for (int j = 0; j < intervalCount; j++) {
            height += intervals[j];
        }
        return height;
    }

    /**
     * @return whether this set of coalescent intervals is fully resolved
     *         (i.e. whether is has exactly one coalescent event in each
     *         subsequent interval)
     */
    public final boolean isBinaryCoalescent() {
        for (int i = 0; i < intervalCount; i++) {
            if (getCoalescentEvents(i) != 1) return false;
        }

        return true;
    }

    /**
     * @return whether this set of coalescent intervals coalescent only
     *         (i.e. whether is has exactly one or more coalescent event in each
     *         subsequent interval)
     */
    public final boolean isCoalescentOnly() {
        for (int i = 0; i < intervalCount; i++) {
            if (getCoalescentEvents(i) < 1) return false;
        }
        return true;
    }

    public IntervalNodeMapping getIntervalNodeMapping() {
        return intervalNodeMapping;
    }

    public String toString() {
        return getId(); // Double.toString(getLogLikelihood());
    }

    // **************************************************************
    // Units IMPLEMENTATION
    // **************************************************************

    /**
     * Sets the units these coalescent intervals are
     * measured in.
     */
    public final void setUnits(Type u) {
        demoModel.setUnits(u);
    }

    /**
     * Returns the units these coalescent intervals are
     * measured in.
     */
    public final Type getUnits() {
        return demoModel.getUnits();
    }

    public final boolean getIntervalsKnown() {
        return intervalsKnown;
    }

    // ****************************************************************
    // Inner classes
    // ****************************************************************

    public class DeltaStatistic extends Statistic.Abstract {

        public DeltaStatistic() {
            super("delta");
        }

        public int getDimension() {
            return 1;
        }

        public double getStatisticValue(int i) {
            throw new RuntimeException("Not implemented");
//			return IntervalList.Utils.getDelta(intervals);
        }

    }

    // ****************************************************************
    // Private and protected stuff
    // ****************************************************************

//    public static XMLObjectParser PARSER = new AbstractXMLObjectParser() {
//
//        public String getParserName() {
//            return COALESCENT_LIKELIHOOD;
//        }
//
//		public Object parseXMLObject(XMLObject xo) throws XMLParseException {
//
//            XMLObject cxo = (XMLObject) xo.getChild(MODEL);
//            DemographicModel demoModel = (DemographicModel) cxo.getChild(DemographicModel.class);
//
//            List<TreeModel> trees = new ArrayList<TreeModel>();
//            List<Double> popFactors = new ArrayList<Double>();
//            MultiLociTreeSet treesSet = demoModel instanceof MultiLociTreeSet ? (MultiLociTreeSet)demoModel : null;
//
//            for(int k = 0; k < xo.getChildCount(); ++k) {
//                final Object child = xo.getChild(k);
//                if( child instanceof XMLObject ) {
//                    cxo = (XMLObject)child;
//                    if( cxo.getName().equals(POPULATION_TREE) ) {
//                        final TreeModel treeModel = (TreeModel) cxo.getChild(TreeModel.class);
//                        if( treeModel == null ) {
//                            // xml check not done yet?
//                            throw new XMLParseException("Expecting a tree model.");
//                        }
//                        trees.add(treeModel);
//
//                        try {
//                            double v = cxo.hasAttribute(POPULATION_FACTOR) ?
//                                    cxo.getDoubleAttribute(POPULATION_FACTOR) : 1.0;
//                            popFactors.add(v);
//                        } catch (XMLParseException e) {
//                            throw new XMLParseException(e.getMessage());
//                        }
//                    }
//                } else if( child instanceof MultiLociTreeSet )  {
//                    treesSet = (MultiLociTreeSet)child;
//                }
//            }
//
//            TreeModel treeModel = null;
//            if( trees.size() == 1 && popFactors.get(0) == 1.0 ) {
//                treeModel = trees.get(0);
//            } else if( trees.size() > 1 ) {
//               treesSet = new MultiLociTreeSet.Default(trees, popFactors);
//            } else if( !(trees.size() == 0 && treesSet != null) ) {
//               throw new XMLParseException("error");
//            }
//
//            if( treeModel != null ) {
//                return new OldAbstractCoalescentLikelihood(treeModel, demoModel);
//            }
//            return new OldAbstractCoalescentLikelihood(treesSet, demoModel);
//        }
//
//
//        //************************************************************************
//		// AbstractXMLObjectParser implementation
//		//************************************************************************
//
//        public String getParserDescription() {
//            return "This element represents the likelihood of the tree given the demographic function.";
//        }
//
//        public Class getReturnType() {
//            return Likelihood.class;
//        }
//
//        public XMLSyntaxRule[] getSyntaxRules() {
//            return rules;
//        }
//
//		private XMLSyntaxRule[] rules = new XMLSyntaxRule[] {
//			new ElementRule(MODEL, new XMLSyntaxRule[] {
//				new ElementRule(DemographicModel.class)
//			}),
//			new ElementRule(POPULATION_TREE, new XMLSyntaxRule[] {
//                    AttributeRule.newDoubleRule(POPULATION_FACTOR, true),
//                new ElementRule(TreeModel.class)
//			}, 0, Integer.MAX_VALUE),
//		};
//	};

    // ****************************************************************
    // Private and protected stuff
    // ****************************************************************

/*	public static XMLObjectParser PARSER = new AbstractXMLObjectParser() {

		public String getParserName() { return COALESCENT_LIKELIHOOD; }

		public Object parseXMLObject(XMLObject xo) throws XMLParseException {

			DemographicModel demoModel = null;
			if (xo.hasAttribute(MODEL)) {
				demoModel = (DemographicModel)xo.getAttribute(MODEL);
			}
			TreeModel treeModel = (TreeModel)xo.getAttribute(TREE);
			return new CoalescentLikelihood(treeModel, demoModel);
		}

		//************************************************************************
		// AbstractXMLObjectParser implementation
		//************************************************************************

		public String getParserDescription() {
			return "This element represents the likelihood of the tree given the demographic function.";
		}

		public Class getReturnType() { return Likelihood.class; }

		public XMLSyntaxRule[] getSyntaxRules() { return rules; }

		private XMLSyntaxRule[] rules = new XMLSyntaxRule[] {
			new XORRule(
				new EnumAttributeRule(ANALYTICAL, new String[] { "constant" }),
				new AttributeRule(MODEL, DemographicModel.class)
			),
			new AttributeRule(TREE, TreeModel.class)
		};
	};*/

    /**
     * The demographic model.
     */
    private DemographicModel demoModel = null;

    /**
     * The tree.
     */
    Tree tree = null;

    /**
     * The widths of the intervals.
     */
    double[] intervals;
    private double[] storedIntervals;

    /**
     * The number of uncoalesced lineages within a particular interval.
     */
    int[] lineageCounts;
    private int[] storedLineageCounts;

    IntervalNodeMapping intervalNodeMapping;

    boolean intervalsKnown = false;
    private boolean storedIntervalsKnown = false;

    double logLikelihood;
    private double storedLogLikelihood;
    boolean likelihoodKnown = false;
    private boolean storedLikelihoodKnown = false;

    int intervalCount = 0;
    private int storedIntervalCount = 0;
}<|MERGE_RESOLUTION|>--- conflicted
+++ resolved
@@ -518,12 +518,9 @@
             }
 
             public void addNode(int nodeNumber) {
-<<<<<<< HEAD
-=======
                 if (nextIndex > 500) {
                     System.err.println("why");
                 }
->>>>>>> 85e609b9
                 nodeNumbersInIntervals[nextIndex] = nodeNumber;
                 nextIndex++;
             }
