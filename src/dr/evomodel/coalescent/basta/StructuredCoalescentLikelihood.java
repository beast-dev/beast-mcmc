--- conflicted
+++ resolved
@@ -37,11 +37,8 @@
 import dr.evomodel.branchratemodel.DefaultBranchRateModel;
 import dr.evomodel.substmodel.GeneralSubstitutionModel;
 import dr.evomodel.tree.TreeModel;
-<<<<<<< HEAD
-=======
 import dr.evomodel.tree.TreeChangedEvent;
 import dr.evomodel.treelikelihood.AncestralStateTraitProvider;
->>>>>>> 9175e8df
 import dr.inference.model.AbstractModelLikelihood;
 import dr.inference.model.Model;
 import dr.inference.model.Parameter;
@@ -61,9 +58,6 @@
  * "New routes to phylogeography: a Bayesian structured coalescent approximation".
  * PLOS Genetics 11, e1005421; doi: 10.1371/journal.pgen.1005421
  */
-<<<<<<< HEAD
-public class StructuredCoalescentLikelihood extends AbstractModelLikelihood implements Units, Citable {
-=======
 public class StructuredCoalescentLikelihood extends AbstractModelLikelihood implements Units, Citable, AncestralStateTraitProvider, TreeTraitProvider {
 
     //TODO: the likelihood class should have minimum functionality, i.e. if the likelihood needs to be recomputed
@@ -71,7 +65,6 @@
     //TODO: create StructuredCoalescentModel class
     //TODO: have StructuredCoalescentLikelihood listen to both BeagleMatrixExponentiationDelegate and
     //the StructuredCoalescentModel classes?
->>>>>>> 9175e8df
 
     private static final boolean DEBUG = false;
     private static final boolean MATRIX_DEBUG = false;
@@ -197,11 +190,7 @@
             logLikelihood = calculateLogLikelihood();
             likelihoodKnown = true;
         }
-<<<<<<< HEAD
-
-=======
         //System.out.println("total time by incrementing active lineages = " + this.timeIncrementActiveLineages/1000.0);
->>>>>>> 9175e8df
         return logLikelihood;
     }
 
@@ -227,12 +216,9 @@
         logLikelihood = traverseTree(treeModel, treeModel.getRoot(), patternList);
         redrawAncestralStates();
 
-<<<<<<< HEAD
-=======
         return logLikelihood;
     }
 
->>>>>>> 9175e8df
     //based on the traverseTree method in OldAbstractCoalescentLikelihood
     private double traverseTree(Tree tree, NodeRef root, PatternList patternList) {
         double MULTIFURCATION_LIMIT = 1e-9;
@@ -930,11 +916,6 @@
         // do nothing
     }
 
-    @Override
-    protected void acceptState() {
-        // do nothing
-    }
-
     public void makeDirty() {
         likelihoodKnown = false;
         matricesKnown = false;
