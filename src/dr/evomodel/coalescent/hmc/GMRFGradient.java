--- conflicted
+++ resolved
@@ -81,11 +81,7 @@
                 wrtParameter.getParameterLowerBound(), Double.POSITIVE_INFINITY,
                 tolerance) + " \n";
 
-<<<<<<< HEAD
-        if (wrtParameter != WrtParameter.NODE_HEIGHT) {
-=======
         if (wrtParameter != WrtParameter.NODE_HEIGHT && wrtParameter != WrtParameter.DETERMINISTIC_SKYGRID) {
->>>>>>> ea952cf3
             header += HessianWrtParameterProvider.getReportAndCheckForError(this, tolerance) + "\n";
         } 
 
@@ -247,11 +243,8 @@
                 if (parameter == null) {
                     TreeModel treeModel = (TreeModel) likelihood.getTree(0);
                     parameter = new NodeHeightProxyParameter("allInternalNode", treeModel, true);
-<<<<<<< HEAD
-=======
 //                    DefaultTreeModel treeModel = (DefaultTreeModel) likelihood.getTree(0);
 //                    parameter = treeModel.createNodeHeightsParameter(true, true, false);
->>>>>>> ea952cf3
                 }
                 return parameter;
             }
