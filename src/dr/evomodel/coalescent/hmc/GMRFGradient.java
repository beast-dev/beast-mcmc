package dr.evomodel.coalescent.hmc;

<<<<<<< HEAD
import dr.evolution.coalescent.IntervalList;
import dr.evolution.coalescent.IntervalType;
import dr.evolution.coalescent.TreeIntervalList;
=======
import dr.evolution.coalescent.TreeIntervals;
>>>>>>> d52c5bb1
import dr.evolution.tree.NodeRef;
import dr.evolution.tree.Tree;
import dr.evomodel.coalescent.GMRFMultilocusSkyrideLikelihood;
import dr.evomodel.tree.DefaultTreeModel;
<<<<<<< HEAD
=======
import dr.evomodel.tree.TreeModel;
import dr.evomodel.treedatalikelihood.discrete.NodeHeightProxyParameter;
>>>>>>> d52c5bb1
import dr.inference.hmc.GradientWrtParameterProvider;
import dr.inference.hmc.HessianWrtParameterProvider;
import dr.inference.loggers.LogColumn;
import dr.inference.loggers.Loggable;
import dr.inference.model.Likelihood;
import dr.inference.model.MatrixParameter;
import dr.inference.model.MatrixVectorProductParameter;
import dr.inference.model.Parameter;
import dr.util.ComparableDouble;
import dr.util.HeapSort;
import dr.xml.Reportable;
import dr.xml.XMLParseException;

import java.util.ArrayList;
import java.util.List;

/**
 * @author Marc A. Suchard
 * @author Mandev Gill
 */
public class GMRFGradient implements GradientWrtParameterProvider, HessianWrtParameterProvider, Reportable, Loggable {

    private final GMRFMultilocusSkyrideLikelihood skygridLikelihood;
    private final WrtParameter wrtParameter;
    private final Parameter parameter;
    private final Double tolerance;

    public GMRFGradient(GMRFMultilocusSkyrideLikelihood skygridLikelihood,
<<<<<<< HEAD
                        WrtParameter wrtParameter) {

        for (int i = 0; i < skygridLikelihood.getNumTrees(); i++) {
            //Casting is guaranteed by the parser
            TreeIntervalList intervalList = (TreeIntervalList) skygridLikelihood.getIntervalList(i);
            intervalList.setBuildIntervalNodeMapping(true);
        }

=======
                        WrtParameter wrtParameter,
                        Double tolerance) {
>>>>>>> d52c5bb1
        this.skygridLikelihood = skygridLikelihood;
        this.wrtParameter = wrtParameter;
        parameter = wrtParameter.getParameter(skygridLikelihood);
        this.tolerance = tolerance;
    }

    @Override
    public Likelihood getLikelihood() {
        return skygridLikelihood;
    }

    @Override
    public Parameter getParameter() {
        return parameter;
    }

    @Override
    public int getDimension() {
        return parameter.getDimension();
    }

    @Override
    public double[] getGradientLogDensity() {
        return wrtParameter.getGradientLogDensity(skygridLikelihood);
    }

    @Override
    public double[] getDiagonalHessianLogDensity() {
        return wrtParameter.getDiagonalHessianLogDensity(skygridLikelihood);
    }

    @Override
    public double[][] getHessianLogDensity() {
        throw new RuntimeException("Not yet implemented");
    }

    @Override
    public String getReport() {
        String header = skygridLikelihood + "." + wrtParameter.name + "\n";

        header += GradientWrtParameterProvider.getReportAndCheckForError(this,
                wrtParameter.getParameterLowerBound(), Double.POSITIVE_INFINITY,
                tolerance) + " \n";

        if (wrtParameter != WrtParameter.NODE_HEIGHT && wrtParameter != WrtParameter.DETERMINISTIC_SKYGRID) {
            header += HessianWrtParameterProvider.getReportAndCheckForError(this, tolerance) + "\n";
        } 

        return header;
    }

    @Override
    public LogColumn[] getColumns() {
        return Loggable.getColumnsFromReport(this, "GMRFGradient report");
    }

    public enum WrtParameter {

        LOG_POPULATION_SIZES("logPopulationSizes") {
            @Override
            Parameter getParameter(GMRFMultilocusSkyrideLikelihood likelihood) {
                return likelihood.getPopSizeParameter();
            }

            @Override
            double[] getGradientLogDensity(GMRFMultilocusSkyrideLikelihood likelihood) {
                return likelihood.getGradientWrtLogPopulationSize();
            }

            @Override
            double[] getDiagonalHessianLogDensity(GMRFMultilocusSkyrideLikelihood likelihood) {
                return likelihood.getDiagonalHessianWrtLogPopulationSize();
            }

            @Override
            double getParameterLowerBound() {
                return Double.NEGATIVE_INFINITY;
            }

            @Override
            public void getWarning(GMRFMultilocusSkyrideLikelihood likelihood) throws XMLParseException {
                if (likelihood.getPopSizeParameter() instanceof MatrixVectorProductParameter) {
                    throw new XMLParseException("Cannot use 'logPopulationSizes' with deterministic skygrid");
                }
            }
        },
        DETERMINISTIC_SKYGRID("deterministicSkygrid") {
            @Override
            Parameter getParameter(GMRFMultilocusSkyrideLikelihood likelihood) {
                Parameter popSizes = likelihood.getPopSizeParameter();
                if (popSizes instanceof MatrixVectorProductParameter) {
                    return ((MatrixVectorProductParameter) popSizes).getVector();
                } else {
                    return popSizes;
                }
            }

            @Override
            double[] getGradientLogDensity(GMRFMultilocusSkyrideLikelihood likelihood) {
                Parameter popSizes = likelihood.getPopSizeParameter();
                if (popSizes instanceof MatrixVectorProductParameter) {
                    return multiplyMatrixByDifferential(
                            likelihood.getGradientWrtLogPopulationSize(),
                            (MatrixVectorProductParameter) likelihood.getPopSizeParameter());
                } else {
                    return likelihood.getGradientWrtLogPopulationSize();
                }
            }

            @Override
            double[] getDiagonalHessianLogDensity(GMRFMultilocusSkyrideLikelihood likelihood) {
                MatrixVectorProductParameter product = (MatrixVectorProductParameter) likelihood.getPopSizeParameter();
                double[] hessian = likelihood.getDiagonalHessianWrtLogPopulationSize();

                throw new RuntimeException("Not yet implemented");
//                return multiplyMatrixByDifferential(hessian, product); // TODO
            }

            private double[] multiplyMatrixByDifferential(double[] differential, MatrixVectorProductParameter product) {

                MatrixParameter matrix = product.getMatrix();
                Parameter vector = product.getVector();

                int N = matrix.getRowDimension();
                int P = matrix.getColumnDimension();

                assert (N == differential.length);
                assert (P == vector.getDimension());

                double[] result = new double[P];

                for (int j = 0; j < P; ++j) {
                    double total = 0.0;
                    for (int i = 0; i < N; ++i) {
                        total += matrix.getParameterValue(i, j) * differential[i];
                    }
                    result[j] = total;
                }

                return result;
            }

            @Override
            double getParameterLowerBound() { return Double.NEGATIVE_INFINITY; }

            @Override
            public void getWarning(GMRFMultilocusSkyrideLikelihood likelihood) throws XMLParseException {
                if (!(likelihood.getPopSizeParameter() instanceof MatrixVectorProductParameter)) {
                    throw new XMLParseException("Cannot use 'deterministicSkygrid' with stochastic skygrid");
                }
            }
        },
        PRECISION("precision") {
            @Override
            Parameter getParameter(GMRFMultilocusSkyrideLikelihood likelihood) {
                return likelihood.getPrecisionParameter();
            }

            @Override
            double[] getGradientLogDensity(GMRFMultilocusSkyrideLikelihood likelihood) {
                return likelihood.getGradientWrtPrecision();
            }

            @Override
            double[] getDiagonalHessianLogDensity(GMRFMultilocusSkyrideLikelihood likelihood) {
                return likelihood.getDiagonalHessianWrtPrecision();
            }

            @Override
            double getParameterLowerBound() {
                return 0.0;
            }

            @Override
            public void getWarning(GMRFMultilocusSkyrideLikelihood likelihood) {

            }
        },
        REGRESSION_COEFFICIENTS("regressionCoefficients") {
            @Override
            Parameter getParameter(GMRFMultilocusSkyrideLikelihood likelihood) {
                List<Parameter> allBetas = likelihood.getBetaListParameter();

                if (allBetas.size() > 1) {
                    throw new RuntimeException("This is not the correct way of handling multidimensional parameters");
                }

                return allBetas.get(0);
            }

            @Override
            double[] getGradientLogDensity(GMRFMultilocusSkyrideLikelihood likelihood) {
                return likelihood.getGradientWrtRegressionCoefficients();
            }

            @Override
            double[] getDiagonalHessianLogDensity(GMRFMultilocusSkyrideLikelihood likelihood) {
                return likelihood.getDiagonalHessianWrtRegressionCoefficients();
            }

            @Override
            double getParameterLowerBound() {
                return Double.NEGATIVE_INFINITY;
            }

            @Override
            public void getWarning(GMRFMultilocusSkyrideLikelihood likelihood) throws XMLParseException {
                if (likelihood.getBetaParameter() == null) {
                    throw new XMLParseException("Cannot use 'regressionCoefficients' with deterministic skygrid");
                }
            }
        },
        NODE_HEIGHT("nodeHeight") {

            Parameter parameter;

            @Override
            Parameter getParameter(GMRFMultilocusSkyrideLikelihood likelihood) {
                if (parameter == null) {
                    TreeModel treeModel = (TreeModel) likelihood.getTree(0);
                    parameter = new NodeHeightProxyParameter("allInternalNode", treeModel, true);
//                    DefaultTreeModel treeModel = (DefaultTreeModel) likelihood.getTree(0);
//                    parameter = treeModel.createNodeHeightsParameter(true, true, false);
                }
                return parameter;
            }

            @Override
            double[] getGradientLogDensity(GMRFMultilocusSkyrideLikelihood likelihood) {
                return getGradientWrtNodeHeights(likelihood);
            }

            @Override
            double[] getDiagonalHessianLogDensity(GMRFMultilocusSkyrideLikelihood likelihood) {
                return new double[likelihood.getTree(0).getInternalNodeCount()];
            }

            @Override
            double getParameterLowerBound() {
                return 0.0;
            }

            public void getWarning(GMRFMultilocusSkyrideLikelihood likelihood) throws XMLParseException {
                if (likelihood.nLoci() > 1) {
                    throw new XMLParseException("Not yet implemented for multiple loci.");
                }
            }

            private double[] getGradientWrtNodeHeights(GMRFMultilocusSkyrideLikelihood likelihood) {

                likelihood.getLogLikelihood();

                Tree tree = likelihood.getTree(0);

                double[] gradient = new double[tree.getInternalNodeCount()];
                double[] currentGamma = likelihood.getPopSizeParameter().getParameterValues();

                double ploidyFactor = 1 / likelihood.getPopulationFactor(0);

                final TreeIntervalList intervals = (TreeIntervalList) likelihood.getIntervalList(0);

                int[] intervalIndices = new int[tree.getInternalNodeCount()];
                int[] gridIndices = new int[tree.getInternalNodeCount()];

                getGridIndexForInternalNodes(likelihood, 0, intervalIndices, gridIndices);

                for (int i = 0; i < tree.getInternalNodeCount(); i++) {
                    NodeRef node = tree.getNode(i + tree.getExternalNodeCount());

                    final int nodeIndex = getNodeHeightParameterIndex(node, tree);

                    final int numLineage = intervals.getLineageCount(intervalIndices[i]);

                    final double currentPopSize = Math.exp(-currentGamma[gridIndices[nodeIndex]]);

                    gradient[nodeIndex] += -currentPopSize * numLineage * (numLineage - 1);

                    if (!tree.isRoot(node)) {
                        final int nextNumLineage = intervals.getLineageCount(intervalIndices[i] + 1);
                        gradient[nodeIndex] -= -currentPopSize * nextNumLineage * (nextNumLineage - 1);
                    }
                }

                final double multiplier = 0.5 * ploidyFactor;
                for (int i = 0; i < gradient.length; i++) {
                    gradient[i] *= multiplier;
                }

                return gradient;
            }

            private int getNodeHeightParameterIndex(NodeRef node, Tree tree) {
                return node.getNumber() - tree.getExternalNodeCount();
            }

            private void getGridIndexForInternalNodes(GMRFMultilocusSkyrideLikelihood likelihood, int treeIndex,
                                                       int[] intervalIndices, int[] gridIndices) {
                Tree tree = likelihood.getTree(treeIndex);
<<<<<<< HEAD
                TreeIntervalList intervals = (TreeIntervalList) likelihood.getIntervalList(treeIndex);

                int[] indices = new int[tree.getInternalNodeCount()];

                int gridIndex = 0;
                double[] gridPoints = likelihood.getGridPoints();
                for (int i = 0; i < intervals.getIntervalCount(); i++) {
                    if (intervals.getIntervalType(i) == IntervalType.COALESCENT) {
                        while (gridPoints[gridIndex] < intervals.getInterval(i)) {
                            gridIndex++;
                        }
                        indices[getNodeHeightParameterIndex(intervals.getCoalescentNode(i), tree)] = gridIndex;
=======
                double[] sortedValues = new double[tree.getInternalNodeCount()];
                double[] nodeHeights = new double[tree.getInternalNodeCount()];
                int[] nodeIndices = new int[tree.getInternalNodeCount()];
                sortNodeHeights(tree, sortedValues, nodeHeights, nodeIndices);

                int gridIndex = 0;
                double[] gridPoints = likelihood.getGridPoints();
                int intervalIndex = 0;
                final TreeIntervals intervals = likelihood.getTreeIntervals(treeIndex);
                for (int i = 0; i < tree.getInternalNodeCount(); i++) {
                    while(gridIndex < gridPoints.length && gridPoints[gridIndex] < sortedValues[i]) {
                        gridIndex++;
>>>>>>> d52c5bb1
                    }
                    gridIndices[nodeIndices[i]] = gridIndex;

                    while(intervalIndex < intervals.getIntervalCount() - 1 && intervals.getIntervalTime(intervalIndex) < sortedValues[i]) {
                        intervalIndex++;
                    }
                    intervalIndices[nodeIndices[i]] = intervalIndex;
                }
            }

        };

        public static void sortNodeHeights(Tree tree,
                                           double[] sortedValues,
                                           double[] nodeHeights,
                                           int[] nodeIndices) {
            ArrayList<ComparableDouble> sortedInternalNodes = new ArrayList<ComparableDouble>();
            for (int i = 0; i < nodeIndices.length; i++) {
                final double nodeHeight = tree.getNodeHeight(tree.getNode(tree.getExternalNodeCount() + i));
                sortedInternalNodes.add(new ComparableDouble(nodeHeight));
                nodeHeights[i] = nodeHeight;
            }
            HeapSort.sort(sortedInternalNodes, nodeIndices);
            for (int i = 0; i < nodeIndices.length; i++) {
                sortedValues[i] = nodeHeights[nodeIndices[i]];
            }
        }

        WrtParameter(String name) {
            this.name = name;
        }

        abstract Parameter getParameter(GMRFMultilocusSkyrideLikelihood likelihood);

        abstract double[] getGradientLogDensity(GMRFMultilocusSkyrideLikelihood likelihood);

        abstract double[] getDiagonalHessianLogDensity(GMRFMultilocusSkyrideLikelihood likelihood);

        abstract double getParameterLowerBound();

        public abstract void getWarning(GMRFMultilocusSkyrideLikelihood likelihood) throws XMLParseException;

        private final String name;

        public static WrtParameter factory(String match) {
            for (WrtParameter type : WrtParameter.values()) {
                if (match.equalsIgnoreCase(type.name)) {
                    return type;
                }
            }
            return null;
        }
    }
}<|MERGE_RESOLUTION|>--- conflicted
+++ resolved
@@ -1,21 +1,11 @@
 package dr.evomodel.coalescent.hmc;
 
-<<<<<<< HEAD
 import dr.evolution.coalescent.IntervalList;
-import dr.evolution.coalescent.IntervalType;
-import dr.evolution.coalescent.TreeIntervalList;
-=======
-import dr.evolution.coalescent.TreeIntervals;
->>>>>>> d52c5bb1
 import dr.evolution.tree.NodeRef;
 import dr.evolution.tree.Tree;
 import dr.evomodel.coalescent.GMRFMultilocusSkyrideLikelihood;
-import dr.evomodel.tree.DefaultTreeModel;
-<<<<<<< HEAD
-=======
 import dr.evomodel.tree.TreeModel;
 import dr.evomodel.treedatalikelihood.discrete.NodeHeightProxyParameter;
->>>>>>> d52c5bb1
 import dr.inference.hmc.GradientWrtParameterProvider;
 import dr.inference.hmc.HessianWrtParameterProvider;
 import dr.inference.loggers.LogColumn;
@@ -44,19 +34,8 @@
     private final Double tolerance;
 
     public GMRFGradient(GMRFMultilocusSkyrideLikelihood skygridLikelihood,
-<<<<<<< HEAD
-                        WrtParameter wrtParameter) {
-
-        for (int i = 0; i < skygridLikelihood.getNumTrees(); i++) {
-            //Casting is guaranteed by the parser
-            TreeIntervalList intervalList = (TreeIntervalList) skygridLikelihood.getIntervalList(i);
-            intervalList.setBuildIntervalNodeMapping(true);
-        }
-
-=======
                         WrtParameter wrtParameter,
                         Double tolerance) {
->>>>>>> d52c5bb1
         this.skygridLikelihood = skygridLikelihood;
         this.wrtParameter = wrtParameter;
         parameter = wrtParameter.getParameter(skygridLikelihood);
@@ -103,7 +82,7 @@
 
         if (wrtParameter != WrtParameter.NODE_HEIGHT && wrtParameter != WrtParameter.DETERMINISTIC_SKYGRID) {
             header += HessianWrtParameterProvider.getReportAndCheckForError(this, tolerance) + "\n";
-        } 
+        }
 
         return header;
     }
@@ -316,7 +295,7 @@
 
                 double ploidyFactor = 1 / likelihood.getPopulationFactor(0);
 
-                final TreeIntervalList intervals = (TreeIntervalList) likelihood.getIntervalList(0);
+                final IntervalList intervals = likelihood.getIntervalList(0);
 
                 int[] intervalIndices = new int[tree.getInternalNodeCount()];
                 int[] gridIndices = new int[tree.getInternalNodeCount()];
@@ -355,20 +334,6 @@
             private void getGridIndexForInternalNodes(GMRFMultilocusSkyrideLikelihood likelihood, int treeIndex,
                                                        int[] intervalIndices, int[] gridIndices) {
                 Tree tree = likelihood.getTree(treeIndex);
-<<<<<<< HEAD
-                TreeIntervalList intervals = (TreeIntervalList) likelihood.getIntervalList(treeIndex);
-
-                int[] indices = new int[tree.getInternalNodeCount()];
-
-                int gridIndex = 0;
-                double[] gridPoints = likelihood.getGridPoints();
-                for (int i = 0; i < intervals.getIntervalCount(); i++) {
-                    if (intervals.getIntervalType(i) == IntervalType.COALESCENT) {
-                        while (gridPoints[gridIndex] < intervals.getInterval(i)) {
-                            gridIndex++;
-                        }
-                        indices[getNodeHeightParameterIndex(intervals.getCoalescentNode(i), tree)] = gridIndex;
-=======
                 double[] sortedValues = new double[tree.getInternalNodeCount()];
                 double[] nodeHeights = new double[tree.getInternalNodeCount()];
                 int[] nodeIndices = new int[tree.getInternalNodeCount()];
@@ -377,11 +342,10 @@
                 int gridIndex = 0;
                 double[] gridPoints = likelihood.getGridPoints();
                 int intervalIndex = 0;
-                final TreeIntervals intervals = likelihood.getTreeIntervals(treeIndex);
+                final IntervalList intervals = likelihood.getIntervalList(treeIndex);
                 for (int i = 0; i < tree.getInternalNodeCount(); i++) {
                     while(gridIndex < gridPoints.length && gridPoints[gridIndex] < sortedValues[i]) {
                         gridIndex++;
->>>>>>> d52c5bb1
                     }
                     gridIndices[nodeIndices[i]] = gridIndex;
 
