--- conflicted
+++ resolved
@@ -1,3 +1,28 @@
+/*
+ * GMRFMultilocusSkyrideBlockUpdateOperator.java
+ *
+ * Copyright (c) 2002-2015 Alexei Drummond, Andrew Rambaut and Marc Suchard
+ *
+ * This file is part of BEAST.
+ * See the NOTICE file distributed with this work for additional
+ * information regarding copyright ownership and licensing.
+ *
+ * BEAST is free software; you can redistribute it and/or modify
+ * it under the terms of the GNU Lesser General Public License as
+ * published by the Free Software Foundation; either version 2
+ * of the License, or (at your option) any later version.
+ *
+ *  BEAST is distributed in the hope that it will be useful,
+ *  but WITHOUT ANY WARRANTY; without even the implied warranty of
+ *  MERCHANTABILITY or FITNESS FOR A PARTICULAR PURPOSE.  See the
+ *  GNU Lesser General Public License for more details.
+ *
+ * You should have received a copy of the GNU Lesser General Public
+ * License along with BEAST; if not, write to the
+ * Free Software Foundation, Inc., 51 Franklin St, Fifth Floor,
+ * Boston, MA  02110-1301  USA
+ */
+
 package dr.evomodel.coalescent.operators;
 
 import dr.evomodel.coalescent.GMRFMultilocusSkyrideLikelihood;
@@ -38,8 +63,8 @@
     private double[] zeros;
 
     public GMRFMultilocusSkyrideBlockUpdateOperator(GMRFMultilocusSkyrideLikelihood gmrfLikelihood,
-                                                    double weight, CoercionMode mode, double scaleFactor,
-                                                    int maxIterations, double stopValue) {
+                                          double weight, CoercionMode mode, double scaleFactor,
+                                          int maxIterations, double stopValue) {
         super(mode);
         gmrfField = gmrfLikelihood;
         popSizeParameter = gmrfLikelihood.getPopSizeParameter();
@@ -159,12 +184,11 @@
     public DenseVector getZBeta(List<MatrixParameter> covariates, List<Parameter> beta){
 
         DenseVector temporaryVect = new DenseVector(fieldLength);
+        
+        // TODO: Update for covariateMatrix block as well !!!
+        
         if(covariates != null) {
-<<<<<<< HEAD
-            // DenseVector currentBeta = new DenseVector(beta.getParameterValues());
-=======
            // DenseVector currentBeta = new DenseVector(beta.getParameterValues());
->>>>>>> 7cd22a7e
             DenseVector currentBeta = new DenseVector(beta.size());
             for(int i =0; i < beta.size(); i++){
                 currentBeta.set(i, beta.get(i).getParameterValue(0));
@@ -196,21 +220,15 @@
 
 
         while (gradient(data1, data2, iterateGamma, proposedQ, ZBeta).norm(Vector.Norm.Two) > stopValue) {
-<<<<<<< HEAD
-            try {
-                jacobian(data2, iterateGamma, proposedQ).solve(gradient(data1, data2, iterateGamma, proposedQ, ZBeta), tempValue);
-            } catch (no.uib.cipr.matrix.MatrixNotSPDException e) {
-=======
            try {
                 jacobian(data2, iterateGamma, proposedQ).solve(gradient(data1, data2, iterateGamma, proposedQ, ZBeta), tempValue);
            } catch (no.uib.cipr.matrix.MatrixNotSPDException e) {
->>>>>>> 7cd22a7e
                 Logger.getLogger("dr.evomodel.coalescent.operators.GMRFMultilocusSkyrideBlockUpdateOperator").fine("Newton-Raphson F");
                 throw new OperatorFailedException("");
             } catch (no.uib.cipr.matrix.MatrixSingularException e) {
                 Logger.getLogger("dr.evomodel.coalescent.operators.GMRFMultilocusSkyrideBlockUpdateOperator").fine("Newton-Raphson F");
                 throw new OperatorFailedException("");
-            }
+            }     
 
             iterateGamma.add(tempValue);
             numberIterations++;
@@ -284,15 +302,9 @@
         DenseVector QZBetaCurrent = new DenseVector(fieldLength);
         forwardQW.mult(ZBetaVector, QZBetaProp);
         backwardQW.mult(ZBetaVector, QZBetaCurrent);
-<<<<<<< HEAD
-
-        DenseVector modeForward = newtonRaphson(numCoalEv, wNative, currentGamma, proposedQ.copy(), ZBetaVector);
-
-=======
 
         DenseVector modeForward = newtonRaphson(numCoalEv, wNative, currentGamma, proposedQ.copy(), ZBetaVector);
        
->>>>>>> 7cd22a7e
         for (int i = 0; i < fieldLength; i++) {
             diagonal1.set(i, wNative[i] * Math.exp(-modeForward.get(i)));
             diagonal2.set(i, modeForward.get(i) + 1);
@@ -360,7 +372,7 @@
         hRatio += logGeneralizedDeterminant(backwardCholesky.getU()) - 0.5 * diagonal1.dot(diagonal3);
         hRatio -= logGeneralizedDeterminant(forwardCholesky.getU() ) - 0.5 * stand_norm.dot(stand_norm);
 
-        return hRatio;
+       return hRatio;
     }
 
     //MCMCOperator INTERFACE
@@ -423,4 +435,4 @@
     }
 
 
-}+}
