--- conflicted
+++ resolved
@@ -63,11 +63,7 @@
                                 Parameter priorSampleSize,
                                 Parameter height,
                                 NodeRef node, int index,
-<<<<<<< HEAD
-                                boolean relativeHeight) throws TreeUtils.MissingTaxonException {
-=======
                                 double offset) throws TreeUtils.MissingTaxonException {
->>>>>>> 2589e1ae
 
         super(ancestor.getId());
 
@@ -76,11 +72,7 @@
         this.descendents = descendents;
         this.pseudoBranchLength = priorSampleSize;
         this.height = height;
-<<<<<<< HEAD
-        this.relativeHeight = relativeHeight;
-=======
         this.offset = offset;
->>>>>>> 2589e1ae
         this.index = index;
         this.node = node;
 
@@ -104,24 +96,11 @@
 
     final public double getHeight() { // TODO Refactor into subclasses
         if (height != null) {
-<<<<<<< HEAD
-            double h = height.getParameterValue(0);
-            if (relativeHeight) {
-                h += ancestor.getHeight();
-            }
-            return h;
-=======
             return height.getParameterValue(0) + offset;
->>>>>>> 2589e1ae
         } else {
             return 0.0;
         }
     }
-<<<<<<< HEAD
-
-    final MutableTreeModel getTreeModel() { return treeModel; }
-    
-=======
 
     final public boolean isOnAncestralPath() { return height != null; } // TODO Refactor into subclass
 
@@ -131,7 +110,6 @@
 
     final MutableTreeModel getTreeModel() { return treeModel; }
 
->>>>>>> 2589e1ae
     final public int getIndex() { return index; }
 
     final public void setIndex(int index) { this.index = index; }
@@ -191,11 +169,7 @@
 
     final private Parameter pseudoBranchLength;
     final private Parameter height;
-<<<<<<< HEAD
-    final private boolean relativeHeight;
-=======
     final private double offset;
->>>>>>> 2589e1ae
 
     private int index;
     private NodeRef node;
