/*
 * RestrictedPartials.java
 *
 * Copyright (c) 2002-2016 Alexei Drummond, Andrew Rambaut and Marc Suchard
 *
 * This file is part of BEAST.
 * See the NOTICE file distributed with this work for additional
 * information regarding copyright ownership and licensing.
 *
 * BEAST is free software; you can redistribute it and/or modify
 * it under the terms of the GNU Lesser General Public License as
 * published by the Free Software Foundation; either version 2
 * of the License, or (at your option) any later version.
 *
 *  BEAST is distributed in the hope that it will be useful,
 *  but WITHOUT ANY WARRANTY; without even the implied warranty of
 *  MERCHANTABILITY or FITNESS FOR A PARTICULAR PURPOSE.  See the
 *  GNU Lesser General Public License for more details.
 *
 * You should have received a copy of the GNU Lesser General Public
 * License along with BEAST; if not, write to the
 * Free Software Foundation, Inc., 51 Franklin St, Fifth Floor,
 * Boston, MA  02110-1301  USA
 */

package dr.evomodel.continuous;

import dr.evolution.tree.MutableTreeModel;
import dr.evolution.tree.NodeRef;
import dr.evolution.tree.TreeUtils;
import dr.evolution.util.Taxon;
import dr.evolution.util.TaxonList;
import dr.inference.model.AbstractModel;
import dr.inference.model.Model;
import dr.inference.model.Parameter;
import dr.inference.model.Variable;

import java.util.BitSet;
import java.util.Set;

/**
 * @author Marc A. Suchard
 */
public class AncestralTaxonInTree extends AbstractModel {

//    public class Mrca extends AncestralTaxonInTree {
//
//        public Mrca(Taxon ancestor, MutableTreeModel treeModel, TaxonList descendents, Parameter priorSampleSize, NodeRef node, int index) throws TreeUtils.MissingTaxonException {
//            super(ancestor, treeModel, descendents, priorSampleSize, null, node, index);
//        }
//    }

//    public AncestralTaxonInTree(Taxon ancestor,
//                                MutableTreeModel treeModel,
//                                TaxonList taxonList,
//                                Parameter priorSampleSize) throws TreeUtils.MissingTaxonException {
//        this(ancestor, treeModel, taxonList, priorSampleSize, null, null, -1);
//    }

    public AncestralTaxonInTree(Taxon ancestor,
                                MutableTreeModel treeModel,
                                TaxonList descendents,
                                Parameter priorSampleSize,
                                Parameter height,
                                NodeRef node, int index,
                                double offset,
<<<<<<< HEAD
                                boolean alwaysContrainedToRoot) throws TreeUtils.MissingTaxonException {
=======
                                boolean alwaysContrainedToRoot,
                                boolean addTipHeightBound) throws TreeUtils.MissingTaxonException {
>>>>>>> ac396174

        super(ancestor.getId());

        this.ancestor = ancestor;
        this.treeModel = treeModel;
        this.descendents = descendents;
        this.pseudoBranchLength = priorSampleSize;
        this.height = height;
        this.offset = offset;
        this.index = index;
        this.node = node;

        this.tips = TreeUtils.getTipsForTaxa(treeModel, descendents);
        this.tipBitSet = TreeUtils.getTipsBitSetForTaxa(treeModel, descendents);

        if (priorSampleSize != null) {
            addVariable(priorSampleSize);
        }

        if (height != null) {
            addVariable(height);
        }

        isAtRoot = alwaysContrainedToRoot;
<<<<<<< HEAD
=======
        this.addTipHeightBound = addTipHeightBound;
>>>>>>> ac396174
    }

    // Public API

    final public double getPseudoBranchLength() {
        return pseudoBranchLength.getParameterValue(0);
    }

    final public double getHeight() { // TODO Refactor into subclasses
        if (height != null) {
            return height.getParameterValue(0) + offset;
        } else {
            return 0.0;
        }
    }

    final public boolean isOnAncestralPath() { return height != null; } // TODO Refactor into subclass

    final public boolean isAtRoot() { return isAtRoot; }

<<<<<<< HEAD
=======
    final public boolean addTipHeightBound() { return addTipHeightBound; }

>>>>>>> ac396174
    final public NodeRef getTipNode() { return tipNode; } // TODO Refactor into subclass

    final public void setTipNode(NodeRef tipNode) { this.tipNode = tipNode; }

    final MutableTreeModel getTreeModel() { return treeModel; }

    final public int getIndex() { return index; }

    final public void setIndex(int index) { this.index = index; }

    final public NodeRef getNode() { return node; }

    final public void setNode(NodeRef node) { this.node = node; }

    final public void setNode(NodeRef node, int pathViaChildNumber) {
        this.node = node;
        this.pathViaChildNumber = pathViaChildNumber;
    }

    final public int getPathChildNumber() {
        return pathViaChildNumber;
    }

    // AbstractModel implementation

    @Override
    protected void handleModelChangedEvent(Model model, Object object, int index) {
        throw new RuntimeException("Not yet implemented");
    }

    @Override
    protected void storeState() {
        storedIndex = index;
        storedPathViaChildNumber = pathViaChildNumber;
        storedNode = node;
        storedTipNodel = tipNode;
    }

    @Override
    protected void restoreState() {
        index = storedIndex;
        pathViaChildNumber = storedPathViaChildNumber;
        node = storedNode;
        tipNode = storedTipNodel;
    }

    @Override
    protected void acceptState() {

    }

    @Override
    protected void handleVariableChangedEvent(Variable variable, int index, Parameter.ChangeType type) {
        // Do nothing (handled in AbstractModel)
    }

    final private Taxon ancestor;
    final private MutableTreeModel treeModel;
    final private TaxonList descendents;

    final private Set<Integer> tips;
    final private BitSet tipBitSet;

    final private Parameter pseudoBranchLength;
    final private Parameter height;
    final private double offset;
    final private boolean isAtRoot;
<<<<<<< HEAD
=======
    final private boolean addTipHeightBound;
>>>>>>> ac396174

    private int index;
    private NodeRef node;
    private NodeRef tipNode;
    private int pathViaChildNumber = -1;

    private int storedIndex;
    private NodeRef storedNode;
    private NodeRef storedTipNodel;
    private int storedPathViaChildNumber;

    public TaxonList getTaxonList() {
        return descendents;
    }

    public BitSet getTipBitSet() {
        return tipBitSet;
    }

    public Taxon getTaxon() {
        return ancestor;
    }
}<|MERGE_RESOLUTION|>--- conflicted
+++ resolved
@@ -64,12 +64,8 @@
                                 Parameter height,
                                 NodeRef node, int index,
                                 double offset,
-<<<<<<< HEAD
-                                boolean alwaysContrainedToRoot) throws TreeUtils.MissingTaxonException {
-=======
                                 boolean alwaysContrainedToRoot,
                                 boolean addTipHeightBound) throws TreeUtils.MissingTaxonException {
->>>>>>> ac396174
 
         super(ancestor.getId());
 
@@ -94,10 +90,7 @@
         }
 
         isAtRoot = alwaysContrainedToRoot;
-<<<<<<< HEAD
-=======
         this.addTipHeightBound = addTipHeightBound;
->>>>>>> ac396174
     }
 
     // Public API
@@ -118,11 +111,8 @@
 
     final public boolean isAtRoot() { return isAtRoot; }
 
-<<<<<<< HEAD
-=======
     final public boolean addTipHeightBound() { return addTipHeightBound; }
 
->>>>>>> ac396174
     final public NodeRef getTipNode() { return tipNode; } // TODO Refactor into subclass
 
     final public void setTipNode(NodeRef tipNode) { this.tipNode = tipNode; }
@@ -190,10 +180,7 @@
     final private Parameter height;
     final private double offset;
     final private boolean isAtRoot;
-<<<<<<< HEAD
-=======
     final private boolean addTipHeightBound;
->>>>>>> ac396174
 
     private int index;
     private NodeRef node;
