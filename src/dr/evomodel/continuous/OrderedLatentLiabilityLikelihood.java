/*
 * OrderedLatentLiabilityLikelihood.java
 *
 * Copyright (c) 2002-2015 Alexei Drummond, Andrew Rambaut and Marc Suchard
 *
 * This file is part of BEAST.
 * See the NOTICE file distributed with this work for additional
 * information regarding copyright ownership and licensing.
 *
 * BEAST is free software; you can redistribute it and/or modify
 * it under the terms of the GNU Lesser General Public License as
 * published by the Free Software Foundation; either version 2
 * of the License, or (at your option) any later version.
 *
 *  BEAST is distributed in the hope that it will be useful,
 *  but WITHOUT ANY WARRANTY; without even the implied warranty of
 *  MERCHANTABILITY or FITNESS FOR A PARTICULAR PURPOSE.  See the
 *  GNU Lesser General Public License for more details.
 *
 * You should have received a copy of the GNU Lesser General Public
 * License along with BEAST; if not, write to the
 * Free Software Foundation, Inc., 51 Franklin St, Fifth Floor,
 * Boston, MA  02110-1301  USA
 */

package dr.evomodel.continuous;

import dr.evolution.alignment.PatternList;
import dr.evolution.tree.NodeRef;
import dr.evomodel.tree.TreeModel;
import dr.inference.model.*;
import dr.math.distributions.Distribution;
import dr.util.Citable;
import dr.util.Citation;
import dr.util.CommonCitations;
import dr.xml.*;

import java.util.ArrayList;
import java.util.List;
import java.util.logging.Logger;


/**
 * A class to model multivariate ordered data as realizations from a latent (liability) multivariate Brownian diffusion
 *
 * @author Gabrila Cybis
 * @author Marc A. Suchard
 * @author Joe Felsenstein
 * @version $Id$
 */

public class OrderedLatentLiabilityLikelihood extends AbstractModelLikelihood implements LatentTruncation, Citable, SoftThresholdLikelihood {

    public final static String ORDERED_LATENT_LIABILITY_LIKELIHOOD = "orderedLatentLiabilityLikelihood";

    public OrderedLatentLiabilityLikelihood(TreeModel treeModel, PatternList patternList, CompoundParameter tipTraitParameter, CompoundParameter thresholdParameter, Parameter numClasses, boolean isUnordered) {
        super(ORDERED_LATENT_LIABILITY_LIKELIHOOD);
        this.treeModel = treeModel;
        this.patternList = patternList;
        this.tipTraitParameter = tipTraitParameter;
        this.thresholdParameter = thresholdParameter;
        this.numClasses = numClasses;
        this.isUnordered = isUnordered;
        this.NAcode = setNAcode();

        addVariable(tipTraitParameter);
        addVariable(thresholdParameter);

        setTipDataValuesForAllNodes();

        StringBuilder sb = new StringBuilder();
        sb.append("Constructing a latent liability likelihood model:\n");
        sb.append("\tBinary patterns: ").append(patternList.getId()).append("\n");
        sb.append("\tPlease cite:\n").append(Citable.Utils.getCitationString(this));
        Logger.getLogger("dr.evomodel.continous").info(sb.toString());
    }

    public CompoundParameter getTipTraitParameter() {
        return tipTraitParameter;
    }

    public PatternList getPatternList() {
        return patternList;
    }

    private void setTipDataValuesForAllNodes() {
        if (tipData == null) {
            tipData = new int[treeModel.getExternalNodeCount()][patternList.getPatternCount()];
        }
        for (int i = 0; i < treeModel.getExternalNodeCount(); i++) {
            NodeRef node = treeModel.getExternalNode(i);
            String id = treeModel.getTaxonId(i);
            int index = patternList.getTaxonIndex(id);
            setTipDataValuesForNode(node, index);

            if (DEBUG) {
                System.err.println("\t For node: " + i + " with ID " + id + " you get taxon " + index + " with ID " + patternList.getTaxonId(index));
            }
        }

        if (DEBUG) {
            Bounds<Double> bounds = tipTraitParameter.getBounds();
            for (int i = 0; i < tipTraitParameter.getDimension(); ++i) {
                double value = tipTraitParameter.getParameterValue(i);
                if (value <= bounds.getLowerLimit(i) || value >= bounds.getUpperLimit(i)) {
                    System.err.println("tipTrait error: " + i);
                    System.exit(-1);
                }
            }

            System.err.println("Setup bounds correctly");
        }
    }

    private void setTipDataValuesForNode(NodeRef node, int index) {
        // Set tip data values
        final int Nindex = node.getNumber();
        final int dim = tipTraitParameter.getParameter(0).getDimension();

        // TODO - This class appears to work for only binary data; how does it handle ordered-multistate data?

        // boolean isBinary = patternList.getDataType() == TwoStates.INSTANCE;

        double[] upperBounds = new double[dim];
        double[] lowerBounds = new double[dim];

        for (int datum = 0; datum < patternList.getPatternCount(); ++datum) {
            tipData[Nindex][datum] = (int) patternList.getPattern(datum)[index];

            switch(tipData[Nindex][datum]) {
                case 0:
                    upperBounds[datum] = 0;
                    lowerBounds[datum] = Double.NEGATIVE_INFINITY;
                    break;
                case 1:
                    upperBounds[datum] = Double.POSITIVE_INFINITY;
                    lowerBounds[datum] = 0;
                    break;
                default:
                    upperBounds[datum] = Double.POSITIVE_INFINITY;
                    lowerBounds[datum] = Double.NEGATIVE_INFINITY;
                    break;
            }
        }

        tipTraitParameter.getParameter(Nindex).addBounds(new Parameter.DefaultBounds(upperBounds,lowerBounds));
    }

    @Override
    protected void handleModelChangedEvent(Model model, Object object, int index) {
    }

    @Override
    protected void handleVariableChangedEvent(Variable variable, int index, Variable.ChangeType type) {
        likelihoodKnown = false;
    }

    @Override
    protected void storeState() {
        storedLogLikelihood = logLikelihood;
    }

    @Override
    protected void restoreState() {
        logLikelihood = storedLogLikelihood;
        likelihoodKnown = true;
    }

    @Override
    protected void acceptState() {
        // do nothing
    }

    public void makeDirty() {
        likelihoodKnown = false;
    }

    public Model getModel() {
        return this;
    }

    public double getLogLikelihood() {
        if (!likelihoodKnown) {
            logLikelihood = computeLogLikelihood();
            likelihoodKnown = true;

        }
        return logLikelihood;
    }

    @Override
    public void setPathParameter(double beta) {
        pathParameter = beta;
    }

    @Override
    public double getLikelihoodCorrection() {
        int valid = 0;
        for (int tip = 0; tip < tipData.length; ++tip) {
            valid += validTraitForTipInt(tip);

        }

        if(pathParameter != 1){
            return  - valid / (1 - pathParameter);}
            else
                return 0;
    }

    public String toString() {
        return getClass().getName() + "(" + getLogLikelihood() + ")";
    }

    protected double computeLogLikelihood() {
        int valid = 0;

        for (int tip = 0; tip < tipData.length && (valid < 1 || pathParameter != 1); ++tip) {
            valid += validTraitForTipInt(tip);


        }

        if (valid == 0) {
            return 0.0;
        } else {
            if(pathParameter==1){
                return Double.NEGATIVE_INFINITY;}
            else{
                return Math.log(1 - pathParameter) * valid;
            }
        }
    }

    public int[] getData(int tip) {
        return tipData[tip];
    }

<<<<<<< HEAD
    public boolean validTraitForTip(int tip){
        throw new RuntimeException("Do not call for this class");
    }

    public int validTraitForTipInt(int tip) {
        int valid = 0;
=======
 

    public boolean validTraitForTip(int tip) {
        boolean valid = true;
>>>>>>> e02df338
        Parameter oneTipTraitParameter = tipTraitParameter.getParameter(tip);
        int[] data = tipData[tip];

        if (!isUnordered) {

            int threshNum = 0;

        for (int index = 0; index < data.length && (valid < 1 || pathParameter !=1); ++index) {

                int datum = data[index];
                double trait = oneTipTraitParameter.getParameterValue(index);
                int dim = (int) numClasses.getParameterValue(index);




            if (dim == 1.0) {
                valid += 0;
            } else if (dim == 2.0){
                if (trait == 0) {
                    valid += 0;
                }
                else if(datum > 1){
                    valid += 0;
                } else {
                    boolean positive = trait > 0.0;
                    if (positive) {
                        valid += (datum == 1.0) ? 0 : 1;
                    } else {
                        valid += (datum == 0.0) ? 0 : 1;
                    }
                }
            } else {
                if (datum == 0) {
                    valid += trait <= 0.0 ? 0 : 1;
                } else if (datum == 1) {
                    valid += (trait >= 0 &&
                            trait <= thresholdParameter.getParameter(threshNum).getParameterValue(0)) ? 0 : 1;
                } else if (datum == (dim - 1)) {
                    valid += trait >= thresholdParameter.getParameter(threshNum).getParameterValue(dim - 3) ? 0 : 1;
                } else if (datum > (dim-1)) {
                    valid += 0;
                }else {
                    valid += (trait >= thresholdParameter.getParameter(threshNum).getParameterValue(datum - 2) &&
                            trait <= thresholdParameter.getParameter(threshNum).getParameterValue(datum - 1)) ? 0 : 1;
                }

                    threshNum++;
                }
            }
        } else {
            int LLpointer = 0;

           for (int index = 0; index < data.length && (valid < 1 || pathParameter < 1); ++index) {

                int datum = data[index];
                int dim = (int) numClasses.getParameterValue(index);


<<<<<<< HEAD
               if (dim == 1.0) {
                   valid += 0;
                   LLpointer++;
               } else if (dim == 2.0) {
=======

                if(datum==NAcode){
                    valid = true;

                    if(dim==1) {
                        LLpointer++;
                    }else{
                    LLpointer+= dim-1;
                    }

                }else{


                if (dim == 1.0) {
                    valid = true;
                    LLpointer++;
                } else if (dim == 2.0) {
>>>>>>> e02df338

                    double trait = oneTipTraitParameter.getParameterValue(LLpointer);


                   if (trait == 0) {
                       valid += 0;
                   } else {


                       boolean positive = trait > 0.0;
                       if (positive) {
                           valid += (datum == 1.0) ? 0 : 1;
                       } else {
                           valid += (datum == 0.0) ? 0 : 1;
                       }
                   }
                   LLpointer++;
               } else {
                   double[] trait = new double[dim];
                   trait[0] = 0.0;
                   for (int l=1; l<dim; l++){
                       trait[l]=oneTipTraitParameter.getParameterValue(LLpointer+l-1);
                   }

                   valid += isMax(trait, datum) ? 0 : 1;

                    LLpointer += dim - 1;
                }


            } }
        }

        return valid;
    }

    private boolean isMax(double[] trait, int datum) {

        boolean isMax = true;


        for (int j = 0; j < trait.length && isMax; j++) {
            isMax = (trait[datum] >= trait[j]);
        }


        return isMax;
    }


    private int setNAcode(){
        int dim = numClasses.getDimension();
        int max=0;
        for (int i=0; i<dim; i++){
         int num = (int) numClasses.getParameterValue(i);
         if (num>max){
             max=num;
         }

        }
        return max;
    }


    public double getNormalizationConstant(Distribution working) {
        return normalizationDelegate.getNormalizationConstant(working); // delegate to abstract Delegate
    }

    private final LatentTruncation.Delegate normalizationDelegate = new Delegate() {

        protected double computeNormalizationConstant(Distribution working) {
            double constant = 0.0;
            // TODO
            return constant;
        }
    };

    public Boolean getOrdering() {
        return isUnordered;
    }
    // **************************************************************
    // XMLObjectParser
    // **************************************************************

    public static XMLObjectParser PARSER = new AbstractXMLObjectParser() {

        public final static String TIP_TRAIT = "tipTrait";
        public final static String THRESHOLD_PARAMETER = "threshold";
        public final static String NUM_CLASSES = "numClasses";
        public static final String IS_UNORDERED = "isUnordered";
        public final static String N_DATA = "NData";
        public final static String N_TRAITS = "NTraits";


        public String getParserName() {
            return ORDERED_LATENT_LIABILITY_LIKELIHOOD;
        }

        public Object parseXMLObject(XMLObject xo) throws XMLParseException {

            TreeModel treeModel = (TreeModel) xo.getChild(TreeModel.class);
            int numTaxa = treeModel.getTaxonCount();

            CompoundParameter tipTraitParameter = (CompoundParameter) xo.getElementFirstChild(TIP_TRAIT);

            int numData;
            int dimTrait;
            if (xo.hasAttribute(N_DATA) && xo.hasAttribute(N_TRAITS)) {
                String numDataTemp = (String) xo.getAttribute(N_DATA);
                String dimTraitTemp = (String) xo.getAttribute(N_TRAITS);
                numData = Integer.parseInt(numDataTemp);
                dimTrait = Integer.parseInt(dimTraitTemp);
            } else {
                AbstractMultivariateTraitLikelihood traitLikelihood = (AbstractMultivariateTraitLikelihood)
                        xo.getChild(AbstractMultivariateTraitLikelihood.class);
                if (traitLikelihood != null) {
                    numData = traitLikelihood.getNumData();
                    dimTrait = traitLikelihood.getDimTrait();
                } else {
                    numData = 1;
                    if (tipTraitParameter.getParameterCount() != numTaxa) {
                        throw new XMLParseException("Tip trait parameter is wrong dimension");
                    }
                    dimTrait = tipTraitParameter.getDimension() / numTaxa;
                }
            }

            PatternList patternList = (PatternList) xo.getChild(PatternList.class);

            CompoundParameter thresholdParameter = (CompoundParameter) xo.getElementFirstChild(THRESHOLD_PARAMETER);
            Parameter numClasses = (Parameter) xo.getElementFirstChild(NUM_CLASSES);
            boolean isUnorderd = xo.getAttribute(IS_UNORDERED, false);

            if (tipTraitParameter.getDimension() != numTaxa * numData * dimTrait) {
                throw new XMLParseException("Tip trait parameter is wrong dimension in latent liability model");
            }

            if (!isUnorderd) {

                if (patternList.getPatternCount() != numData * dimTrait) {
                    throw new XMLParseException("Data are wrong dimension in latent liability model. "
                            + "Pattern count = " + patternList.getPatternCount() + ", while per-taxon parameter dimension = "
                            + (numData * dimTrait));
                }
            }

            return new OrderedLatentLiabilityLikelihood(treeModel, patternList, tipTraitParameter, thresholdParameter, numClasses, isUnorderd);
        }

        //************************************************************************
        // AbstractXMLObjectParser implementation
        //************************************************************************

        public String getParserDescription() {
            return "Provides the likelihood of a latent liability model on multivariate ordered trait data";
        }

        public XMLSyntaxRule[] getSyntaxRules() {
            return rules;
        }

        private final XMLSyntaxRule[] rules = {
                new XORRule(
                        new ElementRule(AbstractMultivariateTraitLikelihood.class, true),
                        new AndRule(AttributeRule.newIntegerRule(N_DATA),
                                AttributeRule.newIntegerRule(N_TRAITS))
                ),
                new ElementRule(TIP_TRAIT, CompoundParameter.class, "The parameter of tip locations from the tree"),
                new ElementRule(THRESHOLD_PARAMETER, CompoundParameter.class, "The parameter with nonzero thershold values"),
                new ElementRule(NUM_CLASSES, Parameter.class, "Number of multinomial classes in each dimention"),
                new ElementRule(PatternList.class, "The binary/multinomial tip data"),
                new ElementRule(TreeModel.class, "The tree model"),
                AttributeRule.newBooleanRule(IS_UNORDERED, true),
        };

        public Class getReturnType() {
            return OrderedLatentLiabilityLikelihood.class;
        }
    };

    @Override
    public Citation.Category getCategory() {
        return Citation.Category.TRAIT_MODELS;
    }

    @Override
    public String getDescription() {
        return "Latent Liability model";
    }

    @Override
    public List<Citation> getCitations() {
        List<Citation> citations = new ArrayList<Citation>();
        citations.add(CommonCitations.CYBIS_2015_ASSESSING);
        return citations;
    }

    public TreeModel treeModel;
    private PatternList patternList;
    public CompoundParameter tipTraitParameter;
    private CompoundParameter thresholdParameter;
    public Parameter numClasses;
    private Parameter containsMissing;
    private int NAcode;

    private boolean isUnordered = false;
    private int[][] tipData;


    private boolean likelihoodKnown = false;
    private double logLikelihood;
    private double storedLogLikelihood;

    private static final boolean DEBUG = false;

    private double pathParameter = 1;

    public Parameter getThreshold() {
        return thresholdParameter;
    }
}<|MERGE_RESOLUTION|>--- conflicted
+++ resolved
@@ -195,16 +195,16 @@
 
     @Override
     public double getLikelihoodCorrection() {
-        int valid = 0;
-        for (int tip = 0; tip < tipData.length; ++tip) {
-            valid += validTraitForTipInt(tip);
-
-        }
-
-        if(pathParameter != 1){
-            return  - valid / (1 - pathParameter);}
-            else
-                return 0;
+        boolean valid = true;
+        for (int tip = 0; tip < tipData.length && valid; ++tip) {
+            valid = validTraitForTip(tip);
+
+        }
+        if (valid) {
+            return 0;
+        } else {
+            return -1 / (1 - pathParameter);
+        }
     }
 
     public String toString() {
@@ -212,21 +212,19 @@
     }
 
     protected double computeLogLikelihood() {
-        int valid = 0;
-
-        for (int tip = 0; tip < tipData.length && (valid < 1 || pathParameter != 1); ++tip) {
-            valid += validTraitForTipInt(tip);
-
-
-        }
-
-        if (valid == 0) {
+        boolean valid = true;
+
+        for (int tip = 0; tip < tipData.length && valid; ++tip) {
+            valid = validTraitForTip(tip);
+        }
+
+        if (valid) {
             return 0.0;
         } else {
-            if(pathParameter==1){
-                return Double.NEGATIVE_INFINITY;}
-            else{
-                return Math.log(1 - pathParameter) * valid;
+            if (pathParameter == 1) {
+                return Double.NEGATIVE_INFINITY;
+            } else {
+                return Math.log(1 - pathParameter);
             }
         }
     }
@@ -235,19 +233,10 @@
         return tipData[tip];
     }
 
-<<<<<<< HEAD
-    public boolean validTraitForTip(int tip){
-        throw new RuntimeException("Do not call for this class");
-    }
-
-    public int validTraitForTipInt(int tip) {
-        int valid = 0;
-=======
  
 
     public boolean validTraitForTip(int tip) {
         boolean valid = true;
->>>>>>> e02df338
         Parameter oneTipTraitParameter = tipTraitParameter.getParameter(tip);
         int[] data = tipData[tip];
 
@@ -255,45 +244,41 @@
 
             int threshNum = 0;
 
-        for (int index = 0; index < data.length && (valid < 1 || pathParameter !=1); ++index) {
+            for (int index = 0; index < data.length && valid; ++index) {
 
                 int datum = data[index];
                 double trait = oneTipTraitParameter.getParameterValue(index);
                 int dim = (int) numClasses.getParameterValue(index);
 
-
-
-
-            if (dim == 1.0) {
-                valid += 0;
-            } else if (dim == 2.0){
-                if (trait == 0) {
-                    valid += 0;
-                }
-                else if(datum > 1){
-                    valid += 0;
+                if (dim == 1.0) {
+                    valid = true;
+                } else if (dim == 2.0) {
+                    if (trait == 0) {
+                        valid = true;
+                    } else if (datum > 1) {
+                        valid = true;
+                    } else {
+                        boolean positive = trait > 0.0;
+                        if (positive) {
+                            valid = (datum == 1.0);
+                        } else {
+                            valid = (datum == 0.0);
+                        }
+                    }
                 } else {
-                    boolean positive = trait > 0.0;
-                    if (positive) {
-                        valid += (datum == 1.0) ? 0 : 1;
+                    if (datum == 0) {
+                        valid = trait <= 0.0;
+                    } else if (datum == 1) {
+                        valid = (trait >= 0 &&
+                                trait <= thresholdParameter.getParameter(threshNum).getParameterValue(0));
+                    } else if (datum == (dim - 1)) {
+                        valid = trait >= thresholdParameter.getParameter(threshNum).getParameterValue(dim - 3);
+                    } else if (datum > (dim - 1)) {
+                        valid = true;
                     } else {
-                        valid += (datum == 0.0) ? 0 : 1;
+                        valid = (trait >= thresholdParameter.getParameter(threshNum).getParameterValue(datum - 2) &&
+                                trait <= thresholdParameter.getParameter(threshNum).getParameterValue(datum - 1));
                     }
-                }
-            } else {
-                if (datum == 0) {
-                    valid += trait <= 0.0 ? 0 : 1;
-                } else if (datum == 1) {
-                    valid += (trait >= 0 &&
-                            trait <= thresholdParameter.getParameter(threshNum).getParameterValue(0)) ? 0 : 1;
-                } else if (datum == (dim - 1)) {
-                    valid += trait >= thresholdParameter.getParameter(threshNum).getParameterValue(dim - 3) ? 0 : 1;
-                } else if (datum > (dim-1)) {
-                    valid += 0;
-                }else {
-                    valid += (trait >= thresholdParameter.getParameter(threshNum).getParameterValue(datum - 2) &&
-                            trait <= thresholdParameter.getParameter(threshNum).getParameterValue(datum - 1)) ? 0 : 1;
-                }
 
                     threshNum++;
                 }
@@ -301,18 +286,12 @@
         } else {
             int LLpointer = 0;
 
-           for (int index = 0; index < data.length && (valid < 1 || pathParameter < 1); ++index) {
+            for (int index = 0; index < data.length && valid; ++index) {
 
                 int datum = data[index];
                 int dim = (int) numClasses.getParameterValue(index);
 
 
-<<<<<<< HEAD
-               if (dim == 1.0) {
-                   valid += 0;
-                   LLpointer++;
-               } else if (dim == 2.0) {
-=======
 
                 if(datum==NAcode){
                     valid = true;
@@ -330,32 +309,31 @@
                     valid = true;
                     LLpointer++;
                 } else if (dim == 2.0) {
->>>>>>> e02df338
 
                     double trait = oneTipTraitParameter.getParameterValue(LLpointer);
 
 
-                   if (trait == 0) {
-                       valid += 0;
-                   } else {
-
-
-                       boolean positive = trait > 0.0;
-                       if (positive) {
-                           valid += (datum == 1.0) ? 0 : 1;
-                       } else {
-                           valid += (datum == 0.0) ? 0 : 1;
-                       }
-                   }
-                   LLpointer++;
-               } else {
-                   double[] trait = new double[dim];
-                   trait[0] = 0.0;
-                   for (int l=1; l<dim; l++){
-                       trait[l]=oneTipTraitParameter.getParameterValue(LLpointer+l-1);
-                   }
-
-                   valid += isMax(trait, datum) ? 0 : 1;
+                    if (trait == 0) {
+                        valid = true;
+                    } else {
+
+
+                        boolean positive = trait > 0.0;
+                        if (positive) {
+                            valid = (datum == 1.0);
+                        } else {
+                            valid = (datum == 0.0);
+                        }
+                    }
+                    LLpointer++;
+                } else {
+                    double[] trait = new double[dim];
+                    trait[0] = 0.0;
+                    for (int l = 1; l < dim; l++) {
+                        trait[l] = oneTipTraitParameter.getParameterValue(LLpointer + l - 1);
+                    }
+
+                    valid = isMax(trait, datum);
 
                     LLpointer += dim - 1;
                 }
@@ -463,7 +441,7 @@
             CompoundParameter thresholdParameter = (CompoundParameter) xo.getElementFirstChild(THRESHOLD_PARAMETER);
             Parameter numClasses = (Parameter) xo.getElementFirstChild(NUM_CLASSES);
             boolean isUnorderd = xo.getAttribute(IS_UNORDERED, false);
-
+            
             if (tipTraitParameter.getDimension() != numTaxa * numData * dimTrait) {
                 throw new XMLParseException("Tip trait parameter is wrong dimension in latent liability model");
             }
