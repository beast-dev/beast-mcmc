--- conflicted
+++ resolved
@@ -172,12 +172,7 @@
         MissingOps.add(p1, p2, wP12);
         safeInvert2(p12, v12, false);
 
-<<<<<<< HEAD
-        weightedAverage(m1, p1, m2, p2, m12, wV12, dim);
-
-=======
         safeWeightedAverage(m1, MissingOps.copy(p1), m2, MissingOps.copy(p2), m12, v12, dim);
->>>>>>> 20feeef4
         return new WrappedNormalSufficientStatistics(m12, wP12, wV12);
     }
 
@@ -334,19 +329,11 @@
             this.ftfl = ftfl;
         }
     }
-<<<<<<< HEAD
 
     protected GradientComponents computeGradientComponents(final int taxon,
                                                            final double[] transposedLoadings,
                                                            final MeanAndMoment meanAndMoment) {
 
-=======
-
-    protected GradientComponents computeGradientComponents(final int taxon,
-                                                           final double[] transposedLoadings,
-                                                           final MeanAndMoment meanAndMoment) {
-
->>>>>>> 20feeef4
         final ReadableVector mean = meanAndMoment.mean;
         final double[] moment = meanAndMoment.moment;
 
