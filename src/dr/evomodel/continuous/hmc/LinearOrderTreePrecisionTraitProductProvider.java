--- conflicted
+++ resolved
@@ -159,11 +159,7 @@
     private double getMaxEigenvalueAsTravelTime() {
 
         double treeCovEigenvalue = eigenvalue.find(likelihoodDelegate.getTreeVariance());
-<<<<<<< HEAD
-        double traitCovEigenvalue = eigenvalue.find(likelihoodDelegate.getTreeTraitVariance());
-=======
         double traitCovEigenvalue = eigenvalue.find(likelihoodDelegate.getTraitVariance());
->>>>>>> 0995ce37
 
         return optimalTravelTimeScalar * Math.sqrt(treeCovEigenvalue * traitCovEigenvalue);
     }
