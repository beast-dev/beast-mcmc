--- conflicted
+++ resolved
@@ -38,7 +38,6 @@
 import dr.evomodel.continuous.LatentTruncation;
 import dr.evomodel.treedatalikelihood.TreeDataLikelihood;
 import dr.evomodel.treedatalikelihood.continuous.ContinuousDataLikelihoodDelegate;
-import dr.evomodel.treedatalikelihood.preorder.ConditionalVarianceAndTransform;
 import dr.evomodel.treedatalikelihood.preorder.WrappedMeanPrecision;
 import dr.evomodel.treedatalikelihood.preorder.WrappedTipFullConditionalDistributionDelegate;
 import dr.inference.model.CompoundParameter;
@@ -170,9 +169,6 @@
         ReadableVector mean = statistics.getMean();
         ReadableMatrix thisP = statistics.getPrecision();
 
-        //todo: add mask; pass the joint conditional mean and precision for both discrete and continuous traits.
-        addMaskIfNeeded(mean, thisP);
-
         double[] meanVector = new double[mean.getDim()];
         double[][] precisionMatrix = new double[mean.getDim()][mean.getDim()];
 
@@ -222,22 +218,7 @@
         return pOld - pNew;
     }
 
-<<<<<<< HEAD
-    private void addMaskIfNeeded(ReadableVector jointmean, ReadableMatrix jointPrecision) {
-
-        if(mask == null){
-            return;
-        } else {
-            //todo
-//            ConditionalVarianceAndTransform cVarianceJoint = new ConditionalVarianceAndTransform(
-//                    new Matrix(jointGraphVariance), cMissingJoint, cNotMissingJoint);
-
-        }
-    }
-
-=======
     @SuppressWarnings("unchecked")
->>>>>>> af9f2487
     private TreeTrait<List<WrappedMeanPrecision>> castTreeTrait(TreeTrait trait) {
         return trait;
     }
