/*
 * SubtreeJumpOperator.java
 *
 * Copyright (C) 2002-2006 Alexei Drummond and Andrew Rambaut
 *
 * This file is part of BEAST.
 * See the NOTICE file distributed with this work for additional
 * information regarding copyright ownership and licensing.
 *
 * BEAST is free software; you can redistribute it and/or modify
 * it under the terms of the GNU Lesser General Public License as
 * published by the Free Software Foundation; either version 2
 * of the License, or (at your option) any later version.
 *
 *  BEAST is distributed in the hope that it will be useful,
 *  but WITHOUT ANY WARRANTY; without even the implied warranty of
 *  MERCHANTABILITY or FITNESS FOR A PARTICULAR PURPOSE.  See the
 *  GNU Lesser General Public License for more details.
 *
 * You should have received a copy of the GNU Lesser General Public
 * License along with BEAST; if not, write to the
 * Free Software Foundation, Inc., 51 Franklin St, Fifth Floor,
 * Boston, MA  02110-1301  USA
 */

package dr.evomodel.operators;

import dr.evolution.tree.NodeRef;
import dr.evolution.tree.Tree;
import dr.evomodel.tree.TreeModel;
import dr.evomodelxml.operators.SubtreeJumpOperatorParser;
import dr.evomodelxml.operators.SubtreeSlideOperatorParser;
import dr.inference.operators.*;
import dr.math.MathUtils;

import java.util.ArrayList;
import java.util.List;

/**
 * Implements the Subtree Jump move.
 *
 * @author Andrew Rambaut
 * @version $Id$
 */
public class SubtreeJumpOperator extends AbstractTreeOperator implements CoercableMCMCOperator {

    private TreeModel tree = null;
    private double size = 1;
    private CoercionMode mode = CoercionMode.DEFAULT;

    /**
     * Constructor
     * @param tree
     * @param weight
     * @param size a non-negative value used as a power coeficient for the relatedness weights
     * @param mode
     */
    public SubtreeJumpOperator(TreeModel tree, double weight, double size, CoercionMode mode) {
        this.tree = tree;
        setWeight(weight);
        this.size = size;
        this.mode = mode;
    }
    /**
     * Do a subtree jump move.
     *
     * @return the log-transformed hastings ratio
     */
    public double doOperation() throws OperatorFailedException {
        double logq;
        final double alpha = Math.log(size); // now alpha lives on the real line
        final NodeRef root = tree.getRoot();

        NodeRef i;

        NodeRef iP = null;
        NodeRef CiP = null;
        NodeRef PiP = null;
        double height = Double.NaN;
        List<NodeRef> destinations = null;

        boolean destinationFound = true;
        do {
            // 1. choose a random node avoiding root or child of root
            i = tree.getNode(MathUtils.nextInt(tree.getNodeCount()));

            if (root == i || tree.getParent(i) == root) {
                destinationFound = false;
                continue;
            }

            iP = tree.getParent(i);
            CiP = getOtherChild(tree, iP, i);
            PiP = tree.getParent(iP);

            // get the height of the parent
            height = tree.getNodeHeight(iP);

            // get a list of all edges that intersect this height
            destinations = getIntersectingEdges(tree, height);

            if (destinations.size() < 1) {
                destinationFound = false;
            }

<<<<<<< HEAD
=======
        } while (!destinationFound);

>>>>>>> 7f824ef9
        double[] pdf = getDestinationProbabilities(tree, i, height, destinations, alpha);

        // remove the target node and its sibling (shouldn't be there because their parent's height is exactly equal to the target height).
        destinations.remove(i);
        destinations.remove(CiP);

        // pick uniformly from this list
        int r = MathUtils.randomChoicePDF(pdf);

        double forwardProbability = pdf[r];
        final NodeRef j = destinations.get(r);
        final NodeRef jP = tree.getParent(j);

        tree.beginTreeEdit();

        // remove the parent of i by connecting its sibling to its grandparent.
        tree.removeChild(iP, CiP);
        tree.removeChild(PiP, iP);
        tree.addChild(PiP, CiP);

        // remove destination edge j from its parent
        tree.removeChild(jP, j);

        // add destination edge to the parent of i
        tree.addChild(iP, j);

        // and add the parent of i as a child of the former parent of j
        tree.addChild(jP, iP);

        tree.endTreeEdit();

        final List<NodeRef> reverseDestinations = getIntersectingEdges(tree, height);
        double reverseProbability = getReverseProbability(tree, CiP, j, height, reverseDestinations, alpha);
        logq = Math.log(forwardProbability) - Math.log(reverseProbability);
        return logq;
    }

    /**
     * Gets a list of edges that subtend the given height
     * @param tree
     * @param height
     * @return
     */
    private List<NodeRef> getIntersectingEdges(Tree tree, double height) {

        List<NodeRef> intersectingEdges = new ArrayList<NodeRef>();

        for (int i = 0; i < tree.getNodeCount(); i++) {
            final NodeRef node = tree.getNode(i);
            final NodeRef parent = tree.getParent(node);

            // The original node and its sibling will not be included because their height is exactly equal to the target height
            if (parent != null && tree.getNodeHeight(node) < height && tree.getNodeHeight(parent) > height) {
                intersectingEdges.add(node);
            }
        }
        return intersectingEdges;
    }

    private double[] getDestinationProbabilities(Tree tree, NodeRef node0, double height, List<NodeRef> intersectingEdges, double alpha) {
        double[] weights = new double[intersectingEdges.size()];
        double sum = 0.0;
        int i = 0;
        for (NodeRef node1 : intersectingEdges) {
            assert(node1 != node0);

            double age = tree.getNodeHeight(Tree.Utils.getCommonAncestor(tree, node0, node1)) - height;
            weights[i] = getJumpWeight(age, alpha);
            sum += weights[i];
            i++;
        }
        for (int j = 0; j < weights.length; j++) {
            weights[j] /= sum;
        }

        return weights;
    }

    private double getReverseProbability(Tree tree, NodeRef originalNode, NodeRef targetNode, double height, List<NodeRef> intersectingEdges, double alpha) {
        double[] weights = new double[intersectingEdges.size()];
        double sum = 0.0;

        int i = 0;
        int originalIndex = -1;
        for (NodeRef node1 : intersectingEdges) {
            assert(node1 != targetNode);

            double age = tree.getNodeHeight(Tree.Utils.getCommonAncestor(tree, targetNode, node1)) - height;
            weights[i] = getJumpWeight(age, alpha);
            sum += weights[i];

            if (node1 == originalNode) {
                originalIndex = i;
            }
            i++;
        }
        return weights[originalIndex] /= sum;
    }

    private double getJumpWeight(double age, double alpha) {
        return Math.pow(age, alpha);
    }

    private double getJumpWeight(double age, double alpha) {
        return Math.pow(age, alpha);
    }

    public double getSize() {
        return size;
    }

    public void setSize(double size) {
        this.size = size;
    }

    public double getCoercableParameter() {
        return Math.log(getSize());
    }

    public void setCoercableParameter(double value) {
        setSize(Math.exp(value));
    }

    public double getRawParameter() {
        return getSize();
    }

    public CoercionMode getMode() {
        return mode;
    }

    public double getTargetAcceptanceProbability() {
        return 0.234;
    }


    public String getPerformanceSuggestion() {
        double prob = MCMCOperator.Utils.getAcceptanceProbability(this);
        double targetProb = getTargetAcceptanceProbability();

        double ws = OperatorUtils.optimizeWindowSize(getSize(), Double.MAX_VALUE, prob, targetProb);

        if (prob < getMinimumGoodAcceptanceLevel()) {
            return "Try decreasing size to about " + ws;
        } else if (prob > getMaximumGoodAcceptanceLevel()) {
            return "Try increasing size to about " + ws;
        } else return "";
    }


    public String getOperatorName() {
        return SubtreeJumpOperatorParser.SUBTREE_JUMP + "(" + tree.getId() + ")";
    }
}<|MERGE_RESOLUTION|>--- conflicted
+++ resolved
@@ -81,33 +81,31 @@
 
         boolean destinationFound = true;
         do {
-            // 1. choose a random node avoiding root or child of root
-            i = tree.getNode(MathUtils.nextInt(tree.getNodeCount()));
-
-            if (root == i || tree.getParent(i) == root) {
-                destinationFound = false;
-                continue;
-            }
-
-            iP = tree.getParent(i);
-            CiP = getOtherChild(tree, iP, i);
-            PiP = tree.getParent(iP);
-
-            // get the height of the parent
-            height = tree.getNodeHeight(iP);
-
-            // get a list of all edges that intersect this height
-            destinations = getIntersectingEdges(tree, height);
-
-            if (destinations.size() < 1) {
-                destinationFound = false;
-            }
-
-<<<<<<< HEAD
-=======
+        	destinationFound = true; // got to reset it to true in case it was changed
+        	// 1. choose a random node avoiding root or child of root
+        	i = tree.getNode(MathUtils.nextInt(tree.getNodeCount()));
+
+        	if (root == i || tree.getParent(i) == root) {
+        		destinationFound = false;
+        		continue;
+        	}
+
+        	iP = tree.getParent(i);
+        	CiP = getOtherChild(tree, iP, i);
+        	PiP = tree.getParent(iP);
+
+        	// get the height of the parent
+        	height = tree.getNodeHeight(iP);
+
+        	// get a list of all edges that intersect this height
+        	destinations = getIntersectingEdges(tree, height);
+
+        	if (destinations.size() < 1) {
+        		destinationFound = false;
+        		continue;
+        	}
         } while (!destinationFound);
 
->>>>>>> 7f824ef9
         double[] pdf = getDestinationProbabilities(tree, i, height, destinations, alpha);
 
         // remove the target node and its sibling (shouldn't be there because their parent's height is exactly equal to the target height).
@@ -211,10 +209,6 @@
         return Math.pow(age, alpha);
     }
 
-    private double getJumpWeight(double age, double alpha) {
-        return Math.pow(age, alpha);
-    }
-
     public double getSize() {
         return size;
     }
