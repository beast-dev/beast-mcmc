/*
 * SubtreeLeapOperator.java
 *
 * Copyright (c) 2002-2015 Alexei Drummond, Andrew Rambaut and Marc Suchard
 *
 * This file is part of BEAST.
 * See the NOTICE file distributed with this work for additional
 * information regarding copyright ownership and licensing.
 *
 * BEAST is free software; you can redistribute it and/or modify
 * it under the terms of the GNU Lesser General Public License as
 * published by the Free Software Foundation; either version 2
 * of the License, or (at your option) any later version.
 *
 *  BEAST is distributed in the hope that it will be useful,
 *  but WITHOUT ANY WARRANTY; without even the implied warranty of
 *  MERCHANTABILITY or FITNESS FOR A PARTICULAR PURPOSE.  See the
 *  GNU Lesser General Public License for more details.
 *
 * You should have received a copy of the GNU Lesser General Public
 * License along with BEAST; if not, write to the
 * Free Software Foundation, Inc., 51 Franklin St, Fifth Floor,
 * Boston, MA  02110-1301  USA
 */

package dr.evomodel.operators;

import dr.evolution.tree.NodeRef;
import dr.evolution.tree.Tree;
import dr.evolution.util.Taxon;
import dr.evolution.util.TaxonList;
import dr.evomodel.tree.TreeModel;
import dr.evomodelxml.operators.SubtreeLeapOperatorParser;
import dr.evomodelxml.operators.TipLeapOperatorParser;
import dr.inference.distribution.CauchyDistribution;
import dr.inference.operators.AdaptationMode;
import dr.math.MathUtils;
import dr.math.distributions.Distribution;

import java.util.ArrayList;
import java.util.LinkedHashMap;
import java.util.List;
import java.util.Map;

/**
 * Implements the Subtree Leap move.
 *
 * This move picks a node at random (except for the root) and then moves the parent to any location
 * that is a certain patristic distance from its starting point (the distance is drawn from a Gaussian).
 *
 * It is always possible for the node to move up (potentially becoming the root) but the destination can't
 * be younger than the original node. All possible destinations are collected and then picked amongst
 * uniformly.
 *
 * @author Andrew Rambaut
 * @author Luiz Max Carvalho
 * @author Mathieu Fourment
 * @version $Id$
 */
public class SubtreeLeapOperator extends AbstractAdaptableTreeOperator {

    public enum DistanceKernelType {
        NORMAL("normal") {
            @Override
            double getDelta(double size) {
                return Math.abs(MathUtils.nextGaussian() * size);
            }
        },
        CAUCHY("Cauchy") {
            @Override
            double getDelta(double size) {
                Distribution distK = new CauchyDistribution(0, size);
                double u = MathUtils.nextDouble();
                return Math.abs(distK.quantile(u));
            }
        };

        DistanceKernelType(String name) {
            this.name = name;
        }

        @Override
        public String toString() {
            return name;
        }

        String name;

        abstract double getDelta(double size);
    }

    private double size;

    private final TreeModel tree;
    private final DistanceKernelType distanceKernel;
    private final boolean slideOnly;

    private final List<Integer> tips;

    /**
     * Constructor
     *
     * @param tree   the tree
     * @param weight the weight
     * @param size   scaling on a unit Gaussian to draw the patristic distance from
     * @param targetAcceptance the desired acceptance probability
     * @param distanceKernel the distribution from which to draw the patristic distance
     * @param mode   coercion mode
     */
    public SubtreeLeapOperator(TreeModel tree, double weight, double size, DistanceKernelType distanceKernel, AdaptationMode mode, double targetAcceptance) {
        this(tree, weight, size, distanceKernel, false, mode, targetAcceptance);
    }

    /**
     * Constructor
     *
     * @param tree   the tree
     * @param weight the weight
     * @param size   scaling on a unit Gaussian to draw the patristic distance from
     * @param targetAcceptance the desired acceptance probability
     * @param distanceKernel the distribution from which to draw the patristic distance
     * @param slideOnly if true, only slide up and down the tree, never across (mimics SubtreeSlide)
     * @param mode   coercion mode
     */
    public SubtreeLeapOperator(TreeModel tree, double weight, double size, DistanceKernelType distanceKernel, boolean slideOnly, AdaptationMode mode, double targetAcceptance) {
        super(mode, targetAcceptance);

        this.tree = tree;
        setWeight(weight);
        this.size = size;
        this.distanceKernel = distanceKernel;
        this.slideOnly = slideOnly;
        this.tips = null;
    }

    /**
     * Constructor that takes a taxon set to pick from for the move.
     *
     * @param tree   the tree
     * @param taxa   some taxa
     * @param weight the weight
     * @param size   scaling on a unit Gaussian to draw the patristic distance from
     * @param mode   coercion mode
     */
    public SubtreeLeapOperator(TreeModel tree, TaxonList taxa, double weight, double size, DistanceKernelType distanceKernel, AdaptationMode mode, double targetAcceptance) {
        super(mode, targetAcceptance);

        this.tree = tree;
        setWeight(weight);
        this.size = size;
        this.distanceKernel = distanceKernel;
<<<<<<< HEAD
        this.tips = new ArrayList<Integer>();
=======
        this.slideOnly = false;
        this.tips = new ArrayList<NodeRef>();
>>>>>>> 0dfabf4e

        for (Taxon taxon : taxa) {
            boolean found = false;
            for (int i = 0; i < tree.getExternalNodeCount(); i++) {
                NodeRef tip = tree.getExternalNode(i);
                if (tree.getNodeTaxon(tip).equals(taxon)) {
                    tips.add(tip.getNumber());
                    found = true;
                    break;
                }
            }

            if (!found) {
                throw new IllegalArgumentException("Taxon, " + taxon.getId() + ", not found in tree with id " + tree.getId());
            }
        }
    }


    /**
     * Do a subtree leap move.
     *
     * @return the log-transformed hastings ratio
     */
    public double doOperation() {
        double logq;

        final double delta = distanceKernel.getDelta(size);

        final NodeRef root = tree.getRoot();

        NodeRef node;

        if (tips == null) {
            // Pick a node (but not the root)
            do {
                // choose a random node avoiding root
                node = tree.getNode(MathUtils.nextInt(tree.getNodeCount()));

            } while (node == root);
        } else {
            // Pick a tip from the specified set of tips.
            node = tree.getNode(tips.get(MathUtils.nextInt(tips.size())));
        }

        // get its parent - this is the node we will prune/graft
        final NodeRef parent = tree.getParent(node);

        // get the node's sibling
        final NodeRef sibling = getOtherChild(tree, parent, node);

        // and its grand parent
        final NodeRef grandParent = tree.getParent(parent);

        final Map<NodeRef, Double> destinations = getDestinations(node, parent, sibling, delta, slideOnly);
        final List<NodeRef> destinationNodes = new ArrayList<NodeRef>(destinations.keySet());

        // pick uniformly from this list
        int r = MathUtils.nextInt(destinations.size());

        double forwardProbability = 1.0 / destinations.size();

        final NodeRef j = destinationNodes.get(r);
        final double newHeight = destinations.get(j);

        final NodeRef jParent = tree.getParent(j);

        if (jParent != null && newHeight > tree.getNodeHeight(jParent)) {
            throw new IllegalArgumentException("height error");
        }

        if (newHeight < tree.getNodeHeight(j)) {
            throw new IllegalArgumentException("height error");
        }

        tree.beginTreeEdit();

        if (j == parent || jParent == parent) {
            // the subtree is not actually moving but the height will change
        } else {
            if (grandParent == null) {
                // if the parent of the original node is the root then the sibling becomes
                // the root.
                tree.removeChild(parent, sibling);
                tree.setRoot(sibling);

            } else {
                // remove the parent of node by connecting its sibling to its grandparent.
                tree.removeChild(parent, sibling);
                tree.removeChild(grandParent, parent);
                tree.addChild(grandParent, sibling);
            }

            if (jParent == null) {
                // adding the node to the root of the tree
                tree.addChild(parent, j);
                tree.setRoot(parent);
            } else {
                // remove destination edge j from its parent
                tree.removeChild(jParent, j);

                // add destination edge to the parent of node
                tree.addChild(parent, j);

                // and add the parent of i as a child of the former parent of j
                tree.addChild(jParent, parent);
            }
        }

        tree.setNodeHeight(parent, newHeight);

        tree.endTreeEdit();

        if (tree.getParent(parent) != null && newHeight > tree.getNodeHeight(tree.getParent(parent))) {
            throw new IllegalArgumentException("height error");
        }

        if (newHeight < tree.getNodeHeight(node)) {
            throw new IllegalArgumentException("height error");
        }

        if (newHeight < tree.getNodeHeight(getOtherChild(tree, parent, node))) {
            throw new IllegalArgumentException("height error");
        }

        final Map<NodeRef, Double> reverseDestinations = getDestinations(node, parent, getOtherChild(tree, parent, node), delta, slideOnly);
        double reverseProbability = 1.0 / reverseDestinations.size();

        // hastings ratio = reverse Prob / forward Prob
        logq = Math.log(reverseProbability) - Math.log(forwardProbability);
        return logq;
    }

    private Map<NodeRef, Double> getDestinations(NodeRef node, NodeRef parent, NodeRef sibling, double delta, boolean slideOnly) {

        final Map<NodeRef, Double> destinations = new LinkedHashMap<NodeRef, Double>();

        // get the parent's height
        final double height = tree.getNodeHeight(parent);

        final double heightBelow = height - delta;

        if (heightBelow > tree.getNodeHeight(node)) {
            // the destination height below the parent is compatible with the node
            // see if there are any destinations on the sibling's branch
            final List<NodeRef> edges = new ArrayList<NodeRef>();

            getIntersectingEdges(tree, sibling, heightBelow, edges);

            // add the intersecting edges and the height
            for (NodeRef n : edges) {
                destinations.put(n, heightBelow);
            }
        }

        final double heightAbove = height + delta;

        NodeRef node1 = parent;

        // walk up to root
        boolean done = false;
        while (!done) {
            NodeRef parent1 = tree.getParent(node1);

            if (parent1 != null) {
                final double height1 = tree.getNodeHeight(parent1);
                if (height1 < heightAbove) {
                    if (!slideOnly) { // if we are not just sliding up or down...
                        
                        // We haven't reached the height above the original height so go down
                        // the sibling subtree to look for other possible destinations
                        NodeRef sibling1 = getOtherChild(tree, parent1, node1);

                        double heightBelow1 = height1 - (heightAbove - height1);

                        if (heightBelow1 > tree.getNodeHeight(node)) {

                            final List<NodeRef> edges = new ArrayList<NodeRef>();

                            getIntersectingEdges(tree, sibling1, heightBelow1, edges);

                            // add the intersecting edges and the height
                            for (NodeRef n : edges) {
                                destinations.put(n, heightBelow1);
                            }
                        }
                    }
                } else {
                    // add the current node as a destination
                    destinations.put(node1, heightAbove);
                    done = true;
                }

                node1 = parent1;
            } else {
                // node1 is the root - add it as a destination and stop loop
                destinations.put(node1, heightAbove);
                done = true;
            }
        }

        return destinations;
    }

    private int getIntersectingEdges(Tree tree, NodeRef node, double height, List<NodeRef> edges) {

        final NodeRef parent = tree.getParent(node);

        if (tree.getNodeHeight(parent) < height) return 0;

        if (tree.getNodeHeight(node) < height) {
            edges.add(node);
            return 1;
        }

        int count = 0;
        for (int i = 0; i < tree.getChildCount(node); i++) {
            count += getIntersectingEdges(tree, tree.getChild(node, i), height, edges);
        }
        return count;
    }

    public double getSize() {
        return size;
    }

    public void setSize(double size) {
        this.size = size;
    }

    @Override
    protected void setAdaptableParameterValue(double value) {
        setSize(Math.exp(value));
    }

    @Override
    protected double getAdaptableParameterValue() {
        return Math.log(getSize());
    }

    @Override
    public double getRawParameter() {
        return getSize();
    }

    public String getAdaptableParameterName() {
        return "size";
    }

    public String getOperatorName() {
        if (tips == null) {
            return SubtreeLeapOperatorParser.SUBTREE_LEAP + "(" + tree.getId() + ")";
        } else {
            return TipLeapOperatorParser.TIP_LEAP + "(" + tree.getId() + ")";
        }
    }
}<|MERGE_RESOLUTION|>--- conflicted
+++ resolved
@@ -149,12 +149,8 @@
         setWeight(weight);
         this.size = size;
         this.distanceKernel = distanceKernel;
-<<<<<<< HEAD
+        this.slideOnly = false;
         this.tips = new ArrayList<Integer>();
-=======
-        this.slideOnly = false;
-        this.tips = new ArrayList<NodeRef>();
->>>>>>> 0dfabf4e
 
         for (Taxon taxon : taxa) {
             boolean found = false;
