--- conflicted
+++ resolved
@@ -345,12 +345,9 @@
         return Collections.singletonList(CommonCitations.EDWARDS_2011_ANCIENT);
     }
 
-<<<<<<< HEAD
-=======
     public Model getRateProvider() {
         throw new RuntimeException("Method implement only in specific subclasses");
     }
 
->>>>>>> 20feeef4
     private boolean doNormalization = true;
 }