/*
 * TransformedTreeModel.java
 *
 * Copyright (c) 2002-2015 Alexei Drummond, Andrew Rambaut and Marc Suchard
 *
 * This file is part of BEAST.
 * See the NOTICE file distributed with this work for additional
 * information regarding copyright ownership and licensing.
 *
 * BEAST is free software; you can redistribute it and/or modify
 * it under the terms of the GNU Lesser General Public License as
 * published by the Free Software Foundation; either version 2
 * of the License, or (at your option) any later version.
 *
 *  BEAST is distributed in the hope that it will be useful,
 *  but WITHOUT ANY WARRANTY; without even the implied warranty of
 *  MERCHANTABILITY or FITNESS FOR A PARTICULAR PURPOSE.  See the
 *  GNU Lesser General Public License for more details.
 *
 * You should have received a copy of the GNU Lesser General Public
 * License along with BEAST; if not, write to the
 * Free Software Foundation, Inc., 51 Franklin St, Fifth Floor,
 * Boston, MA  02110-1301  USA
 */

package dr.evomodel.tree;

import dr.evolution.tree.*;
import dr.evolution.util.MutableTaxonListListener;
import dr.evolution.util.Taxon;
import dr.evolution.util.TaxonList;
import dr.evomodel.continuous.AncestralTaxonInTree;
import dr.inference.model.AbstractModel;
import dr.inference.model.Model;
import dr.inference.model.Parameter;
import dr.inference.model.Variable;
import dr.util.Citable;
import dr.util.Citation;
import dr.util.CommonCitations;

import java.util.*;

/**
 * A tree model with additional ancestral taxon nodes for peeling
 *
 * @author Marc A. Suchard
 */
public class AncestralTraitTreeModel extends AbstractModel implements MutableTreeModel, TransformableTree, Citable {

    private static final boolean DEBUG = false;

    private final int ancestorCount;

    private final int treeExternalCount;
    private final int treeInternalCount;

    private final int externalCount;
    private final int internalCount;
    
    private ShadowNode[] nodes;
    private ShadowNode[] storedNodes;

    private ShadowNode root;
    private int storedRootNumber;

    @Override
    public NodeRef getOriginalNode(NodeRef transformedNode) {

        assert (transformedNode != null);

        checkShadowTree();
        ShadowNode node = (ShadowNode) transformedNode;
        return node.getOriginalNode();
    }

    @Override
    public NodeRef getTransformedNode(NodeRef originalNode) {
        return new BasicNode(mapOriginalToShadowNumber(originalNode.getNumber()));
    }

    public class ShadowNode implements NodeRef {

        private int number = -1;
        private int originalNumber = -1;

        private AncestralTaxonInTree ancestor = null;

        private ShadowNode child0 = null;
        private ShadowNode child1 = null;
        private ShadowNode parent = null;

        private boolean used = false;

        private ShadowNode() { /* Do nothing */ }

        private ShadowNode(int number, NodeRef originalNode, AncestralTaxonInTree ancestor) {
            this.number = number;
            this.originalNumber = originalNode != null ?
                    originalNode.getNumber() :
                    -1;
            this.ancestor = ancestor;
            this.used = true;
        }

        private void adoptValues(ShadowNode donor, ShadowNode[] copy) {
            this.number = donor.number;
            this.originalNumber = donor.originalNumber;
            this.ancestor = donor.ancestor;
            this.used = donor.used;

            if (donor.child0 != null) {
                this.child0 = copy[donor.child0.getNumber()];
            } else {
                this.child0 = null;
            }

            if (donor.child1 != null) {
                this.child1 = copy[donor.child1.getNumber()];
            } else {
                this.child1 = null;
            }

            if (donor.parent != null) {
                this.parent = copy[donor.parent.getNumber()];
            } else {
                this.parent = null;
            }
        }

        @Override
        public int getNumber() { return number; }

        @Override
        public void setNumber(int n) {
            throw new RuntimeException("Node number is not modifiable");
        }

        private int getOriginalNumber() { return originalNumber; }

        private NodeRef getOriginalNode() {
            return originalNumber >= 0 ?
                    treeModel.getNode(originalNumber) :
                    null;
        }

        private NodeRef getChild(int i) {
            if (i == 0) {
                return child0;
            } else if (i == 1) {
                return child1;
            } else {
                throw new IllegalArgumentException("Binary trees only!");
            }
        }

        private boolean isExternal() { return child0 == null && child1 == null; }

        public String toString() {
            int pa = parent != null ? parent.getNumber() : -1;
            int c0 = child0 != null ? child0.getNumber() : -1;
            int c1 = child1 != null ? child1.getNumber() : -1;
            String anc = ancestor != null ?  ancestor.getTaxon().getId() : "-1";
            String u = used ? "true" : "false";
            double height = getNodeHeight(this);
            boolean ex = isExternal();
            int cnt = getChildCount(this);

            return "node " + number + " " + pa + " " + c0 + " " + c1 + " : " + originalNumber + " " + anc + " " + u +
                    " " + height + " " + ex + " " + cnt;
        }

        private boolean isUsed() {
            return used;
        }

        private void setUnused() {
            this.used = false;
        }
    }

    public static String toString(ShadowNode[] nodes, int root) {
        StringBuilder sb = new StringBuilder();
        for (ShadowNode node : nodes) {
            if (node != null) {
                sb.append(node.toString()).append("\n");
            } else {
                sb.append("null\n");
            }
        }
        sb.append("root = ").append(root);
        return sb.toString();
    }

    public AncestralTraitTreeModel(String id, MutableTreeModel tree, List<AncestralTaxonInTree> ancestors) {
        super(id);
        this.treeModel = tree;
        this.ancestors = ancestors;

        ancestorCount = ancestors.size();

        treeExternalCount = treeModel.getExternalNodeCount();
        treeInternalCount = treeModel.getInternalNodeCount();

        externalCount = treeExternalCount + ancestorCount;
        internalCount = treeInternalCount + ancestorCount;

        addModel(tree);

        int index = 0;
        for (AncestralTaxonInTree ancestor : ancestors) {
            addRestrictedPartials(ancestor, index);
            ++index;
        }

        nodes = new ShadowNode[externalCount + internalCount];
        for (int i = 0; i < nodes.length; ++i) {
            nodes[i] = new ShadowNode();
        }
    }

    public Tree getOriginalTree() {
        return treeModel;
    }

    private void checkShadowTree() {
        if (!validShadowTree) {
            buildShadowTree();
            validShadowTree = true;
        }
    }

    private void buildShadowTree() {

        if (DEBUG) {
            System.out.println("ATTM.bST");
        }

        setupClamps();

        for (ShadowNode node : nodes) {
            node.setUnused();
        }
        
        root = buildRecursivelyShadowTree(treeModel.getRoot(), null);
    }

    private void storeNode(ShadowNode node) {
        nodes[node.getNumber()] = node;
    }

    private static void sortByTime(List<AncestralTaxonInTree> ancestors) {
        ancestors.sort((lhs, rhs) -> -Double.compare(lhs.getHeight(), rhs.getHeight()));
    }

    private ShadowNode buildRecursivelyShadowTree(NodeRef originalNode,
                                                  ShadowNode parentNode) {
        final int originalNumber = originalNode.getNumber();
        final int newNumber = mapOriginalToShadowNumber(originalNumber);

        ShadowNode newNode = new ShadowNode(newNumber, originalNode, null);
        newNode.parent = parentNode;
        storeNode(newNode);

        NodeRef originalChild0 = treeModel.getChild(originalNode, 0);
        NodeRef originalChild1 = treeModel.getChild(originalNode, 1);

        ShadowNode recurse0 = newNode;
        ShadowNode recurse1 = newNode;

        if (nodeToClampMap.containsKey(originalNode.getNumber())) {

            List<AncestralTaxonInTree> ancestors = nodeToClampMap.get(originalNode.getNumber());

            if (ancestors.size() > 1) {
                sortByTime(ancestors);
            }

            // Add tips
            for (AncestralTaxonInTree ancestor : ancestors) {
                final int newTipNumber = treeExternalCount + ancestor.getIndex();

                ShadowNode newTipNode = new ShadowNode(newTipNumber, null, ancestor);

                ShadowNode newInternalNode = new ShadowNode(externalCount +
                        treeInternalCount + ancestor.getIndex(), null, ancestor);

                if (ancestor.getPathChildNumber() == 0) {

                    recurse0.child0 = newInternalNode;
                    newInternalNode.parent = recurse0;

                    newInternalNode.child1 = newTipNode;
                    newTipNode.parent = newInternalNode;

                    recurse0 = newInternalNode; // recurse0.child0 is free

                } else {

                    recurse1.child1 = newInternalNode;
                    newInternalNode.parent = recurse1;

                    newInternalNode.child0 = newTipNode;
                    newTipNode.parent = newInternalNode;

                    recurse1 = newInternalNode; // recurse1.child1 is free
                }

                storeNode(newTipNode);
                storeNode(newInternalNode);
            }
        }

        if (!treeModel.isExternal(originalNode)) {
            recurse0.child0 = buildRecursivelyShadowTree(originalChild0, recurse0);
            recurse1.child1 = buildRecursivelyShadowTree(originalChild1, recurse1);
        }

        return newNode;
    }

    private int mapOriginalToShadowNumber(int originalNumber) {

        assert (originalNumber >= 0);
        assert (originalNumber < treeExternalCount + treeInternalCount);

        int newNumber = originalNumber;
        if (originalNumber >= treeExternalCount) {
            newNumber += ancestorCount;
        }
        return newNumber;
    }

    public String toString() {
        return TreeUtils.newick(this);
    }

    public boolean isVariable() {
        return treeModel instanceof AbstractModel && ((AbstractModel) treeModel).isVariable();
    }

    private Parameter getNodeHeightParameter(NodeRef iNode) {
        assert (iNode != null);
        return  ((TreeModel.Node) iNode).getHeightParameter();
    }

    public double getNodeHeight(NodeRef iNode) {
        assert (iNode != null);

        checkShadowTree();

        double height;

        ShadowNode node = (ShadowNode) iNode;
        int originalNumber = node.getOriginalNumber();
        if (originalNumber >= 0) {
            height = treeModel.getNodeHeight(node.getOriginalNode());
        } else {

            final AncestralTaxonInTree ancestor = node.ancestor;

            if (ancestor.isOnAncestralPath()) { // TODO Refactor into subclasses
                double ancestorHeight = ancestor.getHeight();
                if (node.isExternal()) {
                    ancestorHeight -= ancestor.getPseudoBranchLength();
                }
                double rootHeight = treeModel.getNodeHeight(treeModel.getRoot());
                ancestorHeight = Math.min(rootHeight, ancestorHeight);
                height = ancestorHeight;
            } else { // Below is the original
                if (node.isExternal()) {
                    height = treeModel.getNodeHeight(node.parent.parent.getOriginalNode())
                            - ancestor.getPseudoBranchLength();
                } else {
                    height = treeModel.getNodeHeight(node.parent.getOriginalNode());
                }
            }
        }

        return height;
    }

    private static final boolean FIX_BRANCH_LENGTH = true;

    public double getBranchLength(NodeRef iNode) {

        if (FIX_BRANCH_LENGTH) {
            throw new RuntimeException("Not yet implemented");
        }

        System.err.println("DIE");

        assert (iNode != null);

        checkShadowTree();

        ShadowNode node = (ShadowNode) iNode;
        if (!node.isUsed()) {
            return 0.0;
        }

        int originalNumber = node.getOriginalNumber();
        if (originalNumber >= 0) {
            return treeModel.getBranchLength(node.getOriginalNode());
        } else {
            if (node.isExternal()) {
                return node.ancestor.getPseudoBranchLength();
            } else {
                return 0;
            }
        }
    }

    private void storeNodeStructure() {

        final int length = nodes.length;

        // Initialize once
        if (storedNodes == null) {
            storedNodes = new ShadowNode[length];
            for (int i = 0; i < length; ++i) {
                storedNodes[i] = new ShadowNode();
            }
        }

        // Copy
        for (int i = 0; i < length; ++i) {
            storedNodes[i].adoptValues(nodes[i], storedNodes);
        }
    }

    @SuppressWarnings("unchecked")
    protected void storeState() {

        assert (nodes != null);

        savedValidShadowTree = validShadowTree;

        if (validShadowTree) {
            storeNodeStructure();
            storedRootNumber = root.getNumber();

            if (hasAncestralPathTaxa) {
                // swallow copy
                savedAncestralPathNodeHeightParameters = (HashMap<Parameter, NodeRef>)
                        ancestralPathNodeHeightParameters.clone();
            }
        }
    }

    /**
     * Restore the stored state
     */
    protected void restoreState() {

        assert (storedNodes != null);

        validShadowTree = savedValidShadowTree;

        if (validShadowTree) {
            ShadowNode[] tmp = nodes;
            nodes = storedNodes;
            storedNodes = tmp;

            root = nodes[storedRootNumber];

            if (hasAncestralPathTaxa) {
                HashMap<Parameter, NodeRef> tmpMap = ancestralPathNodeHeightParameters;
                ancestralPathNodeHeightParameters = savedAncestralPathNodeHeightParameters;
                savedAncestralPathNodeHeightParameters = tmpMap;
            }
        }
    }

    private class RemappedTreeChangeEvent implements TreeChangedEvent {

        final private TreeChangedEvent event;
        final private NodeRef node;

        private RemappedTreeChangeEvent(TreeChangedEvent event, NodeRef node) {
            this.event = event;
            this.node = node;
        }

        @Override public int getIndex() { return event.getIndex(); }

        @Override public NodeRef getNode() { return node; }

        @Override public Parameter getParameter() { return event.getParameter(); }

        @Override public boolean isNodeChanged() { return event.isNodeChanged(); }

        @Override public boolean isTreeChanged() { return event.isTreeChanged(); }

        @Override
        public boolean isNodeOrderChanged() { return event.isNodeOrderChanged(); }

        @Override public boolean isNodeParameterChanged() { return event.isNodeParameterChanged(); }

        @Override public boolean isHeightChanged() { return event.isHeightChanged(); }
    }

    protected void handleModelChangedEvent(Model model, Object object, int index) {

        if (DEBUG) {
            System.out.println("ATTM.hMCE hit with " + object.getClass().getCanonicalName());
        }

        if (model == treeModel) {

            if (object instanceof TreeChangedEvent) {
                final TreeChangedEvent treeChangedEvent = (TreeChangedEvent) object;

                if (treeChangedEvent.isTreeChanged()) {

                    if (DEBUG) {
                        System.out.println("\tATTM.hMCE invalidate");
                    }

                    validShadowTree = false;
                    fireModelChanged(TreeChangedEvent.create());

                } else if (treeChangedEvent.isNodeChanged()) {

                    if (DEBUG) {
                        System.out.println("\tATTM.hMCE nodeChange");
                    }

                    final NodeRef originalNode = treeChangedEvent.getNode();
                    if (originalNode != null) { // Remap
                        ShadowNode shadow = nodes[mapOriginalToShadowNumber(originalNode.getNumber())];

                        if (DEBUG) {
                            System.out.println("\tATTM.hMCE isRoot? " + isRoot(shadow) + " " + treeModel.isRoot(originalNode));
                        }

                        if (!shadow.isExternal()) {
                            if (shadow.child0.ancestor != null) {
                                /* If there is an ancestor (and zero-branch-length internal node),
                                 * we apparently need to hit the both the parent of the ancestor and the
                                 * zero-branch-length internal node.  MAS is unsure why we must hit the
                                 * ancestor parent.
                                 */

                                if (shadow.parent != null) {
                                    fireModelChanged(new RemappedTreeChangeEvent(treeChangedEvent, shadow.parent), index);
                                }

                                fireModelChanged(new RemappedTreeChangeEvent(treeChangedEvent, shadow.child0), index);
                                shadow = shadow.child1;
                            }
                        }

                        object = new RemappedTreeChangeEvent(treeChangedEvent, shadow);

                    }
                    fireModelChanged(object, index);

                } else {
                    throw new IllegalArgumentException("TreeModel should not generate other events");
                }

            } else if (object instanceof Parameter) {

                if (hasAncestralPathTaxa) {

                    Parameter parameter = (Parameter) object;
                    if (ancestralPathNodeHeightParameters.containsKey(parameter)) {

                        NodeRef originalNode = ancestralPathNodeHeightParameters.get(parameter);
                        ShadowNode node = nodes[mapOriginalToShadowNumber(originalNode.getNumber())];

                        if (NEW_APPROACH2) {

                            if (isExtraNode(node.parent) ||
                                    isExtraNode(node.child0) || isExtraNode(node.child1)) {
                                validShadowTree = false;
                                double height = parameter.getParameterValue(0);
                                if ((node.parent != null && height > getNodeHeight(node.parent))
                                        || (node.child0 != null && height < getNodeHeight(node.child0))
                                        || (node.child1 != null && height < getNodeHeight(node.child1))) {

                                    fireModelChanged(new TreeChangedEvent.WholeTree()); // This appears to work
                                }
                            }

                        } else {

                            if (isExtraNode(node.parent) ||
                                    isExtraNode(node.child0) || isExtraNode(node.child1)) {
                                validShadowTree = false;
                                fireModelChanged(new TreeChangedEvent.WholeTree()); // Not used
                            }
                        }
                    }
                }
            } else {
                throw new IllegalArgumentException("TreeModel should not generate other objects");
            }

        } else if (model instanceof AncestralTaxonInTree && ancestors.contains(model)) {

<<<<<<< HEAD
            if (hasAncestralPathTaxa) {

                AncestralTaxonInTree ancestor = (AncestralTaxonInTree) model;
                double height = ancestor.getHeight();

                validShadowTree = false;
=======
            fireModelChanged(TreeChangedEvent.create());
>>>>>>> be20bd4c

                ShadowNode node = nodes[mapOriginalToShadowNumber(ancestor.getNode().getNumber())];
                while (node.parent != null && getNodeHeight(node) < height) {
                    node = node.parent;
                }
                safeFireNodeChangedRecursion(node);

            } else {
                fireModelChanged(new TreeChangedEvent.WholeTree()); // TODO Only update relevant part of tree
            }
        } else {
            throw new IllegalArgumentException("Illegal model");
        }

        if (DEBUG) {
            System.out.println("ATTM.hMCE end");
        }
    }

    private void safeFireNodeChangedRecursion(ShadowNode node) {
        safeFireNodeChanged(node);
        if (node.child0 != null) {
            safeFireNodeChangedRecursion(node.child0);
        }
        if (node.child1 != null) {
            safeFireNodeChangedRecursion(node.child1);
        }
    }

    private boolean isExtraNode(ShadowNode node) {
        return node != null && node.originalNumber < 0;
    }

    private void safeFireNodeChanged(NodeRef node) {
        if (node != null) {
            fireModelChanged(new TreeChangedEvent.NodeOnTree(node));
        }
    }

    protected void handleVariableChangedEvent(Variable variable, int index, Variable.ChangeType type) {
        // Do nothing; no variables
    }

    // Delegate the rest to treeModel

    public NodeRef getRoot() {
        checkShadowTree();
        return root;
    }

    public int getNodeCount() {
        return externalCount + internalCount;
    }

    public NodeRef getNode(int i) {
        assert (i >= 0 && i < externalCount + internalCount);
        
        checkShadowTree();
        return nodes[i];
    }

    public NodeRef getInternalNode(int i) {
        assert (i >= 0 && i < internalCount);

        checkShadowTree();
        return nodes[i + externalCount];
    }

    public NodeRef getExternalNode(int i) {
        assert (i >= 0 && i < externalCount);

        checkShadowTree();
        return nodes[i];
    }

    public int getExternalNodeCount() {
        return externalCount;
    }

    public int getInternalNodeCount() {
        return internalCount;
    }

    public Taxon getNodeTaxon(NodeRef node) {
        assert (node != null);

        checkShadowTree();

        int originalNumber = ((ShadowNode) node).getOriginalNumber();
        if (originalNumber >= 0) {
            return treeModel.getNodeTaxon(treeModel.getNode(originalNumber));
        } else {
            return getTaxonByTreeIndex(node.getNumber());
        }
    }

    public boolean hasNodeHeights() {
        return treeModel.hasNodeHeights();
    }

    public boolean hasBranchLengths() {
        return treeModel.hasBranchLengths();
    }

    public double getNodeRate(NodeRef node) {
        throw new RuntimeException("Not yet implemented");
    }

    public Object getNodeAttribute(NodeRef node, String name) {
        throw new RuntimeException("Not yet implemented");
    }

    public Iterator getNodeAttributeNames(NodeRef node) {
        throw new RuntimeException("Not yet implemented");
    }

    public boolean isExternal(NodeRef node) {
        assert (node != null);

        checkShadowTree();
        return ((ShadowNode) node).isExternal();
    }

    public boolean isRoot(NodeRef node) {
        assert (node != null);

        checkShadowTree();
        return node == root;
    }

    public int getChildCount(NodeRef node) {
        assert (node != null);

        checkShadowTree();
        if (((ShadowNode) node).isExternal()) {
            return 0;
        } else {
            return 2;
        }
    }

    public NodeRef getChild(NodeRef node, int j) {
        assert (node != null);
        
        checkShadowTree();
        return ((ShadowNode) node).getChild(j);
    }

    public NodeRef getParent(NodeRef node) {
        assert (node != null);
        
        checkShadowTree();
        return ((ShadowNode) node).parent;
    }

    public Tree getCopy() {
        throw new RuntimeException("Not yet implemented");
    }

    protected void acceptState() {
        // Do nothing
    }

    private final MutableTreeModel treeModel;
    private final List<AncestralTaxonInTree> ancestors;

    public double[] getMultivariateNodeTrait(NodeRef node, String name) {
        throw new RuntimeException("Not yet implemented");
    }

    public void setMultivariateTrait(NodeRef n, String name, double[] value) {
        throw new RuntimeException("Not yet implemented");
    }

    public boolean beginTreeEdit() {
        throw new RuntimeException("Not yet implemented");
    }

    public void endTreeEdit() {
        throw new RuntimeException("Not yet implemented");
    }

    public void addChild(NodeRef parent, NodeRef child) {
        throw new RuntimeException("Not yet implemented");
    }

    public void removeChild(NodeRef parent, NodeRef child) {
        throw new RuntimeException("Not yet implemented");
    }

    public void replaceChild(NodeRef node, NodeRef child, NodeRef newChild) {
        throw new RuntimeException("Not yet implemented");
    }

    public void setRoot(NodeRef root) {
        throw new RuntimeException("Not yet implemented");
    }

    public void setNodeHeight(NodeRef node, double height) {
        throw new RuntimeException("Not yet implemented");
    }

    public void setNodeRate(NodeRef node, double height) {
        throw new RuntimeException("Not yet implemented");
    }

    public void setBranchLength(NodeRef node, double length) {
        throw new RuntimeException("Not yet implemented");
    }

    public void setNodeAttribute(NodeRef node, String name, Object value) {
        throw new RuntimeException("Not yet implemented");
    }

    public void addMutableTreeListener(MutableTreeListener listener) {
        throw new RuntimeException("Not yet implemented");
    }

    public void setAttribute(String name, Object value) {
        throw new RuntimeException("Not yet implemented");
    }

    public Object getAttribute(String name) {
        throw new RuntimeException("Not yet implemented");
    }

    public Iterator<String> getAttributeNames() {
        throw new RuntimeException("Not yet implemented");
    }

    public int addTaxon(Taxon taxon) {
        throw new RuntimeException("Not yet implemented");
    }

    public boolean removeTaxon(Taxon taxon) {
        throw new RuntimeException("Not yet implemented");
    }

    public void setTaxonId(int taxonIndex, String id) {
        treeModel.setTaxonId(taxonIndex, id);
        throw new RuntimeException("Not yet implemented");
    }

    public void setTaxonAttribute(int taxonIndex, String name, Object value) {
        throw new RuntimeException("Not yet implemented");
    }

    public void addMutableTaxonListListener(MutableTaxonListListener listener) {
        throw new RuntimeException("Not yet implemented");
    }

    public int getTaxonCount() {
        return treeModel.getTaxonCount() + ancestorCount;
    }

    public Taxon getTaxon(int taxonIndex) {
        Taxon taxon;
        if (taxonIndex < treeExternalCount) {
            taxon = treeModel.getTaxon(taxonIndex);
        } else {
            taxon = getTaxonByTreeIndex(taxonIndex);
        }
        return taxon;
    }

    public String getTaxonId(int taxonIndex) {
        String result;
        if (taxonIndex < treeExternalCount) {
            result = treeModel.getTaxonId(taxonIndex);
        } else {
            Taxon taxon = getTaxonByTreeIndex(taxonIndex);
            result = taxon.getId();
        }
        return result;
    }

    public int getTaxonIndex(String id) {
        return TaxonList.Utils.getTaxonIndex(this, id);
    }

    public int getTaxonIndex(Taxon taxon) {

        int index = treeModel.getTaxonIndex(taxon);
        if (index != -1) {
            return index;
        } else {
            throw new RuntimeException("Not yet implemented");
        }
    }

    public List<Taxon> asList() {
        return TaxonList.Utils.asList(this);
    }

    public Object getTaxonAttribute(int taxonIndex, String name) {
        if (taxonIndex < treeModel.getExternalNodeCount()) {
            return treeModel.getTaxonAttribute(taxonIndex, name);
        } else {
            Taxon taxon = getTaxonByTreeIndex(taxonIndex);
            if (taxon != null) {
                return taxon.getAttribute(name);
            }
            return null;
        }
    }

    public Iterator<Taxon> iterator() {
        throw new RuntimeException("Not yet implemented");
    }

    public Type getUnits() {
        return treeModel.getUnits();
    }

    public void setUnits(Type units) {
        treeModel.setUnits(units);
    }

    @Override
    public Citation.Category getCategory() {
        return Citation.Category.TRAIT_MODELS;
    }

    @Override
    public String getDescription() {
        return "TreeModel with ghost / travel history lineages";
    }

    @Override
    public List<Citation> getCitations() {
        return Collections.singletonList(CommonCitations.LEMEY_2020_ACCOMMODATING);
    }

    private Taxon getTaxonByTreeIndex(int index) {
        return ancestors.get(index - treeExternalCount).getTaxon();
    }

    private void setupClamps() {
        nodeToClampMap.clear();
        recursiveSetupMrcaClamps(treeModel, treeModel.getRoot(), new BitSet(), clampList, nodeToClampMap);
        setupAncestralPathClamps(treeModel, clampList, nodeToClampMap);
    }

    private static void addAncestralTaxonToMap(Map<Integer, List<AncestralTaxonInTree>> map,
                                               int index,
                                               AncestralTaxonInTree ancestor) {

        final List<AncestralTaxonInTree> list = map.containsKey(index) ? map.get(index) : new ArrayList<>();
        list.add(ancestor);
        map.put(index, list);
    }

    private void addAncestralNodeHeightParameter(NodeRef node) {
        Parameter parameter = getNodeHeightParameter(node);
        if (parameter != null) {
            ancestralPathNodeHeightParameters.put(parameter, node);
        }
    }

//    private void addAllAncestralNodeHeightParameterBelow(NodeRef node) {
//        addAncestralNodeHeightParameter(node);
//        for (int i = 0; i < treeModel.getChildCount(node); ++i) {
//            addAllAncestralNodeHeightParameterBelow(treeModel.getChild(node, i));
//        }
//    }

    private void setupAncestralPathClamps(Tree tree,
                                          Map<BitSet, AncestralTaxonInTree> clampList,
                                          Map<Integer, List<AncestralTaxonInTree>> nodeToClampMap) {

        hasAncestralPathTaxa = false;
        ancestralPathNodeHeightParameters.clear();

        for (int i = 0; i < tree.getExternalNodeCount(); ++i) {
            NodeRef node = tree.getExternalNode(i);
            BitSet tip = new BitSet();
            tip.set(node.getNumber());

            if (clampList.containsKey(tip)) {
                AncestralTaxonInTree partials = clampList.get(tip);
                partials.setTipNode(node);

                addAncestralNodeHeightParameter(node);

                double pathHeight = partials.getHeight();
                assert (pathHeight > 0.0);

                NodeRef parent = tree.getParent(node);
                double parentHeight = tree.getNodeHeight(parent);
                boolean isChild0 = tree.getChild(parent, 0) == node;

                while (parentHeight < pathHeight && parent != tree.getRoot()) {
                    node = parent;

                    addAncestralNodeHeightParameter(node);

                    parent = tree.getParent(parent);
                    parentHeight = tree.getNodeHeight(parent);
                    isChild0 = tree.getChild(parent, 0) == node;
                }

                addAncestralNodeHeightParameter(parent);

                partials.setNode(parent, isChild0 ? 0 : 1);
                addAncestralTaxonToMap(nodeToClampMap, parent.getNumber(), partials);
                hasAncestralPathTaxa = true;
            }
        }
    }

    private static final boolean NEW_APPROACH2 = false;

    private static void recursiveSetupMrcaClamps(Tree tree, NodeRef node,
                                                 BitSet tips,
                                                 Map<BitSet, AncestralTaxonInTree> clampList,
                                                 Map<Integer, List<AncestralTaxonInTree>> nodeToClampMap) {

        if (tree.isExternal(node)) {
            tips.set(node.getNumber());
        } else {
            for (int i = 0; i < tree.getChildCount(node); i++) {
                NodeRef child = tree.getChild(node, i);

                BitSet childTips = new BitSet();
                recursiveSetupMrcaClamps(tree, child, childTips, clampList, nodeToClampMap);
                tips.or(childTips);
            }

            if (clampList.containsKey(tips)) {
                AncestralTaxonInTree partials = clampList.get(tips);
                partials.setNode(node);
                addAncestralTaxonToMap(nodeToClampMap, node.getNumber(), partials);
            }
        }
    }

    private void addRestrictedPartials(AncestralTaxonInTree nodeClamp, int index) {

        clampList.put(nodeClamp.getTipBitSet(), nodeClamp);
        addModel(nodeClamp);
        nodeClamp.setIndex(index);
    }

    final private Map<BitSet, AncestralTaxonInTree> clampList = new HashMap<>();
    final private Map<Integer, List<AncestralTaxonInTree>> nodeToClampMap = new HashMap<>();

    private HashMap<Parameter, NodeRef> ancestralPathNodeHeightParameters = new HashMap<>();
    private HashMap<Parameter, NodeRef> savedAncestralPathNodeHeightParameters = new HashMap<>();

    private boolean hasAncestralPathTaxa = false;
    private boolean validShadowTree = false;
    private boolean savedValidShadowTree;
}<|MERGE_RESOLUTION|>--- conflicted
+++ resolved
@@ -340,7 +340,7 @@
 
     private Parameter getNodeHeightParameter(NodeRef iNode) {
         assert (iNode != null);
-        return  ((TreeModel.Node) iNode).getHeightParameter();
+        return  ((DefaultTreeModel.Node) iNode).getHeightParameter();
     }
 
     public double getNodeHeight(NodeRef iNode) {
@@ -599,16 +599,12 @@
 
         } else if (model instanceof AncestralTaxonInTree && ancestors.contains(model)) {
 
-<<<<<<< HEAD
             if (hasAncestralPathTaxa) {
 
                 AncestralTaxonInTree ancestor = (AncestralTaxonInTree) model;
                 double height = ancestor.getHeight();
 
                 validShadowTree = false;
-=======
-            fireModelChanged(TreeChangedEvent.create());
->>>>>>> be20bd4c
 
                 ShadowNode node = nodes[mapOriginalToShadowNumber(ancestor.getNode().getNumber())];
                 while (node.parent != null && getNodeHeight(node) < height) {
