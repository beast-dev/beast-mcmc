--- conflicted
+++ resolved
@@ -1,7 +1,7 @@
 /*
  * CTMCScalePrior.java
  *
- * Copyright (c) 2002-2016 Alexei Drummond, Andrew Rambaut and Marc Suchard
+ * Copyright (c) 2002-2019 Alexei Drummond, Andrew Rambaut and Marc Suchard
  *
  * This file is part of BEAST.
  * See the NOTICE file distributed with this work for additional
@@ -58,7 +58,7 @@
 
     private double logLikelihood;
     private double storedLogLikelihood;
-    private boolean likelihoodKnown = false;
+    private boolean likelihoodKnown;
 
     final private boolean reciprocal;
     final private SubstitutionModel substitutionModel;
@@ -67,19 +67,6 @@
     private static final double shape = 0.5;
 
     private static final double logGammaOneHalf = GammaFunction.lnGamma(shape);
-
-    public CTMCScalePrior(String name, Parameter ctmcScale, TreeModel treeModel) {
-        this(name, ctmcScale, treeModel, false);
-    }
-
-    public CTMCScalePrior(String name, Parameter ctmcScale, TreeModel treeModel, boolean reciprocal) {
-        this(name, ctmcScale, treeModel, reciprocal, null);
-    }
-
-    public CTMCScalePrior(String name, Parameter ctmcScale, TreeModel treeModel, boolean reciprocal,
-                          SubstitutionModel substitutionModel) {
-        this(name, ctmcScale, treeModel, null, reciprocal, substitutionModel, false);
-    }
 
     public CTMCScalePrior(String name, Parameter ctmcScale, TreeModel treeModel, TaxonList taxonList, boolean reciprocal,
                           SubstitutionModel substitutionModel, boolean trial) {
@@ -90,7 +77,7 @@
         addVariable(ctmcScale);
 
         if (taxonList != null) {
-            this.taxa = new HashSet<Taxon>();
+            this.taxa = new HashSet<>();
             for (Taxon taxon : taxonList) {
                 this.taxa.add(taxon);
             }
@@ -190,28 +177,9 @@
 
         if (trial) return calculateTrialLikelihood();
 
-<<<<<<< HEAD
         double totalTreeTime = scaledTotalTreeTime();
 
         double logNormalization = shape * Math.log(totalTreeTime) - logGammaOneHalf;
-=======
-        double totalTreeTime = getTreeLength();
-        if (reciprocal) {
-            totalTreeTime = 1.0 / totalTreeTime;
-        }
-        if (substitutionModel != null) {
-            double[] eigenValues = substitutionModel.getEigenDecomposition().getEigenValues();
-            // Find second largest
-            double lambda2 = Double.NEGATIVE_INFINITY;
-            for (double l : eigenValues) {
-                if (l > lambda2 && l < 0.0) {
-                    lambda2 = l;
-                }
-            }
-            totalTreeTime *= -lambda2; // TODO Should this be /=?
-        }
-        double logNormalization = 0.5 * Math.log(totalTreeTime) - logGammaOneHalf;
->>>>>>> 83b99476
         double logLike = 0;
         for (int i = 0; i < ctmcScale.getDimension(); ++i) {
             double ab = ctmcScale.getParameterValue(i);
