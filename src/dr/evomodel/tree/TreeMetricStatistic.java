/*
 * TreeMetricStatistic.java
 *
 * Copyright (c) 2002-2015 Alexei Drummond, Andrew Rambaut and Marc Suchard
 *
 * This file is part of BEAST.
 * See the NOTICE file distributed with this work for additional
 * information regarding copyright ownership and licensing.
 *
 * BEAST is free software; you can redistribute it and/or modify
 * it under the terms of the GNU Lesser General Public License as
 * published by the Free Software Foundation; either version 2
 * of the License, or (at your option) any later version.
 *
 *  BEAST is distributed in the hope that it will be useful,
 *  but WITHOUT ANY WARRANTY; without even the implied warranty of
 *  MERCHANTABILITY or FITNESS FOR A PARTICULAR PURPOSE.  See the
 *  GNU Lesser General Public License for more details.
 *
 * You should have received a copy of the GNU Lesser General Public
 * License along with BEAST; if not, write to the
 * Free Software Foundation, Inc., 51 Franklin St, Fifth Floor,
 * Boston, MA  02110-1301  USA
 */

package dr.evomodel.tree;

<<<<<<< HEAD
import dr.evolution.tree.treemetrics.BranchScoreMetric;
import dr.evolution.tree.CladeMetric;
import dr.evolution.tree.Tree;
import dr.evolution.tree.TreeUtils;
import dr.evolution.tree.treemetrics.TreeMetric;
import jebl.evolution.treemetrics.BilleraMetric;
import jebl.evolution.treemetrics.CladeHeightMetric;
import jebl.evolution.treemetrics.RobinsonsFouldMetric;
=======
import dr.evolution.tree.Tree;
import dr.evolution.tree.TreeUtils;
import dr.evolution.tree.treemetrics.TreeMetric;
>>>>>>> 82707a1a

/**
 * A statistic that returns the distance between two trees.
 *
 * @author Andrew Rambaut
 */
public class TreeMetricStatistic extends TreeStatistic {

    /**
     * Constructor which creates statistic that just says whether two trees have the same topology
     * @param name
<<<<<<< HEAD
     * @param focalTree
     */
    public TreeMetricStatistic(String name, Tree focalTree) {
        this(name, focalTree, null);
    }

    public TreeMetricStatistic(String name, Tree focalTree, TreeMetric treeMetric) {
        super(name);

        this.focalTree = focalTree;
        this.treeMetric = treeMetric;
        this.focalNewick = TreeUtils.uniqueNewick(focalTree, focalTree.getRoot());

//        switch (method) {
//            case BILLERA:
//                metric = new BilleraMetric();
//                break;
//            case ROBINSONSFOULD:
//                metric = new RobinsonsFouldMetric();
//                break;
//            case CLADEHEIGHTM:
//                metric = new CladeHeightMetric();
//                break;
//            case BRANCHSCORE:
//                metric = new BranchScoreMetric();
//                break;
//            case CLADEMETRIC:
//                metric = new CladeMetric();
//                break;
//        }
=======
     * @param referenceTree
     */
    public TreeMetricStatistic(String name, Tree referenceTree, Tree targetTree) {
        this(name, referenceTree, targetTree, null);
    }

    public TreeMetricStatistic(String name, Tree referenceTree, Tree targetTree, TreeMetric treeMetric) {
        super(name);

        this.referenceTree = referenceTree;
        this.targetTree = targetTree;
        this.treeMetric = treeMetric;
        this.focalNewick = TreeUtils.uniqueNewick(referenceTree, referenceTree.getRoot());
>>>>>>> 82707a1a
    }

    public void setTree(Tree tree) {
        this.targetTree = tree;
    }

    public Tree getTree() {
        return targetTree;
    }

    public int getDimension() {
        return 1;
    }

    /**
     * @return value.
     */
    public double getStatisticValue(int dim) {

        if (treeMetric == null) {
            // simply return if the two trees have the same topology
            return compareTreesByTopology();
        }

<<<<<<< HEAD
        return treeMetric.getMetric(focalTree, target);
    }

    private double compareTreesByTopology() {
        final String targetNewick = TreeUtils.uniqueNewick(target, target.getRoot());
        return targetNewick.equals(focalNewick) ? 1.0 : 0.0;
    }

    private Tree target = null;

    private final Tree focalTree;
=======
        return treeMetric.getMetric(referenceTree, targetTree);
    }

    private double compareTreesByTopology() {
        final String targetNewick = TreeUtils.uniqueNewick(targetTree, targetTree.getRoot());
        return targetNewick.equals(focalNewick) ? 1.0 : 0.0;
    }

    private Tree targetTree;
    private final Tree referenceTree;
>>>>>>> 82707a1a

    private final String focalNewick;

    private final TreeMetric treeMetric;
}<|MERGE_RESOLUTION|>--- conflicted
+++ resolved
@@ -25,20 +25,9 @@
 
 package dr.evomodel.tree;
 
-<<<<<<< HEAD
-import dr.evolution.tree.treemetrics.BranchScoreMetric;
-import dr.evolution.tree.CladeMetric;
 import dr.evolution.tree.Tree;
 import dr.evolution.tree.TreeUtils;
 import dr.evolution.tree.treemetrics.TreeMetric;
-import jebl.evolution.treemetrics.BilleraMetric;
-import jebl.evolution.treemetrics.CladeHeightMetric;
-import jebl.evolution.treemetrics.RobinsonsFouldMetric;
-=======
-import dr.evolution.tree.Tree;
-import dr.evolution.tree.TreeUtils;
-import dr.evolution.tree.treemetrics.TreeMetric;
->>>>>>> 82707a1a
 
 /**
  * A statistic that returns the distance between two trees.
@@ -50,38 +39,6 @@
     /**
      * Constructor which creates statistic that just says whether two trees have the same topology
      * @param name
-<<<<<<< HEAD
-     * @param focalTree
-     */
-    public TreeMetricStatistic(String name, Tree focalTree) {
-        this(name, focalTree, null);
-    }
-
-    public TreeMetricStatistic(String name, Tree focalTree, TreeMetric treeMetric) {
-        super(name);
-
-        this.focalTree = focalTree;
-        this.treeMetric = treeMetric;
-        this.focalNewick = TreeUtils.uniqueNewick(focalTree, focalTree.getRoot());
-
-//        switch (method) {
-//            case BILLERA:
-//                metric = new BilleraMetric();
-//                break;
-//            case ROBINSONSFOULD:
-//                metric = new RobinsonsFouldMetric();
-//                break;
-//            case CLADEHEIGHTM:
-//                metric = new CladeHeightMetric();
-//                break;
-//            case BRANCHSCORE:
-//                metric = new BranchScoreMetric();
-//                break;
-//            case CLADEMETRIC:
-//                metric = new CladeMetric();
-//                break;
-//        }
-=======
      * @param referenceTree
      */
     public TreeMetricStatistic(String name, Tree referenceTree, Tree targetTree) {
@@ -95,7 +52,6 @@
         this.targetTree = targetTree;
         this.treeMetric = treeMetric;
         this.focalNewick = TreeUtils.uniqueNewick(referenceTree, referenceTree.getRoot());
->>>>>>> 82707a1a
     }
 
     public void setTree(Tree tree) {
@@ -120,19 +76,6 @@
             return compareTreesByTopology();
         }
 
-<<<<<<< HEAD
-        return treeMetric.getMetric(focalTree, target);
-    }
-
-    private double compareTreesByTopology() {
-        final String targetNewick = TreeUtils.uniqueNewick(target, target.getRoot());
-        return targetNewick.equals(focalNewick) ? 1.0 : 0.0;
-    }
-
-    private Tree target = null;
-
-    private final Tree focalTree;
-=======
         return treeMetric.getMetric(referenceTree, targetTree);
     }
 
@@ -143,7 +86,6 @@
 
     private Tree targetTree;
     private final Tree referenceTree;
->>>>>>> 82707a1a
 
     private final String focalNewick;
 
