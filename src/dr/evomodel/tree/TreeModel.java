/*
 * TreeModel.java
 *
 * Copyright (c) 2002-2017 Alexei Drummond, Andrew Rambaut and Marc Suchard
 *
 * This file is part of BEAST.
 * See the NOTICE file distributed with this work for additional
 * information regarding copyright ownership and licensing.
 *
 * BEAST is free software; you can redistribute it and/or modify
 * it under the terms of the GNU Lesser General Public License as
 * published by the Free Software Foundation; either version 2
 * of the License, or (at your option) any later version.
 *
 *  BEAST is distributed in the hope that it will be useful,
 *  but WITHOUT ANY WARRANTY; without even the implied warranty of
 *  MERCHANTABILITY or FITNESS FOR A PARTICULAR PURPOSE.  See the
 *  GNU Lesser General Public License for more details.
 *
 * You should have received a copy of the GNU Lesser General Public
 * License along with BEAST; if not, write to the
 * Free Software Foundation, Inc., 51 Franklin St, Fifth Floor,
 * Boston, MA  02110-1301  USA
 */

package dr.evomodel.tree;

import dr.evolution.tree.*;
import dr.evolution.util.MutableTaxonListListener;
import dr.evolution.util.Taxon;
import dr.inference.model.*;
import dr.util.*;
import org.w3c.dom.Document;
import org.w3c.dom.Element;

import java.util.*;

/**
 * A model component for trees.
 *
 * @author Andrew Rambaut
 * @author Alexei Drummond
 * @version $Id: TreeModel.java,v 1.129 2006/01/05 17:55:47 rambaut Exp $
 */
<<<<<<< HEAD
public class TreeModel extends AbstractModel implements MutableTreeModel, Citable {
=======
public class TreeModel extends AbstractModel implements MultivariateTraitTree, Keywordable, Citable {
>>>>>>> 04a6a14d

    //
    // Public stuff
    //

    public static final String TREE_MODEL = "treeModel";

    private static final boolean TEST_NODE_BOUNDS = false;

    public TreeModel(String name) {
        super(name);
        nodeCount = 0;
        externalNodeCount = 0;
        internalNodeCount = 0;
        isTreeRandom = true;
    }

    public TreeModel(Tree tree) {
        this(TREE_MODEL, tree, false, false, false);
    }

    public TreeModel(String id, Tree tree) { this(id, tree, false, false); }

    public TreeModel(String id, Tree tree, boolean fixHeights, boolean fixTree) {

        this(id, tree, false, fixHeights, fixTree);
        setId(id);
    }

    /* New constructor that copies the attributes of Tree tree into the new TreeModel
      * Useful for constructing a TreeModel from a NEXUS file entry
      */

    public TreeModel(String name, Tree tree, boolean copyAttributes, boolean fixHeights, boolean fixTree) {

        super(name);

        // get a rooted version of the tree to clone
        FlexibleTree binaryTree = new FlexibleTree(tree, copyAttributes);
        binaryTree.resolveTree();

        // adjust the heights to be compatible with the tip dates and perturb
        // any zero branches.
        if (!fixHeights) {
            MutableTree.Utils.correctHeightsForTips(binaryTree);
        }

        this.isTreeRandom = !fixTree;

        // clone the node structure (this will create the individual parameters)
        Node node = new Node(binaryTree, binaryTree.getRoot());

        internalNodeCount = binaryTree.getInternalNodeCount();
        externalNodeCount = binaryTree.getExternalNodeCount();

        nodeCount = internalNodeCount + externalNodeCount;

        nodes = new Node[nodeCount];
        storedNodes = new Node[nodeCount];

        int i = 0;
        int j = externalNodeCount;

        root = node;

        do {
            node = (Node) TreeUtils.postorderSuccessor(this, node);

            if (node.isExternal()) {
                node.number = i;

                nodes[i] = node;
                storedNodes[i] = new Node();
                storedNodes[i].taxon = node.taxon;
                storedNodes[i].number = i;

                i++;
            } else {
                node.number = j;

                nodes[j] = node;
                storedNodes[j] = new Node();
                storedNodes[j].number = j;

                j++;
            }
        } while (node != root);

        // must be done here to allow programmatic running of BEAST
        setupHeightBounds();
    }


    boolean heightBoundsSetup = false;

    public void setupHeightBounds() {

        if (heightBoundsSetup) {
            throw new IllegalArgumentException("Node height bounds set up twice");
        }

        for (int i = 0; i < nodeCount; i++) {
            nodes[i].setupHeightBounds();
        }

        heightBoundsSetup = true;
    }

    /**
     * Push a tree changed event into the event stack.
     */
    public void pushTreeChangedEvent() {
        pushTreeChangedEvent(new TreeChangedEvent());
    }

    /**
     * Push a tree changed event into the event stack.
     */
    public void pushTreeChangedEvent(NodeRef nodeRef) {
        pushTreeChangedEvent(new TreeChangedEvent((Node) nodeRef));
    }

    /**
     * Push a tree changed event into the event stack.
     */
    public void pushTreeChangedEvent(Node node, Parameter parameter, int index) {
        pushTreeChangedEvent(new TreeChangedEvent(node, parameter, index));
    }

    /**
     * Push a tree changed event into the event stack.
     */
    public void pushTreeChangedEvent(dr.evomodel.tree.TreeChangedEvent event) {

        if (!isTreeRandom) throw new IllegalStateException("Attempting state change in fixed tree");

        if (inEdit) {
            treeChangedEvents.add(event);
        } else {
            listenerHelper.fireModelChanged(this, event);
        }
    }


    protected void handleModelChangedEvent(Model model, Object object, int index) {
        // no submodels so nothing to do
    }

    /**
     * Called when a parameter changes.
     */
    public void handleVariableChangedEvent(Variable variable, int index, Parameter.ChangeType type) {
        final Node node = getNodeOfParameter((Parameter) variable);
        if (type == Parameter.ChangeType.ALL_VALUES_CHANGED) {
            //this signals events where values in all dimensions of a parameter is changed.
            pushTreeChangedEvent(new TreeChangedEvent(node, (Parameter) variable, TreeChangedEvent.CHANGE_IN_ALL_INTERNAL_NODES));
        } else {
            pushTreeChangedEvent(node, (Parameter) variable, index);
        }
    }


    private final List<dr.evomodel.tree.TreeChangedEvent> treeChangedEvents = new ArrayList<dr.evomodel.tree.TreeChangedEvent>();

    public boolean hasRates() {
        return hasRates;
    }

    public boolean inTreeEdit() {
        return inEdit;
    }

    public class TreeChangedEvent implements dr.evomodel.tree.TreeChangedEvent {
        static final int CHANGE_IN_ALL_INTERNAL_NODES = -2;

        final Node node;
        final Parameter parameter;
        final int index;

        public TreeChangedEvent() {
            this(null, null, -1);
        }

        public TreeChangedEvent(Node node) {
            this(node, null, -1);
        }

        public TreeChangedEvent(Node node, Parameter parameter, int index) {
            this.node = node;
            this.parameter = parameter;
            this.index = index;
        }

        @Override
        public int getIndex() {
            return index;
        }

        @Override
        public Node getNode() {
            return node;
        }

        public Parameter getParameter() {
            return parameter;
        }

        public boolean isTreeChanged() {
            return parameter == null;
        }

        @Override
        public boolean isNodeChanged() {
            return node != null;
        }

        public boolean isNodeParameterChanged() {
            return parameter != null;
        }

        public boolean isHeightChanged() {
            return parameter == node.heightParameter;
        }

        public boolean isRateChanged() {
            return parameter == node.rateParameter;
        }

        public boolean isTraitChanged(String name) {
            return parameter == node.traitParameters.get(name);
        }

        public boolean areAllInternalHeightsChanged() {
            if (parameter != null) {
                return parameter == node.heightParameter && index == CHANGE_IN_ALL_INTERNAL_NODES;
            }
            return false;
        }

    }

    // *****************************************************************
    // Interface Tree
    // *****************************************************************

    /**
     * Return the units that this tree is expressed in.
     */
    public Type getUnits() {
        return units;
    }

    /**
     * Sets the units that this tree is expressed in.
     */
    public void setUnits(Type units) {
        this.units = units;
    }

    /**
     * @return a count of the number of nodes (internal + external) in this
     *         tree.
     */
    public int getNodeCount() {
        return nodeCount;
    }

    public boolean hasNodeHeights() {
        return true;
    }

    public double getNodeHeight(NodeRef node) {
        return ((Node) node).getHeight();
    }

    public final double getNodeHeightUpper(NodeRef node) {
        return ((Node) node).heightParameter.getBounds().getUpperLimit(0);
    }

    public final double getNodeHeightLower(NodeRef node) {
        return ((Node) node).heightParameter.getBounds().getLowerLimit(0);
    }


    /**
     * @param node
     * @return the rate parameter associated with this node.
     */
    public double getNodeRate(NodeRef node) {
        if (!hasRates) {
            return 1.0;
        }
        return ((Node) node).getRate();
    }

    public Object getNodeAttribute(NodeRef node, String name) {

        if (name.equals("rate")) {
            return getNodeRate(node);
        }

        return null;
    }

    public Iterator getNodeAttributeNames(NodeRef node) {
        return new Iterator() {

            int i = 0;
            String[] attributes = {"rate"};

            public boolean hasNext() {
                return i < attributes.length;
            }

            public Object next() {
                return attributes[i++];
            }

            public void remove() {
                throw new UnsupportedOperationException("can't remove from this iterator!");
            }
        };
    }

    public boolean hasNodeTraits() {
        return hasTraits;
    }

    public Map<String, Parameter> getTraitMap(NodeRef node) {
        if (!hasTraits) throw new IllegalArgumentException("Trait parameters have not been created");
        return ((Node) node).getTraitMap();
    }

    public double getNodeTrait(NodeRef node, String name) {
        if (!hasTraits) throw new IllegalArgumentException("Trait parameters have not been created");
        return ((Node) node).getTrait(name);
    }

    public Parameter getNodeTraitParameter(NodeRef node, String name) {
        if (!hasTraits) throw new IllegalArgumentException("Trait parameters have not been created");
        return ((Node) node).getTraitParameter(name);
    }

    public double[] getMultivariateNodeTrait(NodeRef node, String name) {
        if (!hasTraits) throw new IllegalArgumentException("Trait parameters have not been created");
        return ((Node) node).getMultivariateTrait(name);
    }

    public final void swapAllTraits(NodeRef node1, NodeRef node2) {
        if (!hasTraits) throw new IllegalArgumentException("Trait parameters have not been created");
        swapAllTraits((Node) node1, (Node) node2);
    }

    public Taxon getNodeTaxon(NodeRef node) {
        return ((Node) node).taxon;
    }

    public void setNodeTaxon(NodeRef node, Taxon taxon) {
        ((Node) node).taxon = taxon;
    }

    public boolean isExternal(NodeRef node) {
        return ((Node) node).isExternal();
    }

    public boolean isRoot(NodeRef node) {
        return (node == root);
    }

    public int getChildCount(NodeRef node) {
        return ((Node) node).getChildCount();
    }

    public NodeRef getChild(NodeRef node, int i) {
        return ((Node) node).getChild(i);
    }

    public NodeRef getParent(NodeRef node) {
        return ((Node) node).parent;
    }

    public boolean hasBranchLengths() {
        return true;
    }

    public double getBranchLength(NodeRef node) {
        NodeRef parent = getParent(node);
        if (parent == null) {
            return 0.0;
        }

        return getNodeHeight(parent) - getNodeHeight(node);
    }

    public NodeRef getExternalNode(int i) {
        return nodes[i];
    }

    public NodeRef getInternalNode(int i) {
        return nodes[i + externalNodeCount];
    }

    public NodeRef getNode(int i) {
        return nodes[i];
    }

    public NodeRef[] getNodes() {
        return nodes;
    }

    /**
     * Returns the number of external nodes.
     */
    public int getExternalNodeCount() {
        return externalNodeCount;
    }

    /**
     * Returns the ith internal node.
     */
    public int getInternalNodeCount() {
        return internalNodeCount;
    }

    /**
     * Returns the root node of this tree.
     */
    public NodeRef getRoot() {
        return root;
    }

    // *****************************************************************
    // Interface MutableTree
    // *****************************************************************

    /**
     * Set a new node as root node.
     */
    public final void setRoot(NodeRef newRoot) {

        if (!inEdit) throw new RuntimeException("Must be in edit transaction to call this method!");

        root = (Node) newRoot;

        // We shouldn't need this because the addChild will already have fired appropriate events.
        pushTreeChangedEvent(root);
    }

    public void addChild(NodeRef p, NodeRef c) {

        if (!inEdit) throw new RuntimeException("Must be in edit transaction to call this method!");

        Node parent = (Node) p;
        Node child = (Node) c;
        if (parent.hasChild(child)) throw new IllegalArgumentException("Child already exists in parent");

        parent.addChild(child);
        pushTreeChangedEvent(parent);
    }

    public void removeChild(NodeRef p, NodeRef c) {

        if (!inEdit) throw new RuntimeException("Must be in edit transaction to call this method!");

        Node parent = (Node) p;
        Node child = (Node) c;

        parent.removeChild(child);
    }

    public void replaceChild(NodeRef node, NodeRef child, NodeRef newChild) {
        throw new RuntimeException("Unimplemented");
    }

    private Node oldRoot;

    public boolean beginTreeEdit() {
        if (inEdit) throw new RuntimeException("Already in edit transaction mode!");

        oldRoot = root;

        inEdit = true;

        return false;
    }

    public void endTreeEdit() {
        if (!inEdit) throw new RuntimeException("Not in edit transaction mode!");

        inEdit = false;

        if (root != oldRoot) {
            swapParameterObjects(oldRoot, root);
        }

        if (TEST_NODE_BOUNDS) {
            try {
                checkTreeIsValid();
            } catch (InvalidTreeException ite) {
                throw new RuntimeException(ite.getMessage());
            }
        }

        for (dr.evomodel.tree.TreeChangedEvent treeChangedEvent : treeChangedEvents) {
            listenerHelper.fireModelChanged(this, treeChangedEvent);
        }
        treeChangedEvents.clear();
    }

    public void checkTreeIsValid() throws MutableTree.InvalidTreeException {
        for (Node node : nodes) {
            if (!node.heightParameter.isWithinBounds()) {
                throw new InvalidTreeException("height parameter out of bounds");
            }
        }
    }

    public void setNodeHeight(NodeRef n, double height) {
        ((Node) n).setHeight(height);
    }


    public void setNodeRate(NodeRef n, double rate) {
        if (!hasRates) throw new IllegalArgumentException("Rate parameters have not been created");
        ((Node) n).setRate(rate);

    }

    public void setNodeTrait(NodeRef n, String name, double value) {
        if (!hasTraits) throw new IllegalArgumentException("Trait parameters have not been created");
        ((Node) n).setTrait(name, value);
    }

    public void setMultivariateTrait(NodeRef n, String name, double[] value) {
        if (!hasTraits) throw new IllegalArgumentException("Trait parameters have not been created");
        ((Node) n).setMultivariateTrait(name, value);
    }

    public void setBranchLength(NodeRef node, double length) {
        throw new UnsupportedOperationException("TreeModel cannot have branch lengths set");
    }

    public void setNodeAttribute(NodeRef node, String name, Object value) {
        throw new UnsupportedOperationException("TreeModel does not use NodeAttributes");
    }

    // *****************************************************************
    // Interface ModelComponent
    // *****************************************************************

    /**
     * Store current state
     */
    protected void storeState() {

        copyNodeStructure(storedNodes);
        storedRootNumber = root.getNumber();

    }

    /**
     * Restore the stored state
     */
    protected void restoreState() {

        Node[] tmp = storedNodes;
        storedNodes = nodes;
        nodes = tmp;

        root = nodes[storedRootNumber];
    }

    /**
     * accept the stored state
     */
    protected void acceptState() {
    } // nothing to do

    /**
     * Copies the node connections from this TreeModel's nodes array to the
     * destination array. Basically it connects up the nodes in destination
     * in the same way as this TreeModel is set up. This method is package
     * private.
     */
    private void copyNodeStructure(Node[] destination) {

        if (nodes.length != destination.length) {
            throw new IllegalArgumentException("Node arrays are of different lengths");
        }

        for (int i = 0, n = nodes.length; i < n; i++) {
            Node node0 = nodes[i];
            Node node1 = destination[i];

            // the parameter values are automatically stored and restored
            // just need to keep the links
            node1.heightParameter = node0.heightParameter;
            node1.rateParameter = node0.rateParameter;
            node1.traitParameters = node0.traitParameters;

            if (node0.parent != null) {
                node1.parent = storedNodes[node0.parent.getNumber()];
            } else {
                node1.parent = null;
            }

            if (node0.leftChild != null) {
                node1.leftChild = storedNodes[node0.leftChild.getNumber()];
            } else {
                node1.leftChild = null;
            }

            if (node0.rightChild != null) {
                node1.rightChild = storedNodes[node0.rightChild.getNumber()];
            } else {
                node1.rightChild = null;
            }
        }
    }

    /**
     * Copies a different tree into the current treeModel. Needs to reconnect
     * the existing internal and external nodes, taking into account that the
     * node numbers of the external nodes may differ between the two trees.
     */
    public void adoptTreeStructure(Tree donor) {

        /*System.err.println("internalNodeCount: " + this.internalNodeCount);
          System.err.println("externalNodeCount: " + this.externalNodeCount);
          for (int i = 0; i < this.nodeCount; i++) {
              System.err.println(nodes[i]);
          }*/

        //first remove all the child nodes of the internal nodes
        for (int i = this.externalNodeCount; i < this.nodeCount; i++) {
            int childCount = nodes[i].getChildCount();
            for (int j = 0; j < childCount; j++) {
                nodes[i].removeChild(j);
            }
        }

        // set-up nodes in this.nodes[] to mirror connectedness in donor via a simple recursion on donor.getRoot()
        addNodeStructure(donor, donor.getRoot());

        //Tree donor has no rates nor traits, only heights

    }

    /**
     * Modifies the current tree by adopting the provided collection of edges
     * @param edges Edges are provided as index: child number; parent: array entry
     * @param nodeHeights Also sets the node heights to the provided values
     * @param childOrder Array that contains whether a child node is left or right child
     */
    public void adoptTreeStructure(int[] edges, double[] nodeHeights, int[] childOrder) {

        if (this.nodeCount != edges.length) {
            throw new RuntimeException("Incorrect number of edges provided: " + edges.length + " versus " + this.nodeCount + " nodes.");
        }

        //first remove all the child nodes of the internal nodes
        for (int i = this.externalNodeCount; i < this.nodeCount; i++) {
            int childCount = nodes[i].getChildCount();
            for (int j = 0; j < childCount; j++) {
                nodes[i].removeChild(j);
            }
        }

        //set the node heights
        for (int i = 0; i < nodeHeights.length; i++) {
            setNodeHeight(nodes[i], nodeHeights[i]);
        }

        int newRootIndex = -1;
        //now add the parent-child links again to ALL the nodes
        for (int i = 0; i < edges.length; i++) {
            if (edges[i] != -1) {
                nodes[edges[i]].addChild(nodes[i]);
            } else {
                newRootIndex = i;
            }
        }

        //not possible to determine correct ordering of child nodes in the loop where they're being assigned
        //hence perform possible swaps in a separate loop
        for (int i = 0; i < edges.length; i++) {
            if (edges[i] != -1) {
                if (childOrder[i] == 0 && nodes[edges[i]].getChild(0) != nodes[i]) {
                    //swap child nodes
                    Node childOne = nodes[edges[i]].removeChild(0);
                    Node childTwo = nodes[edges[i]].removeChild(1);
                    nodes[edges[i]].addChild(childTwo);
                    nodes[edges[i]].addChild(childOne);
                }
            }
        }

        this.setRoot(nodes[newRootIndex]);

    }

    /**
     * Recursive algorithm to copy a proposed tree structure into the current treeModel.
     */
    private void addNodeStructure(Tree donorTree, NodeRef donorNode) {

        NodeRef acceptorNode = null;
        if (donorTree.isExternal(donorNode)) {
            //external nodes can have different numbers between both trees
            acceptorNode = this.nodes[this.getTaxonIndex(donorTree.getTaxonId(donorNode.getNumber()))];
        } else {
            //not really important for internal nodes
            acceptorNode = this.nodes[donorNode.getNumber()];
        }

        setNodeHeight(acceptorNode, donorTree.getNodeHeight(donorNode));

        //removing all child nodes up front currently works
        //((Node)acceptorNode).leftChild = null;
        //((Node)acceptorNode).rightChild = null;
        /*int nrChildren = getChildCount(acceptorNode);
          for (int i = 0; i < nrChildren; i++) {
              this.removeChild(acceptorNode, this.getChild(acceptorNode, i));
          }*/

        for (int i = 0; i < donorTree.getChildCount(donorNode); i++) {
            //add a check when the added child is an external node
            if (donorTree.isExternal(donorTree.getChild(donorNode, i))) {
                addChild(acceptorNode, this.nodes[this.getTaxonIndex(donorTree.getTaxonId(donorTree.getChild(donorNode, i).getNumber()))]);
            } else {
                addChild(acceptorNode, this.nodes[donorTree.getChild(donorNode, i).getNumber()]);
            }
        }

        pushTreeChangedEvent(acceptorNode);

        if (!donorTree.isExternal(donorNode)) {
            for (int i = 0; i < donorTree.getChildCount(donorNode); i++) {
                addNodeStructure(donorTree, donorTree.getChild(donorNode, i));
            }
        }

    }

    /**
     * @return the number of statistics of this component.
     */
    public int getStatisticCount() {
        return super.getStatisticCount() + 1;
    }

    /**
     * @return the ith statistic of the component
     */
    public Statistic getStatistic(int i) {
        if (i == super.getStatisticCount()) return root.heightParameter;
        return super.getStatistic(i);
    }

//    public String getModelComponentName() {
//        return TREE_MODEL;
//    }

    // **************************************************************
    // TaxonList IMPLEMENTATION
    // **************************************************************

    /**
     * @return a count of the number of taxa in the list.
     */
    public int getTaxonCount() {
        return getExternalNodeCount();
    }

    /**
     * @return the ith taxon in the list.
     */
    public Taxon getTaxon(int taxonIndex) {
        return ((Node) getExternalNode(taxonIndex)).taxon;
    }

    /**
     * @return the ID of the taxon of the ith external node. If it doesn't have
     *         a taxon, returns the ID of the node itself.
     */
    public String getTaxonId(int taxonIndex) {
        Taxon taxon = getTaxon(taxonIndex);
        if (taxon != null) {
            return taxon.getId();
        } else {
            return null;
        }
    }

    /**
     * returns the index of the taxon with the given id.
     */
    public int getTaxonIndex(String id) {
        for (int i = 0, n = getTaxonCount(); i < n; i++) {
            if (getTaxonId(i).equals(id)) return i;
        }
        return -1;
    }

    /**
     * returns the index of the given taxon.
     */
    public int getTaxonIndex(Taxon taxon) {
        for (int i = 0, n = getTaxonCount(); i < n; i++) {
            if (getTaxon(i) == taxon) return i;
        }
        return -1;
    }

    public List<Taxon> asList() {
        List<Taxon> taxa = new ArrayList<Taxon>();
        for (int i = 0, n = getTaxonCount(); i < n; i++) {
            taxa.add(getTaxon(i));
        }
        return taxa;
    }

    public Iterator<Taxon> iterator() {
        return new Iterator<Taxon>() {
            private int index = -1;

            public boolean hasNext() {
                return index < getTaxonCount() - 1;
            }

            public Taxon next() {
                index++;
                return getTaxon(index);
            }

            public void remove() { /* do nothing */ }
        };
    }

    /**
     * @param taxonIndex the index of the taxon whose attribute is being fetched.
     * @param name       the name of the attribute of interest.
     * @return an object representing the named attributed for the taxon of the given
     *         external node. If the node doesn't have a taxon then the nodes own attribute
     *         is returned.
     */
    public Object getTaxonAttribute(int taxonIndex, String name) {
        Taxon taxon = getTaxon(taxonIndex);
        if (taxon != null) {
            return taxon.getAttribute(name);
        }
        return null;
    }

    // **************************************************************
    // MutableTaxonList IMPLEMENTATION
    // **************************************************************

    public int addTaxon(Taxon taxon) {
        throw new IllegalArgumentException("Cannot add taxon to a TreeModel");
    }

    public boolean removeTaxon(Taxon taxon) {
        throw new IllegalArgumentException("Cannot add taxon to a TreeModel");
    }

    public void setTaxonId(int taxonIndex, String id) {
        throw new IllegalArgumentException("Cannot set taxon id in a TreeModel");
    }

    public void setTaxonAttribute(int taxonIndex, String name, Object value) {
        throw new IllegalArgumentException("Cannot set taxon attribute in a TreeModel");
    }

    public void addMutableTreeListener(MutableTreeListener listener) {
    } // Do nothing at the moment

    public void addMutableTaxonListListener(MutableTaxonListListener listener) {
    } // Do nothing at the moment

    // **************************************************************
    // Identifiable IMPLEMENTATION
    // **************************************************************

    private String id = null;

    /**
     * @return the id.
     */
    public String getId() {
        return id;
    }

    /**
     * Sets the id.
     */
    public void setId(String id) {
        this.id = id;
    }

    // **************************************************************
    // Attributable IMPLEMENTATION
    // **************************************************************

    private Attributable.AttributeHelper treeAttributes = null;

    /**
     * Sets an named attribute for this object.
     *
     * @param name  the name of the attribute.
     * @param value the new value of the attribute.
     */
    public void setAttribute(String name, Object value) {
        if (treeAttributes == null)
            treeAttributes = new Attributable.AttributeHelper();
        treeAttributes.setAttribute(name, value);
    }

    /**
     * @param name the name of the attribute of interest.
     * @return an object representing the named attributed for this object.
     */
    public Object getAttribute(String name) {
        if (treeAttributes == null)
            return null;
        else
            return treeAttributes.getAttribute(name);
    }

    /**
     * @return an iterator of the attributes that this object has.
     */
    public Iterator<String> getAttributeNames() {
        if (treeAttributes == null)
            return null;
        else
            return treeAttributes.getAttributeNames();
    }

    /**
     * @return a string containing a newick representation of the tree
     */
    public final String getNewick() {
        return TreeUtils.newick(this);
    }

    /**
     * @return a string containing a newick representation of the tree
     */
    public String toString() {
        return getNewick();
    }

    public Tree getCopy() {
        throw new UnsupportedOperationException("please don't call this function");
    }

    // **************************************************************
    // XMLElement IMPLEMENTATION
    // **************************************************************

    public Element createElement(Document document) {
        throw new RuntimeException("Not implemented yet");
    }

    // ***********************************************************************
    // Private methods
    // ***********************************************************************

    /**
     * @return the node that this parameter is a member of
     */
    public Node getNodeOfParameter(Parameter parameter) {

        if (parameter == null) throw new IllegalArgumentException("Parameter is null!");

        for (Node node : nodes) {
            if (node.heightParameter == parameter) {
                return node;
            }
        }

        if (hasRates) {
            for (Node node : nodes) {
                if (node.rateParameter == parameter) {
                    return node;
                }
            }
        }
        if (hasTraits) {
            for (Node node : nodes) {
                if (node.traitParameters.containsValue(parameter)) {
                    return node;
                }
            }
        }
        throw new RuntimeException("Parameter not found in any nodes:" + parameter.getId() + " " + parameter.hashCode());
        // assume it is a trait parameter and return null
//		return null;
    }

    /**
     * Get the root height parameter. Is private because it can only be called by the XMLParser
     */
    public Parameter getRootHeightParameter() {

        return root.heightParameter;
    }

    /**
     * @return the relevant node height parameter. Is private because it can only be called by the XMLParser
     */
    public Parameter createNodeHeightsParameter(boolean rootNode, boolean internalNodes, boolean leafNodes) {

        if (!rootNode && !internalNodes && !leafNodes) {
            throw new IllegalArgumentException("At least one of rootNode, internalNodes or leafNodes must be true");
        }

        CompoundParameter parameter = new CompoundParameter("nodeHeights(" + getId() + ")");

        for (int i = externalNodeCount; i < nodeCount; i++) {
            if ((rootNode && nodes[i] == root) || (internalNodes && nodes[i] != root)) {
                parameter.addParameter(nodes[i].heightParameter);
            }
        }

        if (leafNodes) {
            for (int i = 0; i < externalNodeCount; i++) {
                parameter.addParameter(nodes[i].heightParameter);
            }
        }

        return parameter;
    }

    public Parameter getLeafHeightParameter(NodeRef node) {

        if (!isExternal(node)) {
            throw new RuntimeException("only leaves can be used with getLeafHeightParameter");
        }

        isTipDateSampled = true;

        return nodes[node.getNumber()].heightParameter;
    }

    /**
     * @return the relevant node rate parameter. Is private because it can only be called by the XMLParser
     */
    public Parameter createNodeRatesParameter(double[] initialValues, boolean rootNode, boolean internalNodes, boolean leafNodes) {

        if (!rootNode && !internalNodes && !leafNodes) {
            throw new IllegalArgumentException("At least one of rootNode, internalNodes or leafNodes must be true");
        }

        CompoundParameter parameter = new CompoundParameter("nodeRates(" + getId() + ")");

        hasRates = true;

        for (int i = externalNodeCount; i < nodeCount; i++) {
            nodes[i].createRateParameter(initialValues);
            if ((rootNode && nodes[i] == root) || (internalNodes && nodes[i] != root)) {
                parameter.addParameter(nodes[i].rateParameter);
            }
        }

        for (int i = 0; i < externalNodeCount; i++) {
            nodes[i].createRateParameter(initialValues);
            if (leafNodes) {
                parameter.addParameter(nodes[i].rateParameter);
            }
        }

        return parameter;
    }

    public Parameter createNodeTraitsParameter(String name, double[] initialValues) {
        return createNodeTraitsParameter(name, initialValues.length,
                initialValues, true, true, true, true);
    }

    /**
     * Create a node traits parameter. Is private because it can only be called by the XMLParser
     */
    public Parameter createNodeTraitsParameter(String name, int dim, double[] initialValues,
                                               boolean rootNode, boolean internalNodes,
                                               boolean leafNodes, boolean firesTreeEvents) {

        checkValidFlags(rootNode, internalNodes, leafNodes);

        CompoundParameter parameter = new CompoundParameter(name);

        hasTraits = true;

        for (int i = externalNodeCount; i < nodeCount; i++) {
            nodes[i].createTraitParameter(name, dim, initialValues, firesTreeEvents);
            if ((rootNode && nodes[i] == root) || (internalNodes && nodes[i] != root)) {
                parameter.addParameter(nodes[i].getTraitParameter(name));
            }
        }

        for (int i = 0; i < externalNodeCount; i++) {
            nodes[i].createTraitParameter(name, dim, initialValues, firesTreeEvents);
            if (leafNodes) {
                parameter.addParameter(nodes[i].getTraitParameter(name));
            }
        }

        return parameter;
    }

    public Parameter createNodeTraitsParameterAsMatrix(String name, int dim, double[] initialValues,
                                               boolean rootNode, boolean internalNodes,
                                               boolean leafNodes, boolean firesTreeEvents) {

        checkValidFlags(rootNode, internalNodes, leafNodes);

        final int rowDim = dim;
        final int colDim = (rootNode ? 1 : 0)
                + (internalNodes ? internalNodeCount - 1 : 0)
                + (leafNodes ? externalNodeCount : 0);

        FastMatrixParameter parameter = new FastMatrixParameter(name, rowDim, colDim, 0.0);
        parameter.addBounds(new Parameter.DefaultBounds(Double.POSITIVE_INFINITY, Double.NEGATIVE_INFINITY,
                rowDim * colDim));

        hasTraits = true;

        int parameterIndex = 0;
        for (int i = externalNodeCount; i < nodeCount; i++) {
            if ((rootNode && nodes[i] == root) || (internalNodes && nodes[i] != root)) {
                nodes[i].addTraitParameter(name, parameter.getParameter(parameterIndex), initialValues, firesTreeEvents);
                ++parameterIndex;
            }
        }

        for (int i = 0; i < externalNodeCount; i++) {
            if (leafNodes) {
                nodes[i].addTraitParameter(name, parameter.getParameter(parameterIndex), initialValues, firesTreeEvents);
                ++parameterIndex;
            }
        }

        return parameter;
    }

    private void checkValidFlags(boolean rootNode, boolean internalNodes, boolean leafNodes) {
        if (!rootNode && !internalNodes && !leafNodes) {
            throw new IllegalArgumentException("At least one of rootNode, internalNodes or leafNodes must be true");
        }
    }

    private void swapAllTraits(Node n1, Node n2) {

        for (Map.Entry<String, Parameter> entry : n1.traitParameters.entrySet()) {
            Parameter p1 = n1.traitParameters.get(entry.getKey());
            Parameter p2 = n2.traitParameters.get(entry.getKey());
            final int dim = p1.getDimension();
            for (int i = 0; i < dim; i++) {
                double transfer = p1.getParameterValue(i);
                p1.setParameterValue(i, p2.getParameterValue(i));
                p2.setParameterValue(i, transfer);
            }

        }

    }

    /**
     * This method swaps the parameter objects of the two nodes
     * but maintains the values in each node.
     * This method is used to ensure that root node of the tree
     * always has the same parameter object.
     */
    private void swapParameterObjects(Node n1, Node n2) {

        double height1 = n1.getHeight();
        double height2 = n2.getHeight();

        double rate1 = 1.0, rate2 = 1.0;

        if (hasRates) {
            rate1 = n1.getRate();
            rate2 = n2.getRate();
        }

        // swap all trait parameters

        if (hasTraits) {
            Map<String, Parameter> traits1 = new HashMap<String, Parameter>();
            Map<String, Parameter> traits2 = new HashMap<String, Parameter>();

            traits1.putAll(n1.traitParameters);
            traits2.putAll(n2.traitParameters);

            Map<String, Parameter> temp = n1.traitParameters;
            n1.traitParameters = n2.traitParameters;
            n2.traitParameters = temp;

            for (Map.Entry<String, Parameter> entry : traits1.entrySet()) {
                n1.traitParameters.get(entry.getKey()).setParameterValueQuietly(0, entry.getValue().getParameterValue(0));
            }
            for (Map.Entry<String, Parameter> entry : traits2.entrySet()) {
                n2.traitParameters.get(entry.getKey()).setParameterValueQuietly(0, entry.getValue().getParameterValue(0));
            }
        }

        Parameter temp = n1.heightParameter;
        n1.heightParameter = n2.heightParameter;
        n2.heightParameter = temp;

        if (hasRates) {
            temp = n1.rateParameter;
            n1.rateParameter = n2.rateParameter;
            n2.rateParameter = temp;
        }

        n1.heightParameter.setParameterValueQuietly(0, height1);
        n2.heightParameter.setParameterValueQuietly(0, height2);

        if (hasRates) {
            n1.rateParameter.setParameterValueQuietly(0, rate1);
            n2.rateParameter.setParameterValueQuietly(0, rate2);
        }
    }

    // **************************************************************
    // Private inner classes
    // **************************************************************

    public class Node implements NodeRef {

        public Node parent;
        public Node leftChild, rightChild;
        private int number;
        public Parameter heightParameter;
        public Parameter rateParameter = null;
        //public Parameter traitParameter = null;
        public Taxon taxon = null;

        Map<String, Parameter> traitParameters = new HashMap<String, Parameter>();

        public Node() {
            parent = null;
            leftChild = rightChild = null;
            heightParameter = null;
            number = 0;
            taxon = null;
        }

        /**
         * constructor used to clone a node and all children
         */
        public Node(Tree tree, NodeRef node) {
            parent = null;
            leftChild = rightChild = null;

            heightParameter = new Parameter.Default(tree.getNodeHeight(node));
            addVariable(heightParameter);

            number = node.getNumber();
            taxon = tree.getNodeTaxon(node);
            heightParameter.setId("" + number);
            for (int i = 0; i < tree.getChildCount(node); i++) {
                addChild(new Node(tree, tree.getChild(node, i)));
            }
        }

        public final void setupHeightBounds() {
            heightParameter.addBounds(new NodeHeightBounds(heightParameter));
        }

        public final void createRateParameter(double[] initialValues) {
            if (rateParameter == null) {
                if (initialValues != null) {
                    rateParameter = new Parameter.Default(initialValues[0]);
                } else {
                    rateParameter = new Parameter.Default(1.0);
                }
                setParameterId("rate", rateParameter);
                rateParameter.addBounds(new Parameter.DefaultBounds(Double.POSITIVE_INFINITY, 0.0, 1));
                addVariable(rateParameter);
            }
        }

        public final void createTraitParameter(String name, double[] initialValues, boolean firesTreeEvents) {
            createTraitParameter(name, initialValues.length, initialValues, firesTreeEvents);
        }

        public final void addTraitParameter(String name, Parameter trait, double[] initialValues, boolean firesTreeEvents) {
            if (!traitParameters.containsKey(name)) {
                setParameterId(name, trait);
                setParameterValues(trait, trait.getDimension(), initialValues);

                traitParameters.put(name, trait);

                if (firesTreeEvents) {
                    addVariable(trait);
                }
            }
        }

        private void setParameterValues(Parameter parameter, int dim, double[] initialValues) {
            if (initialValues != null && initialValues.length > 0) {
                for (int i = 0; i < dim; i++) {
                    if (initialValues.length == dim) {
                        parameter.setParameterValue(i, initialValues[i]);
                    } else {
                        parameter.setParameterValue(i, initialValues[0]);
                    }
                }
            }
        }

        public final void createTraitParameter(String name, int dim, double[] initialValues, boolean firesTreeEvents) {

            if (!traitParameters.containsKey(name)) {

                Parameter trait = new Parameter.Default(dim);
                setParameterId(name, trait);
                trait.addBounds(new Parameter.DefaultBounds(Double.POSITIVE_INFINITY, Double.NEGATIVE_INFINITY, dim));

                setParameterValues(trait, dim, initialValues);

                traitParameters.put(name, trait);

                if (firesTreeEvents) {
                    addVariable(trait);
                }
            }
        }

        private void setParameterId(String name, Parameter trait) {
            if (isRoot()) {
                trait.setId("root." + name);
            } else if (isExternal()) {
                trait.setId(getTaxonId(getNumber()) + "." + name);
            } else {
                trait.setId("node" + getNumber() + "." + name);
            }
        }

        public final double getHeight() {
            return heightParameter.getParameterValue(0);
        }

        public final double getRate() {
            return rateParameter.getParameterValue(0);
        }

        public final double getTrait(String name) {
            return traitParameters.get(name).getParameterValue(0);
        }

        public final double[] getMultivariateTrait(String name) {
            return traitParameters.get(name).getParameterValues();
        }

        public final Map<String, Parameter> getTraitMap() {
            return traitParameters;
        }

        public final void setHeight(double height) {
            heightParameter.setParameterValue(0, height);
        }

        public final void setRate(double rate) {
            //System.out.println("Rate set for parameter " + rateParameter.getParameterName());
            rateParameter.setParameterValue(0, rate);
        }

        public final void setTrait(String name, double trait) {
            //System.out.println("Trait set for parameter " + traitParameter.getParameterName());
            traitParameters.get(name).setParameterValue(0, trait);
        }

        public final void setMultivariateTrait(String name, double[] trait) {
            int dim = trait.length;
            for (int i = 0; i < dim; i++)
                traitParameters.get(name).setParameterValue(i, trait[i]);
        }

        public int getNumber() {
            return number;
        }

        public void setNumber(int n) {
            number = n;
        }

        /**
         * Returns the number of children this node has.
         */
        public final int getChildCount() {
            int n = 0;
            if (leftChild != null) n++;
            if (rightChild != null) n++;
            return n;
        }

        public Node getChild(int n) {
            if (n == 0) return leftChild;
            if (n == 1) return rightChild;
            throw new IllegalArgumentException("TreeModel.Nodes can only have 2 children");
        }

        public boolean hasChild(Node node) {
            return (leftChild == node || rightChild == node);
        }

        /**
         * add new child node
         *
         * @param node new child node
         */
        public void addChild(Node node) {
            if (leftChild == null) {
                leftChild = node;
            } else if (rightChild == null) {
                rightChild = node;
            } else {
                throw new IllegalArgumentException("TreeModel.Nodes can only have 2 children");
            }
            node.parent = this;
        }

        /**
         * remove child
         *
         * @param node child to be removed
         */
        public Node removeChild(Node node) {
            if (leftChild == node) {
                leftChild = null;
            } else if (rightChild == node) {
                rightChild = null;
            } else {
                throw new IllegalArgumentException("Unknown child node");
            }
            node.parent = null;
            return node;
        }

        /**
         * remove child
         *
         * @param n number of child to be removed
         */
        public Node removeChild(int n) {
            Node node;
            if (n == 0) {
                node = leftChild;
                leftChild = null;
            } else if (n == 1) {
                node = rightChild;
                rightChild = null;
            } else {
                throw new IllegalArgumentException("TreeModel.Nodes can only have 2 children");
            }
            node.parent = null;
            return node;
        }

        public boolean hasNoChildren() {
            return (leftChild == null && rightChild == null);
        }

        public boolean isExternal() {
            return hasNoChildren();
        }

        public boolean isRoot() {
            return (parent == null);
        }

        public String toString() {
            return "node " + number + ", height=" + getHeight() + (taxon != null ? ": " + taxon.getId() : "");
        }

        public Parameter getTraitParameter(String name) {
            return traitParameters.get(name);
        }
    }

    /**
     * This class provides bounds for parameters that represent a node height
     * in this tree model.
     */
    private class NodeHeightBounds implements Bounds<Double> {

        public NodeHeightBounds(Parameter parameter) {
            nodeHeightParameter = parameter;
        }

        public Double getUpperLimit(int i) {

            Node node = getNodeOfParameter(nodeHeightParameter);
            if (node.isRoot()) {
                return Double.POSITIVE_INFINITY;
            } else {
                return node.parent.getHeight();
            }
        }

        public Double getLowerLimit(int i) {

            Node node = getNodeOfParameter(nodeHeightParameter);
            if (node.isExternal()) {
                return 0.0;
            } else {
                return Math.max(node.leftChild.getHeight(), node.rightChild.getHeight());
            }
        }

        public int getBoundsDimension() {
            return 1;
        }


        private Parameter nodeHeightParameter = null;
    }

    // ***********************************************************************
    // Interface: Keywordable
    // ***********************************************************************

    @Override
    public void addKeyword(String keyword) {
        keywords.add(keyword);
    }

    @Override
    public List<String> getKeywords() {
        return keywords;
    }

    private final List<String> keywords = new ArrayList<String>();

    // ***********************************************************************
    // Private members
    // ***********************************************************************


    /**
     * root node
     */
    private Node root = null;
    private int storedRootNumber;

    /**
     * list of internal nodes (including root)
     */
    private Node[] nodes = null;
    private Node[] storedNodes = null;

    /**
     * number of nodes (including root and tips)
     */
    private final int nodeCount;

    /**
     * number of external nodes
     */
    private final int externalNodeCount;

    /**
     * number of internal nodes (including root)
     */
    private final int internalNodeCount;

    /**
     * holds the units of the trees branches.
     */
    private Type units = Type.SUBSTITUTIONS;

    private boolean inEdit = false;

    private boolean hasRates = false;
    private boolean hasTraits = false;
    private boolean isTipDateSampled = false;
    private final boolean isTreeRandom;

    public boolean isTipDateSampled() {
        return isTipDateSampled;
    }

    @Override
    public boolean isVariable() {
        return isTreeRandom;
    }

    @Override
    public Citation.Category getCategory() {
        return Citation.Category.TREE_PRIORS;
    }

    @Override
    public String getDescription() {
        return "Sampling tip dates model";
    }

    @Override
    public List<Citation> getCitations() {
        if (isTipDateSampled()) {
            return Arrays.asList(new Citation(
                            new Author[]{
                                    new Author("B", "Shapiro"),
                                    new Author("SYW", "Ho"),
                                    new Author("AJ", "Drummond"),
                                    new Author("MA", "Suchard"),
                                    new Author("OG", "Pybus"),
                                    new Author("A", "Rambaut"),
                            },
                            "A Bayesian phylogenetic method to estimate unknown sequence ages",
                            2010,
                            "Mol Biol Evol",
                            28,
                            879, 887,
                            "10.1093/molbev/msq262"
                    ),
                    new Citation(
                            new Author[]{
                                    new Author("AJ", "Drummond"),
                            },
                            "PhD Thesis",
                            2002,
                            "University of Auckland",
                            ""
                    ));
        } else {
            return  Collections.EMPTY_LIST;
        }
    }

}<|MERGE_RESOLUTION|>--- conflicted
+++ resolved
@@ -42,11 +42,7 @@
  * @author Alexei Drummond
  * @version $Id: TreeModel.java,v 1.129 2006/01/05 17:55:47 rambaut Exp $
  */
-<<<<<<< HEAD
-public class TreeModel extends AbstractModel implements MutableTreeModel, Citable {
-=======
-public class TreeModel extends AbstractModel implements MultivariateTraitTree, Keywordable, Citable {
->>>>>>> 04a6a14d
+public class TreeModel extends AbstractModel implements MutableTreeModel, Keywordable, Citable {
 
     //
     // Public stuff
