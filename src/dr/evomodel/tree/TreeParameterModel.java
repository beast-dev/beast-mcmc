/*
 * TreeParameterModel.java
 *
 * Copyright © 2002-2024 the BEAST Development Team
 * http://beast.community/about
 *
 * This file is part of BEAST.
 * See the NOTICE file distributed with this work for additional
 * information regarding copyright ownership and licensing.
 *
 * BEAST is free software; you can redistribute it and/or modify
 * it under the terms of the GNU Lesser General Public License as
 * published by the Free Software Foundation; either version 2
 * of the License, or (at your option) any later version.
 *
 *  BEAST is distributed in the hope that it will be useful,
 *  but WITHOUT ANY WARRANTY; without even the implied warranty of
 *  MERCHANTABILITY or FITNESS FOR A PARTICULAR PURPOSE.  See the
 *  GNU Lesser General Public License for more details.
 *
 * You should have received a copy of the GNU Lesser General Public
 * License along with BEAST; if not, write to the
 * Free Software Foundation, Inc., 51 Franklin St, Fifth Floor,
 * Boston, MA  02110-1301  USA
 *
 */

package dr.evomodel.tree;

import dr.evolution.tree.*;
import dr.evomodel.branchratemodel.NodeRateMap;
import dr.inference.model.AbstractModel;
import dr.inference.model.Model;
import dr.inference.model.Parameter;
import dr.inference.model.Variable;

<<<<<<< HEAD
import java.util.HashMap;
import java.util.Map;
=======
import java.util.function.DoubleBinaryOperator;
>>>>>>> 2b4f798d

/**
 * This class maintains a parameter of length equal to the number of nodes in the tree.
 * It can optionally include the root node. If the root node is not included then this
 * class will track tree changes that change the root node number and swap the parameter
 * values so that the parameter values stay with their node when changes to the tree
 * topology occur.
 *
 * @author Alexei Drummond
 */
public class TreeParameterModel extends AbstractModel implements TreeTrait<Double>, TreeDoubleTraitProvider {

    public enum Type {
        WITHOUT_ROOT,
        WITH_ROOT
    }

    protected final MutableTreeModel tree;

    // The tree parameter;
    private final Parameter parameter;

    // These are stored in parameters for check pointing reasons...

    // the index of the root node.
    private final Parameter rootNodeNumber;

<<<<<<< HEAD
    // mappings from node number to parameter index and back
    private final Parameter nodeNumberToParameterIndex;
    private final Parameter parameterIndexToNodeNumber;


    private boolean includeRoot = false;
=======
    private boolean includeRoot;
>>>>>>> 2b4f798d

    private Intent intent;


    /**
     * This class constructs a tree parameter, and will set the dimension of the parameter
     * to match the appropriate number of nodes if necessary.
     *
     * @param tree        the tree that this parameter corresponds to
     * @param parameter   the parameter to keep in sync with tree topology moves.
     * @param includeRoot tree if the parameter includes a value associated with the root node.
     */
    public TreeParameterModel(MutableTreeModel tree, Parameter parameter, boolean includeRoot) {
        this(tree, parameter, includeRoot, Intent.NODE);
    }

    public TreeParameterModel(MutableTreeModel tree, Parameter parameter, Type includeRoot) {
        this(tree, parameter, includeRoot == Type.WITH_ROOT, Intent.NODE);
    }

    /**
     * This class constructs a tree parameter, and will set the dimension of the parameter
     * to match the appropriate number of nodes if necessary.
     *
     * @param tree        the tree that this parameter corresponds to
     * @param parameter   the parameter to keep in sync with tree topology moves.
     * @param includeRoot tree if the parameter includes a value associated with the root node.
     */
    public TreeParameterModel(MutableTreeModel tree, Parameter parameter, boolean includeRoot, Intent intent) {

        super("treeParameterModel");
        this.tree = tree;
        this.parameter = parameter;

        this.includeRoot = includeRoot;

        this.intent = intent;

        int dim = parameter.getDimension();
        int parameterSize = getParameterSize();
        if (dim != parameterSize) {
            if (dim < 2) {
                // if the parameter is of size 1 or hasn't had its dimension set then expand to fit
                parameter.setDimension(parameterSize);
            } else {
                throw new IllegalArgumentException("dimension of parameter does not match tree branch count");
            }
        }

        addModel(tree);
        addVariable(parameter);

        nodeNumberToParameterIndex = new Parameter.Default(parameter.getId() + ".nodeNumberToParameterIndex", tree.getNodeCount());
        parameterIndexToNodeNumber = new Parameter.Default(parameter.getId() + ".parameterIndexToNodeNumber", parameterSize);

        int k = 0;
        for (int i = 0; i < tree.getNodeCount(); i++) {
            NodeRef node = tree.getNode(i);
            if (includeRoot || !tree.isRoot(node)) {
                nodeNumberToParameterIndex.setParameterValue(i, k);
                parameterIndexToNodeNumber.setParameterValue(k, node.getNumber());
                k++;
            } else {
                nodeNumberToParameterIndex.setParameterValue(i, -1); // set the root index to an illegal value
            }
        }

        addVariable(nodeNumberToParameterIndex);
        addVariable(parameterIndexToNodeNumber);

        rootNodeNumber = new Parameter.Default(parameter.getId() + ".rootNodeNumber");
        rootNodeNumber.setParameterValue(0, tree.getRoot().getNumber());
        addVariable(rootNodeNumber);
    }

    public int getParameterSize() {
        return tree.getNodeCount() - (includeRoot ? 0 : 1);
    }

    public void handleModelChangedEvent(Model model, Object object, int index) {
        if (model == tree) {
            if (!inHandleRootMove) {
                inHandleRootMove = true;
                handleRootMove();
                inHandleRootMove = false;
            }
        }
    }

    private boolean inHandleRootMove = false;

    protected final void handleVariableChangedEvent(Variable variable, int index, Parameter.ChangeType type) {
        if (variable == parameter) {
            if (index == -1) {
                fireModelChanged(variable, index);
            } else {
                // the underlying parameter has changed - fire an event for the associated node...

                int nodeNumber = getNodeNumberFromParameterIndex(index);
                assert (tree.getNode(nodeNumber).getNumber() == nodeNumber);
                fireModelChanged(variable, nodeNumber);
            }
        }
    }

    protected void storeState() {
        // parameters store themselves
    }

    protected void restoreState() {
        // parameters restore themselves
    }

    protected void acceptState() {
    }

    public double getNodeDoubleValue(Tree tree, NodeRef node) {
        return getNodeValue(tree, node);
    }

    public double getNodeValue(Tree tree, NodeRef node) {

        assert (!tree.isRoot(node) || includeRoot) : "root node doesn't have a parameter value!";

        return parameter.getParameterValue(getParameterIndexFromNodeNumber(node.getNumber()));
    }

    public void setNodeValue(Tree tree, NodeRef node, double value) {

        assert (!tree.isRoot(node) && !includeRoot) : "root node doesn't have a parameter value!";

<<<<<<< HEAD
        parameter.setParameterValue(getParameterIndexFromNodeNumber(node.getNumber()), value);
=======
        assert !includeRoot || tree.getRoot().getNumber() == rootNodeNumber.getValue(0).intValue() :
                "INTERNAL ERROR! node with number " + rootNodeNumber + " should be the root node.";

        int nodeNumber = node.getNumber();
        int index = getParameterIndexFromNodeNumber(nodeNumber);
        parameter.setParameterValue(index, value);
>>>>>>> 2b4f798d
    }

    public int getNodeNumberFromParameterIndex(int parameterIndex) {
        return parameterIndexToNodeNumber.getValue(parameterIndex).intValue();
    }

    public int getParameterIndexFromNodeNumber(int nodeNumber) {
        return nodeNumberToParameterIndex.getValue(nodeNumber).intValue();
    }

    private void handleRootMove() {

        if (!includeRoot) {

            final int oldRootNodeNumber = rootNodeNumber.getValue(0).intValue();
            final int newRootNodeNumber = tree.getRoot().getNumber();

            if (oldRootNodeNumber != newRootNodeNumber) {
                parameterIndexToNodeNumber.setParameterValue(getParameterIndexFromNodeNumber(newRootNodeNumber), oldRootNodeNumber);

                double oldRootParameterIndex = nodeNumberToParameterIndex.getParameterValue(oldRootNodeNumber);

                assert(oldRootParameterIndex < 0); // should be -1

                nodeNumberToParameterIndex.setParameterValue(oldRootNodeNumber, nodeNumberToParameterIndex.getParameterValue(newRootNodeNumber));
                nodeNumberToParameterIndex.setParameterValue(newRootNodeNumber, oldRootParameterIndex);
                
                rootNodeNumber.setParameterValue(0, newRootNodeNumber);
            }
        }
    }

    public void forEach(NodeRateMap map) {

        final int len = parameter.getDimension();
        final int rootNumber = tree.getRoot().getNumber();

        // Assumes that tree.getNode(i).getNumber == i

        for (int i = 0; i < len; ++i) {
            NodeRef node = tree.getNode(i);
            assert node.getNumber() == i;
            map.apply(i, node, parameter.getParameterValue(i));
        }

        if (len > rootNumber) {
            for (int i = rootNumber; i < len; ++i) {
                NodeRef node = tree.getNode(i + 1);
                assert node.getNumber() == i + 1;
                map.apply(i, node, parameter.getParameterValue(i));
            }
        }
    }

    public double mapReduce(NodeRateMap map, DoubleBinaryOperator reduce, double initial) {

        final int len = parameter.getDimension();
        final int rootNumber = tree.getRoot().getNumber();

        // Assumes that tree.getNode(i).getNumber == i

        for (int i = 0; i < len; ++i) {
            NodeRef node = tree.getNode(i);
            assert node.getNumber() == i;
            initial = reduce.applyAsDouble(initial, map.apply(i, node, parameter.getParameterValue(i)));
        }

        if (includeRoot && len > rootNumber) {
            for (int i = rootNumber; i < len; ++i) {
                NodeRef node = tree.getNode(i + 1);
                assert node.getNumber() == i + 1;
                initial = reduce.applyAsDouble(initial, map.apply(i, node, parameter.getParameterValue(i)));
            }
        }

        return initial;
    }

    /**
     * @return the tree model that this parameter is synchronized with
     */
    public MutableTreeModel getTreeModel() {
        return tree;
    }

    public String[] getNodeAttributeLabel() {
        return new String[]{};
    }

    public String[] getAttributeForNode(Tree tree, NodeRef node) {
        return new String[]{};
    }

    public String getTraitName() {
        return parameter.getId();
    }

    public Intent getIntent() {
        return intent;
    }

    public Class getTraitClass() {
        return Double.class;
    }

    public boolean getLoggable() {
        return true;
    }

    public Double getTrait(Tree tree, NodeRef node) {
        return getNodeValue(tree, node);
    }

    public String getTraitString(Tree tree, NodeRef node) {
        return Double.toString(getNodeValue(tree, node));
    }
}<|MERGE_RESOLUTION|>--- conflicted
+++ resolved
@@ -34,12 +34,8 @@
 import dr.inference.model.Parameter;
 import dr.inference.model.Variable;
 
-<<<<<<< HEAD
 import java.util.HashMap;
 import java.util.Map;
-=======
-import java.util.function.DoubleBinaryOperator;
->>>>>>> 2b4f798d
 
 /**
  * This class maintains a parameter of length equal to the number of nodes in the tree.
@@ -67,16 +63,12 @@
     // the index of the root node.
     private final Parameter rootNodeNumber;
 
-<<<<<<< HEAD
     // mappings from node number to parameter index and back
     private final Parameter nodeNumberToParameterIndex;
     private final Parameter parameterIndexToNodeNumber;
 
 
     private boolean includeRoot = false;
-=======
-    private boolean includeRoot;
->>>>>>> 2b4f798d
 
     private Intent intent;
 
@@ -208,16 +200,7 @@
 
         assert (!tree.isRoot(node) && !includeRoot) : "root node doesn't have a parameter value!";
 
-<<<<<<< HEAD
         parameter.setParameterValue(getParameterIndexFromNodeNumber(node.getNumber()), value);
-=======
-        assert !includeRoot || tree.getRoot().getNumber() == rootNodeNumber.getValue(0).intValue() :
-                "INTERNAL ERROR! node with number " + rootNodeNumber + " should be the root node.";
-
-        int nodeNumber = node.getNumber();
-        int index = getParameterIndexFromNodeNumber(nodeNumber);
-        parameter.setParameterValue(index, value);
->>>>>>> 2b4f798d
     }
 
     public int getNodeNumberFromParameterIndex(int parameterIndex) {
@@ -244,7 +227,7 @@
 
                 nodeNumberToParameterIndex.setParameterValue(oldRootNodeNumber, nodeNumberToParameterIndex.getParameterValue(newRootNodeNumber));
                 nodeNumberToParameterIndex.setParameterValue(newRootNodeNumber, oldRootParameterIndex);
-                
+
                 rootNodeNumber.setParameterValue(0, newRootNodeNumber);
             }
         }
