--- conflicted
+++ resolved
@@ -188,15 +188,10 @@
             }
 
             if (settings.branchInfinitesimalDerivative) {
-<<<<<<< HEAD
                 evolutionaryProcessDelegate = settings.useAction ?
 //                        new OldActionSubstitutionModelDelegate(tree, branchModel, nodeCount) :
                         new ActionSubstitutionModelDelegate(tree, branchModel, nodeCount) :
                         new SubstitutionModelDelegate(tree, branchModel, settings);
-=======
-                evolutionaryProcessDelegate = new SubstitutionModelDelegate(tree, branchModel, 0,
-                        extraBufferCount, settings);
->>>>>>> 56ffc7fd
             } else {
 
                 if (branchModel.getSubstitutionModels().size() == 1) {
@@ -209,15 +204,10 @@
                     // can do matrix convolution.
 
                     // TODO: the constructor should take the delegate and the delegate should wrap the branchModel
-<<<<<<< HEAD
                     evolutionaryProcessDelegate = settings.useAction ?
 //                            new OldActionSubstitutionModelDelegate(tree, branchModel, nodeCount) :
                             new ActionSubstitutionModelDelegate(tree, branchModel, nodeCount) :
                             new SubstitutionModelDelegate(tree, branchModel, settings);
-=======
-                    evolutionaryProcessDelegate = new SubstitutionModelDelegate(tree, branchModel, 0,
-                            extraBufferCount, settings);
->>>>>>> 56ffc7fd
                 }
             }
 
