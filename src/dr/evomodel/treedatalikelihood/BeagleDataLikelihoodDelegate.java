/*
 * BeagleDataLikelihoodDelegate.java
 *
 * Copyright (c) 2002-2019 Alexei Drummond, Andrew Rambaut and Marc Suchard
 *
 * This file is part of BEAST.
 * See the NOTICE file distributed with this work for additional
 * information regarding copyright ownership and licensing.
 *
 * BEAST is free software; you can redistribute it and/or modify
 * it under the terms of the GNU Lesser General Public License as
 * published by the Free Software Foundation; either version 2
 * of the License, or (at your option) any later version.
 *
 *  BEAST is distributed in the hope that it will be useful,
 *  but WITHOUT ANY WARRANTY; without even the implied warranty of
 *  MERCHANTABILITY or FITNESS FOR A PARTICULAR PURPOSE.  See the
 *  GNU Lesser General Public License for more details.
 *
 * You should have received a copy of the GNU Lesser General Public
 * License along with BEAST; if not, write to the
 * Free Software Foundation, Inc., 51 Franklin St, Fifth Floor,
 * Boston, MA  02110-1301  USA
 */

package dr.evomodel.treedatalikelihood;

import beagle.*;
import dr.evolution.alignment.PatternList;
import dr.evolution.alignment.UncertainSiteList;
import dr.evolution.datatype.DataType;
import dr.evolution.tree.Tree;
import dr.evolution.util.TaxonList;
import dr.evomodel.branchmodel.BranchModel;
import dr.evomodel.siteratemodel.SiteRateModel;
import dr.evomodel.tipstatesmodel.TipStatesModel;
import dr.evomodel.treelikelihood.PartialsRescalingScheme;
import dr.inference.model.AbstractModel;
import dr.inference.model.Model;
import dr.inference.model.Parameter;
import dr.inference.model.Variable;
import dr.util.Citable;
import dr.util.Citation;
import dr.util.CommonCitations;

import java.util.Collections;
import java.util.List;
import java.util.logging.Logger;

import static dr.evomodel.treedatalikelihood.BeagleFunctionality.*;

/**
 * BeagleDataLikelihoodDelegate
 *
 * A DataLikelihoodDelegate that uses BEAGLE
 *
 * @author Andrew Rambaut
 * @author Marc Suchard
 * @version $Id$
 */

public class BeagleDataLikelihoodDelegate extends AbstractModel implements DataLikelihoodDelegate, Citable {

    private static final boolean COUNT_CALCULATIONS = true; // keep a cumulative total of number of computations

<<<<<<< HEAD
    public static boolean IS_ODD_STATE_SSE_FIXED() {
        // SSE for odd state counts fixed in BEAGLE 3.1.3
        int[] versionNumbers = BeagleInfo.getVersionNumbers();
        return versionNumbers.length != 0 && versionNumbers[0] >= 3 && versionNumbers[1] >= 1 && versionNumbers[2] >= 3;
    }
=======
    private static final boolean RESCALING_OFF = false; // a debugging switch

    private static final boolean DEBUG = false; // write debug information to stdOut
>>>>>>> 9175e8df

    // This property is a comma-delimited list of resource numbers (0 == CPU) to
    // allocate each BEAGLE instance to. If less than the number of instances then
    // will wrap around.
    private static final String RESOURCE_AUTO_PROPERTY = "beagle.resource.auto";
    private static final String RESOURCE_ORDER_PROPERTY = "beagle.resource.order";
    private static final String PREFERRED_FLAGS_PROPERTY = "beagle.preferred.flags";
    private static final String REQUIRED_FLAGS_PROPERTY = "beagle.required.flags";
    private static final String SCALING_PROPERTY = "beagle.scaling";
    private static final String RESCALE_FREQUENCY_PROPERTY = "beagle.rescale";
    private static final String DELAY_SCALING_PROPERTY = "beagle.delay.scaling";
    private static final String EXTRA_BUFFER_COUNT_PROPERTY = "beagle.extra.buffer.count";
    private static final String FORCE_VECTORIZATION = "beagle.force.vectorization";
    private static final String THREAD_COUNT = "beagle.thread.count";

    // Which scheme to use if choice not specified (or 'default' is selected):
    private static final PartialsRescalingScheme DEFAULT_RESCALING_SCHEME = PartialsRescalingScheme.DYNAMIC;

    private static int instanceCount = 0;
    private static List<Integer> resourceOrder = null;
    private static List<Integer> preferredOrder = null;
    private static List<Integer> requiredOrder = null;
    private static List<String> scalingOrder = null;
    private static List<Integer> extraBufferOrder = null;

    // Default frequency for complete recomputation of scaling factors under the 'dynamic' scheme
    private static final int RESCALE_FREQUENCY = 100;
    private static final int RESCALE_TIMES = 1;

    // count the number of partial likelihood and matrix updates
    private long totalMatrixUpdateCount = 0;
    private long totalPartialsUpdateCount = 0;
    private long totalEvaluationCount = 0;

    /**
     *
     * @param tree Used for configuration - shouldn't be watched for changes
     * @param branchModel Specifies substitution model for each branch
     * @param patternList List of patterns
     * @param siteRateModel Specifies rates per site
     * @param useAmbiguities Whether to respect state ambiguities in data
     * @param settings pre-order settings
     */
    public BeagleDataLikelihoodDelegate(Tree tree,
                                        PatternList patternList,
                                        BranchModel branchModel,
                                        SiteRateModel siteRateModel,
                                        boolean useAmbiguities,
                                        PartialsRescalingScheme rescalingScheme,
                                        boolean delayRescalingUntilUnderflow,
                                        PreOrderSettings settings) {

        super("BeagleDataLikelihoodDelegate");
        final Logger logger = Logger.getLogger("dr.evomodel");

        logger.info("\nUsing BEAGLE DataLikelihood Delegate");
        setId(patternList.getId());

        this.dataType = patternList.getDataType();
        this.patternList = patternList;
        patternCount = patternList.getPatternCount();
        stateCount = dataType.getStateCount();

        // Check for matching state counts
        int stateCount2 = branchModel.getRootFrequencyModel().getFrequencyCount();
        if (stateCount != stateCount2) {
            throw new IllegalArgumentException("Pattern state count (" + stateCount
                    + ") does not match substitution model state count (" + stateCount2 + ")");
        }

        patternWeights = patternList.getPatternWeights();

        this.branchModel = branchModel;
        addModel(this.branchModel);

        this.siteRateModel = siteRateModel;
        addModel(this.siteRateModel);

        this.categoryCount = this.siteRateModel.getCategoryCount();

        nodeCount = tree.getNodeCount();
        tipCount = tree.getExternalNodeCount();
        internalNodeCount = nodeCount - tipCount;

        branchUpdateIndices = new int[nodeCount];
        branchLengths = new double[nodeCount];
        scaleBufferIndices = new int[internalNodeCount];
        storedScaleBufferIndices = new int[internalNodeCount];

        operations = new int[internalNodeCount * Beagle.OPERATION_TUPLE_SIZE];

        firstRescaleAttempt = true;

        isRestored = false;

        this.settings = settings;

        try {

            int compactPartialsCount = tipCount;
            if (useAmbiguities) {
                // if we are using ambiguities then we don't use tip partials
                compactPartialsCount = 0;
            }

            // one partials buffer for each tip and two for each internal node (for store restore)
            partialBufferHelper = new BufferIndexHelper(nodeCount, tipCount);

            // one scaling buffer for each internal node plus an extra for the accumulation, then doubled for store/restore
            scaleBufferHelper = new BufferIndexHelper(getSingleScaleBufferCount(), 0);

            if (settings.branchInfinitesimalDerivative) {
                evolutionaryProcessDelegate = new SubstitutionModelDelegate(tree, branchModel, settings);
            } else {

                if (branchModel.getSubstitutionModels().size() == 1) {
                    evolutionaryProcessDelegate = new HomogenousSubstitutionModelDelegate(tree, branchModel);
                } else {
                    // use a more general delegate that allows different substitution models on different branches and
                    // can do matrix convolution.

                    // TODO: the constructor should take the delegate and the delegate should wrap the branchModel
                    evolutionaryProcessDelegate = new SubstitutionModelDelegate(tree, branchModel, settings);
                }
            }

            int numPartials = partialBufferHelper.getBufferCount();
            int numScaleBuffers = scaleBufferHelper.getBufferCount();
            int numMatrices = evolutionaryProcessDelegate.getMatrixBufferCount();

            // one partial buffer for root node and two for each node including tip nodes (for store restore)
            if (settings.usePreOrder){
                numPartials += nodeCount;
                numScaleBuffers += nodeCount - 1; // don't need to rescale at root
                numMatrices += evolutionaryProcessDelegate.getCachedMatrixBufferCount(settings);
            }

            // Attempt to get the resource order from the System Property
            if (resourceOrder == null) {
                resourceOrder = parseSystemPropertyIntegerArray(RESOURCE_ORDER_PROPERTY);
            }
            if (preferredOrder == null) {
                preferredOrder = parseSystemPropertyIntegerArray(PREFERRED_FLAGS_PROPERTY);
            }
            if (requiredOrder == null) {
                requiredOrder = parseSystemPropertyIntegerArray(REQUIRED_FLAGS_PROPERTY);
            }
            if (scalingOrder == null) {
                scalingOrder = parseSystemPropertyStringArray(SCALING_PROPERTY);
            }
            if (extraBufferOrder == null) {
                extraBufferOrder = parseSystemPropertyIntegerArray(EXTRA_BUFFER_COUNT_PROPERTY);
            }

            // first set the rescaling scheme to use from the parser
            this.rescalingScheme = rescalingScheme;
            this.delayRescalingUntilUnderflow = delayRescalingUntilUnderflow;

            int[] resourceList = null;
            long preferenceFlags = 0;
            long requirementFlags = 0;

            if (scalingOrder.size() > 0) {
                this.rescalingScheme = PartialsRescalingScheme.parseFromString(
                        scalingOrder.get(instanceCount % scalingOrder.size()));
            }

            if (resourceOrder.size() > 0) {
                // added the zero on the end so that a CPU is selected if requested resource fails
                resourceList = new int[]{resourceOrder.get(instanceCount % resourceOrder.size()), 0};
                if (resourceList[0] > 0) {
                    preferenceFlags |= BeagleFlag.PROCESSOR_GPU.getMask(); // Add preference weight against CPU
                }
            }

            if (preferredOrder.size() > 0) {
                preferenceFlags = preferredOrder.get(instanceCount % preferredOrder.size());
            }

            if (requiredOrder.size() > 0) {
                requirementFlags = requiredOrder.get(instanceCount % requiredOrder.size());
            }


            // Define default behaviour here
            if (this.rescalingScheme == PartialsRescalingScheme.DEFAULT) {
                //if GPU: the default is dynamic scaling in BEAST
                if (resourceList != null && resourceList[0] > 1) {
                    this.rescalingScheme = DEFAULT_RESCALING_SCHEME;
                } else { // if CPU: just run as fast as possible
//                    this.rescalingScheme = PartialsRescalingScheme.NONE;
                    // Dynamic should run as fast as none until first underflow
                    this.rescalingScheme = DEFAULT_RESCALING_SCHEME;
                }
            }

            // to keep behaviour of the delayed scheme (always + delay)...
            if (this.rescalingScheme == PartialsRescalingScheme.DELAYED) {
                this.delayRescalingUntilUnderflow = true;
                this.rescalingScheme = PartialsRescalingScheme.ALWAYS;
            }

            if (this.rescalingScheme == PartialsRescalingScheme.AUTO) {
                preferenceFlags |= BeagleFlag.SCALING_AUTO.getMask();
                useAutoScaling = true;
            } else {
//                preferenceFlags |= BeagleFlag.SCALING_MANUAL.getMask();
            }

            String r = System.getProperty(RESCALE_FREQUENCY_PROPERTY);
            if (r != null) {
                rescalingFrequency = Integer.parseInt(r);
                if (rescalingFrequency < 1) {
                    rescalingFrequency = RESCALE_FREQUENCY;
                }
            }

            String d = System.getProperty(DELAY_SCALING_PROPERTY);
            if (d != null) {
                this.delayRescalingUntilUnderflow = Boolean.parseBoolean(d);
            }

            if (preferenceFlags == 0 && resourceList == null) { // else determine dataset characteristics
                if (stateCount == 4 && patternList.getPatternCount() < 10000) // TODO determine good cut-off
                    preferenceFlags |= BeagleFlag.PROCESSOR_CPU.getMask();
            }

            boolean forceVectorization = false;
            String vectorizationString = System.getProperty(FORCE_VECTORIZATION);
            if (vectorizationString != null) {
                forceVectorization = true;
            }

            String tc = System.getProperty(THREAD_COUNT);
            if (tc != null) {
                threadCount = Integer.parseInt(tc);
            }

            if (threadCount == 0 || threadCount == 1) {
                preferenceFlags &= ~BeagleFlag.THREADING_CPP.getMask();
                preferenceFlags |= BeagleFlag.THREADING_NONE.getMask();
            } else {
                preferenceFlags &= ~BeagleFlag.THREADING_NONE.getMask();
                preferenceFlags |= BeagleFlag.THREADING_CPP.getMask();
            }

            if (BeagleFlag.VECTOR_SSE.isSet(preferenceFlags) && (stateCount != 4)
                    && !forceVectorization && !IS_ODD_STATE_SSE_FIXED()
                    ) {
                // @todo SSE doesn't seem to work for larger state spaces so for now we override the
                // SSE option.
                preferenceFlags &= ~BeagleFlag.VECTOR_SSE.getMask();
                preferenceFlags |= BeagleFlag.VECTOR_NONE.getMask();

                if (stateCount > 4 && this.rescalingScheme == PartialsRescalingScheme.DYNAMIC) {
                    this.rescalingScheme = PartialsRescalingScheme.DELAYED;
                }
            }

//            if (!BeagleFlag.PRECISION_SINGLE.isSet(preferenceFlags)) {
//                // if single precision not explicitly set then prefer double
//                preferenceFlags |= BeagleFlag.PRECISION_DOUBLE.getMask();
//            }

//            requirementFlags |= BeagleFlag.PRECISION_SINGLE.getMask();

            if (evolutionaryProcessDelegate.canReturnComplexDiagonalization()) {
                requirementFlags |= BeagleFlag.EIGEN_COMPLEX.getMask();
            }

            if ((resourceList == null &&
                    (BeagleFlag.PROCESSOR_GPU.isSet(preferenceFlags) ||
                            BeagleFlag.FRAMEWORK_CUDA.isSet(preferenceFlags) ||
                            BeagleFlag.FRAMEWORK_OPENCL.isSet(preferenceFlags)))
                    ||
                    (resourceList != null && resourceList[0] > 0)) {
                // non-CPU implementations don't have SSE so remove default preference for SSE
                // when using non-CPU preferences or prioritising non-CPU resource
                preferenceFlags &= ~BeagleFlag.VECTOR_SSE.getMask();
                preferenceFlags &= ~BeagleFlag.THREADING_CPP.getMask();
            }

            if (settings.usePreOrder && stateCount > 4) {
                requirementFlags |= BeagleFlag.PREORDER_TRANSPOSE_AUTO.getMask();
            }

            // start auto resource selection
            String resourceAuto = System.getProperty(RESOURCE_AUTO_PROPERTY);
            if (resourceAuto != null && Boolean.parseBoolean(resourceAuto)) {

                long benchmarkFlags = 0;

                if (this.rescalingScheme == PartialsRescalingScheme.NONE) {
                    benchmarkFlags =  BeagleBenchmarkFlag.SCALING_NONE.getMask();
                } else if (this.rescalingScheme == PartialsRescalingScheme.ALWAYS) {
                    benchmarkFlags =  BeagleBenchmarkFlag.SCALING_ALWAYS.getMask();
                } else {
                    benchmarkFlags =  BeagleBenchmarkFlag.SCALING_DYNAMIC.getMask();
                }

                logger.info("\nRunning benchmarks to automatically select fastest BEAGLE resource for analysis or partition... ");

                List<BenchmarkedResourceDetails> benchmarkedResourceDetails =
                        BeagleFactory.getBenchmarkedResourceDetails(
                                tipCount,
                                compactPartialsCount,
                                stateCount,
                                patternCount,
                                categoryCount,
                                resourceList,
                                preferenceFlags,
                                requirementFlags,
                                1, // eigenModelCount,
                                1, // partitionCount,
                                0, // calculateDerivatives,
                                benchmarkFlags);

                logger.info(" Benchmark results, from fastest to slowest:");

                for (BenchmarkedResourceDetails benchmarkedResource : benchmarkedResourceDetails) {
                    logger.info(benchmarkedResource.toString());
                }

                resourceList = new int[]{benchmarkedResourceDetails.get(0).getResourceNumber()};
            }
            // end auto resource selection


            beagle = BeagleFactory.loadBeagleInstance(
                    tipCount,
                    numPartials,
                    compactPartialsCount,
                    stateCount,
                    patternCount,
                    evolutionaryProcessDelegate.getEigenBufferCount(),
                    numMatrices,
                    categoryCount,
                    numScaleBuffers, // Always allocate; they may become necessary
                    resourceList,
                    preferenceFlags,
                    requirementFlags
            );

            InstanceDetails instanceDetails = beagle.getDetails();
            ResourceDetails resourceDetails = null;

            if (instanceDetails != null) {
                resourceDetails = BeagleFactory.getResourceDetails(instanceDetails.getResourceNumber());
                if (resourceDetails != null) {
                    StringBuilder sb = new StringBuilder("  Using BEAGLE resource ");
                    sb.append(resourceDetails.getNumber()).append(": ");
                    sb.append(resourceDetails.getName()).append("\n");
                    if (resourceDetails.getDescription() != null) {
                        String[] description = resourceDetails.getDescription().split("\\|");
                        for (String desc : description) {
                            if (desc.trim().length() > 0) {
                                sb.append("    ").append(desc.trim()).append("\n");
                            }
                        }
                    }
                    sb.append("    with instance flags: ").append(instanceDetails.toString());
                    logger.info(sb.toString());
                } else {
                    logger.info("  Error retrieving BEAGLE resource for instance: " + instanceDetails.toString());
                }
            } else {
                logger.info("  No external BEAGLE resources available, or resource list/requirements not met, using Java implementation");
            }

            instanceFlags = instanceDetails.getFlags();

            if (IS_THREAD_COUNT_COMPATIBLE() && threadCount > 1) {
                beagle.setCPUThreadCount(threadCount);
            }

            if (patternList instanceof UncertainSiteList) { // TODO Remove
                useAmbiguities = true;
            }

//            if (!IS_PRE_ORDER_SUPPORTED() && settings.usePreOrder) {
//                throw new IllegalArgumentException("BEAGLE library does not support pre-order computation");
//            }

            //add in logger info for preOrder traversal
            logger.info("  " + (settings.usePreOrder ? "Using" : "Ignoring") + " preOrder partials in tree likelihood.");
            logger.info("  " + (useAmbiguities ? "Using" : "Ignoring") + " ambiguities in tree likelihood.");
            logger.info("  With " + patternList.getPatternCount() + " unique site patterns.");

            if (patternList.areUncertain() && !useAmbiguities) {
                logger.info("  WARNING: Uncertain site patterns will be ignored.");
            }

            for (int i = 0; i < tipCount; i++) {
                // Find the id of tip i in the patternList
                String id = tree.getTaxonId(i);
                int index = patternList.getTaxonIndex(id);

                if (index == -1) {
                    throw new TaxonList.MissingTaxonException("Taxon, " + id + ", in tree, " + tree.getId() +
                            ", is not found in patternList, " + patternList.getId());
                } else {
                    if (useAmbiguities) {
                        setPartials(beagle, patternList, index, i);
                    } else {
                        setStates(beagle, patternList, index, i);
                    }
                }
            }

            beagle.setPatternWeights(patternWeights);

            String rescaleMessage = "  Using rescaling scheme : " + this.rescalingScheme.getText();
            if (this.rescalingScheme == PartialsRescalingScheme.AUTO &&
                    resourceDetails != null &&
                    (resourceDetails.getFlags() & BeagleFlag.SCALING_AUTO.getMask()) == 0) {
                // If auto scaling in BEAGLE is not supported then do it here
                this.rescalingScheme = PartialsRescalingScheme.DYNAMIC;
                rescaleMessage = "  Auto rescaling not supported in BEAGLE, using : " + this.rescalingScheme.getText();
            }
            boolean parenthesis = false;
            if (this.rescalingScheme == PartialsRescalingScheme.DYNAMIC) {
                rescaleMessage += " (rescaling every " + rescalingFrequency + " evaluations";
                parenthesis = true;
            }
            if (this.delayRescalingUntilUnderflow) {
                rescaleMessage += (parenthesis ? ", " : "(") + "delay rescaling until first overflow";
                parenthesis = true;
            }
            rescaleMessage += (parenthesis ? ")" : "");
            logger.info(rescaleMessage);

            if (this.rescalingScheme == PartialsRescalingScheme.DYNAMIC) {
                everUnderflowed = false; // If false, BEAST does not rescale until first under-/over-flow.
            }

            updateSubstitutionModel = true;
            updateSiteModel = true;
            updateRootFrequency = true;

        } catch (TaxonList.MissingTaxonException mte) {
            throw new RuntimeException(mte.toString());
        }

        instanceCount++;
    }

    @Override
    public String getReport() {
        return null;
    }

    @Override
    public TreeTraversal.TraversalType getOptimalTraversalType() {
        if ((instanceFlags & BeagleFlag.FRAMEWORK_CPU.getMask()) != 0) {
            return TreeTraversal.TraversalType.POST_ORDER;
        } else {
            return TreeTraversal.TraversalType.REVERSE_LEVEL_ORDER;
        }
    }

    @Override
    public int getTraitCount() {
        return 1;
    }

    @Override
    public int getTraitDim() {
        return patternCount;
    }

    @Override
    public RateRescalingScheme getRateRescalingScheme() {
        return RateRescalingScheme.NONE;
    }

    public final BranchModel getBranchModel() {
        return branchModel;
    }

    public PatternList getPatternList() {
        return this.patternList;
    }

    public Beagle getBeagleInstance() { return beagle; }

    private int getSingleScaleBufferCount() {
        return internalNodeCount + 1;
    }

    /**
     * Sets the partials from a sequence in an alignment.
     *
     * @param beagle        beagle
     * @param patternList   patternList
     * @param sequenceIndex sequenceIndex
     * @param nodeIndex     nodeIndex
     */
    private final void setPartials(Beagle beagle,
                                   PatternList patternList,
                                   int sequenceIndex,
                                   int nodeIndex) {
        double[] partials = new double[patternCount * stateCount * categoryCount];

        int v = 0;
        for (int i = 0; i < patternCount; i++) {

            if (patternList instanceof UncertainSiteList) {
                ((UncertainSiteList) patternList).fillPartials(sequenceIndex, i, partials, v);
                v += stateCount;
                // TODO Add this functionality to SimpleSiteList to avoid if statement here
            } else if (patternList.areUncertain()) {

                double[] prob = patternList.getUncertainPatternState(sequenceIndex, i);
                System.arraycopy(prob, 0, partials, v, stateCount);
                v += stateCount;

            } else {
                int state = patternList.getPatternState(sequenceIndex, i);
                boolean[] stateSet = dataType.getStateSet(state);

                for (int j = 0; j < stateCount; j++) {
                    if (stateSet[j]) {
                        partials[v] = 1.0;
                    } else {
                        partials[v] = 0.0;
                    }
                    v++;
                }
            }
        }

        // if there is more than one category then replicate the partials for each
        int n = patternCount * stateCount;
        int k = n;
        for (int i = 1; i < categoryCount; i++) {
            System.arraycopy(partials, 0, partials, k, n);
            k += n;
        }

        beagle.setPartials(nodeIndex, partials);
    }

    /**
     * Sets the partials from a sequence in an alignment.
     */
    private final void setPartials(Beagle beagle,
                                   TipStatesModel tipStatesModel,
                                   int nodeIndex) {
        double[] partials = new double[patternCount * stateCount * categoryCount];

        tipStatesModel.getTipPartials(nodeIndex, partials);

        // if there is more than one category then replicate the partials for each
        int n = patternCount * stateCount;
        int k = n;
        for (int i = 1; i < categoryCount; i++) {
            System.arraycopy(partials, 0, partials, k, n);
            k += n;
        }

        beagle.setPartials(nodeIndex, partials);
    }

    /**
     * Sets the partials from a sequence in an alignment.
     *
     * @param beagle        beagle
     * @param patternList   patternList
     * @param sequenceIndex sequenceIndex
     * @param nodeIndex     nodeIndex
     */
    private final void setStates(Beagle beagle,
                                 PatternList patternList,
                                 int sequenceIndex,
                                 int nodeIndex) {
        int i;

        int[] states = new int[patternCount];

        for (i = 0; i < patternCount; i++) {

            states[i] = patternList.getPatternState(sequenceIndex, i);
        }

        beagle.setTipStates(nodeIndex, states);
    }

    /**
     * Calculate the log likelihood of the current state.
     *
     * @return the log likelihood.
     */
    @Override
    public double calculateLikelihood(List<BranchOperation> branchOperations, List<NodeOperation> nodeOperations, int rootNodeNumber) throws LikelihoodException {

        //recomputeScaleFactors = false;
        if (DEBUG) {
            System.out.println("Partition: " + this.getModelName());
        }

        if (!this.delayRescalingUntilUnderflow || everUnderflowed) {
            if (this.rescalingScheme == PartialsRescalingScheme.ALWAYS || this.rescalingScheme == PartialsRescalingScheme.DELAYED) {
                useScaleFactors = true;
                recomputeScaleFactors = true;
            } else if (this.rescalingScheme == PartialsRescalingScheme.DYNAMIC) {
                useScaleFactors = true;

                if (rescalingCount > rescalingFrequency) {
                    if (DEBUG) {
                        System.out.println("rescalingCount > rescalingFrequency");
                    }
                    rescalingCount = 0;
                    rescalingCountInner = 0;
                }

                if (DEBUG) {
                    System.out.println("rescalingCountInner = " + rescalingCountInner);
                }

                if (rescalingCountInner < RESCALE_TIMES) {
                    if (DEBUG) {
                        System.out.println("rescalingCountInner < RESCALE_TIMES");
                    }

                    recomputeScaleFactors = true;

                    rescalingCountInner++;

                    throw new LikelihoodRescalingException();

                }

                //underflowHandling takes into account the first evaluation when initiating the MCMC chain
                //suggest replacing with boolean initialEvaluation
                if (initialEvaluation) {
                    if (underflowHandling < 1) {
                        underflowHandling++;
                        if (DEBUG) {
                            System.out.println("underflowHandling < 1");
                        }
                    } else if (underflowHandling == 1) {
                        if (DEBUG) {
                            System.out.println("underflowHandling == 1");
                        }
                        recomputeScaleFactors = true;
                        underflowHandling++;
                        initialEvaluation = false;
                    }
                }

                rescalingCount++;
            }
        }

        if (RESCALING_OFF) { // a debugging switch
            useScaleFactors = false;
            recomputeScaleFactors = false;
        }

        int branchUpdateCount = 0;
        for (BranchOperation op : branchOperations) {
            branchUpdateIndices[branchUpdateCount] = op.getBranchNumber();
            branchLengths[branchUpdateCount] = op.getBranchLength();
            branchUpdateCount ++;
        }

        if (updateSubstitutionModel) { // TODO More efficient to update only the substitution model that changed, instead of all
            evolutionaryProcessDelegate.updateSubstitutionModels(beagle, flip);

            // we are currently assuming a no-category model...
        }

        if (updateSiteModel) {
            double[] categoryRates = this.siteRateModel.getCategoryRates();
            if (categoryRates == null) {
                // If this returns null then there was a numerical error calculating the category rates
                // (probably a very small alpha) so reject the move.
                return Double.NEGATIVE_INFINITY;
            }
            beagle.setCategoryRates(categoryRates);
            // TODO Try beagle.setCategoryWeights() here
            double[] categoryWeights = this.siteRateModel.getCategoryProportions();
            // these could be set only when they change but store/restore would need to be considered
            beagle.setCategoryWeights(0, categoryWeights); // TODO move
        }

        if (updateRootFrequency) {
            double[] frequencies = evolutionaryProcessDelegate.getRootStateFrequencies();
            beagle.setStateFrequencies(0, frequencies); // TODO make lazy?
        }

        if (branchUpdateCount > 0) {
            evolutionaryProcessDelegate.updateTransitionMatrices(
                    beagle,
                    branchUpdateIndices,
                    branchLengths,
                    branchUpdateCount,
                    flip);
        }

        if (COUNT_CALCULATIONS) {
            totalMatrixUpdateCount += branchUpdateCount;
        }

        if (flip) {
            // Flip all the buffers to be written to first...
            for (NodeOperation op : nodeOperations) {
                partialBufferHelper.flipOffset(op.getNodeNumber());
            }
        }

        int operationCount = nodeOperations.size();
        int k = 0;
        for (NodeOperation op : nodeOperations) {
            int nodeNum = op.getNodeNumber();

            operations[k] = partialBufferHelper.getOffsetIndex(nodeNum);

            if (!isRestored && !partialBufferHelper.isSafeUpdate(nodeNum) && !recomputeScaleFactors) {
                System.err.println("Stored partial should not be updated!");
            }

            if (useScaleFactors) {
                // get the index of this scaling buffer
                int n = nodeNum - tipCount;

                if (recomputeScaleFactors) {
                    // flip the indicator: can take either n or (internalNodeCount + 1) - n
                    scaleBufferHelper.flipOffset(n);

                    // store the index
                    scaleBufferIndices[n] = scaleBufferHelper.getOffsetIndex(n);

                    operations[k + 1] = scaleBufferIndices[n]; // Write new scaleFactor
                    operations[k + 2] = Beagle.NONE;

                } else {
                    operations[k + 1] = Beagle.NONE;
                    operations[k + 2] = scaleBufferIndices[n]; // Read existing scaleFactor
                }

            } else {

                if (useAutoScaling) {
                    scaleBufferIndices[nodeNum - tipCount] = partialBufferHelper.getOffsetIndex(nodeNum);
                }
                operations[k + 1] = Beagle.NONE; // Not using scaleFactors
                operations[k + 2] = Beagle.NONE;
            }

            operations[k + 3] = partialBufferHelper.getOffsetIndex(op.getLeftChild()); // source node 1
            operations[k + 4] = evolutionaryProcessDelegate.getMatrixIndex(op.getLeftChild()); // source matrix 1
            operations[k + 5] = partialBufferHelper.getOffsetIndex(op.getRightChild()); // source node 2
            operations[k + 6] = evolutionaryProcessDelegate.getMatrixIndex(op.getRightChild()); // source matrix 2

            k += Beagle.OPERATION_TUPLE_SIZE;
        }

        beagle.updatePartials(operations, operationCount, Beagle.NONE);

        if (COUNT_CALCULATIONS) {
            totalEvaluationCount += 1;
            totalPartialsUpdateCount += operationCount;
        }

        int rootIndex = partialBufferHelper.getOffsetIndex(rootNodeNumber);

        int cumulateScaleBufferIndex = Beagle.NONE;

        if (useScaleFactors) {
            if (recomputeScaleFactors) {
                scaleBufferHelper.flipOffset(internalNodeCount);
                cumulateScaleBufferIndex = scaleBufferHelper.getOffsetIndex(internalNodeCount);
                beagle.resetScaleFactors(cumulateScaleBufferIndex);
                beagle.accumulateScaleFactors(scaleBufferIndices, internalNodeCount, cumulateScaleBufferIndex);
            } else {
                cumulateScaleBufferIndex = scaleBufferHelper.getOffsetIndex(internalNodeCount);
            }
        } else if (useAutoScaling) {
            beagle.accumulateScaleFactors(scaleBufferIndices, internalNodeCount, Beagle.NONE);
        }

        double[] sumLogLikelihoods = new double[1];

        if (DEBUG) {
            System.out.println("useScaleFactors=" + useScaleFactors + " recomputeScaleFactors=" + recomputeScaleFactors + " (" + getId() + ")");
        }

        beagle.calculateRootLogLikelihoods(new int[]{rootIndex}, new int[]{0}, new int[]{0},
                new int[]{cumulateScaleBufferIndex}, 1, sumLogLikelihoods);

        double logL = sumLogLikelihoods[0];

        /*if (DEBUG) {
            System.out.println(logL);
            if (logL > -90000) {
                System.exit(0);
            }
        }*/

        if (Double.isNaN(logL) || Double.isInfinite(logL)) {

            if (DEBUG) {
                System.out.println("Double.isNaN(logL) || Double.isInfinite(logL) (" + getId() + ")");
            }

            everUnderflowed = true;

            logL = Double.NEGATIVE_INFINITY;

            if (firstRescaleAttempt && (delayRescalingUntilUnderflow || rescalingScheme == PartialsRescalingScheme.DELAYED)) {

                if (rescalingScheme == PartialsRescalingScheme.DYNAMIC || (rescalingCount == 0)) {
                    // show a message but only every 1000 rescales
                    if (rescalingMessageCount % 1000 == 0) {
                        if (rescalingMessageCount > 0) {
                            Logger.getLogger("dr.evomodel").info("Underflow calculating likelihood (" + rescalingMessageCount + " messages not shown; " + getId() + ").");
                        } else {
                            Logger.getLogger("dr.evomodel").info("Underflow calculating likelihood. Attempting a rescaling... (" + getId() + ")");
                        }
                    }
                    rescalingMessageCount += 1;
                }

                useScaleFactors = true;
                recomputeScaleFactors = true;

                firstRescaleAttempt = false; // Only try to rescale once

                rescalingCount--;

            }

            // turn off double buffer flipping so the next call overwrites the
            // underflowed buffers. Flip will be turned on again in storeState for
            // next step
            flip = false;
            underflowHandling = 0;
            throw new LikelihoodUnderflowException();

        } else {

            firstRescaleAttempt = true;
            recomputeScaleFactors = false;
            flip = true;

        }

        updateSubstitutionModel = false;
        updateSiteModel = false;
        updateRootFrequency = false;
        //********************************************************************

        // If these are needed...
        //if (patternLogLikelihoods == null) {
        //    patternLogLikelihoods = new double[patternCount];
        //}
        //beagle.getSiteLogLikelihoods(patternLogLikelihoods);

        return logL;
    }

    public void getPartials(int number, double[] partials) {
        int cumulativeBufferIndex = Beagle.NONE;
        /* No need to rescale partials */
        beagle.getPartials(partialBufferHelper.getOffsetIndex(number), cumulativeBufferIndex, partials);
    }

    private void setPartials(int number, double[] partials) {
        beagle.setPartials(partialBufferHelper.getOffsetIndex(number), partials);
    }

    @Override
    public void makeDirty() {
        updateSiteModel = true;
        updateSubstitutionModel = true;
        updateRootFrequency = true;
    }

    @Override
    protected void handleModelChangedEvent(Model model, Object object, int index) {
        if (model == siteRateModel) {
            updateSiteModel = true;
        } else if (model == branchModel) {
            updateSubstitutionModel = true;
            updateRootFrequency = true;
        }

        // Tell TreeDataLikelihood to update all nodes
        fireModelChanged();
    }

    @Override
    protected void handleVariableChangedEvent(Variable variable, int index, Parameter.ChangeType type) {

    }

    /**
     * Stores the additional state other than model components
     */
    @Override
    public void storeState() {
        partialBufferHelper.storeState();
        evolutionaryProcessDelegate.storeState();

        if (useScaleFactors || useAutoScaling) { // Only store when actually used
            scaleBufferHelper.storeState();
            System.arraycopy(scaleBufferIndices, 0, storedScaleBufferIndices, 0, scaleBufferIndices.length);
//            storedRescalingCount = rescalingCount;
        }

        // turn on double buffering flipping (may have been turned off to enable a rescale)
        flip = true;

        isRestored = false;
    }

    /**
     * Restore the additional stored state
     */
    @Override
    public void restoreState() {
        updateSiteModel = true; // this is required to upload the categoryRates to BEAGLE after the restore
        updateRootFrequency = true;

        partialBufferHelper.restoreState();
        evolutionaryProcessDelegate.restoreState();

        if (useScaleFactors || useAutoScaling) {
            scaleBufferHelper.restoreState();
            int[] tmp = storedScaleBufferIndices;
            storedScaleBufferIndices = scaleBufferIndices;
            scaleBufferIndices = tmp;
//            rescalingCount = storedRescalingCount;
        }

        isRestored = true;

    }

    @Override
    public void setCallback(TreeDataLikelihood treeDataLikelihood) {
        // Do nothing
    }

    @Override
    public void setComputePostOrderStatisticsOnly(boolean computePostOrderStatistic) {
        // Do nothing
    }

    @Override
    public boolean providesPostOrderStatisticsOnly() { return false; }

    @Override
    public int vectorizeNodeOperations(List<ProcessOnTreeDelegate.NodeOperation> nodeOperations, int[] operations) {
        throw new RuntimeException("Not yet implemented");
    }

    @Override
    protected void acceptState() {
    }

    public final boolean isUsePreOrder(){
        return this.settings.usePreOrder;
    }

    public final EvolutionaryProcessDelegate getEvolutionaryProcessDelegate(){
        return this.evolutionaryProcessDelegate;
    }

    public final SiteRateModel getSiteRateModel(){
        return this.siteRateModel;
    }

    public final int getPartialBufferIndex(int nodeNumber) {
        return partialBufferHelper.getOffsetIndex(nodeNumber);
    }

    public final int getScaleBufferCount() {
        return scaleBufferHelper.getBufferCount();
    }

    public final int getPartialBufferCount() {
        return partialBufferHelper.getBufferCount();
    }

    // **************************************************************
    // INSTANCE PROFILEABLE
    // **************************************************************

    @Override
    public long getTotalCalculationCount() {
        // Can only return one count at the moment so return the number of partials updated
        return totalPartialsUpdateCount;
    }

    // **************************************************************
    // INSTANCE CITABLE
    // **************************************************************

    @Override
    public Citation.Category getCategory() {
        return Citation.Category.FRAMEWORK;
    }

    @Override
    public String getDescription() {
        return "BEAGLE likelihood calculation library";
    }

    @Override
    public List<Citation> getCitations() {
        return Collections.singletonList(CommonCitations.AYRES_2012_BEAGLE);
    }

    // **************************************************************
    // INSTANCE VARIABLES
    // **************************************************************

    private final int nodeCount;
    private final int tipCount;
    private final int internalNodeCount;

    private final int[] branchUpdateIndices;
    private final double[] branchLengths;

    private int[] scaleBufferIndices;
    private int[] storedScaleBufferIndices;

    private final int[] operations;

    private boolean flip = true;
    private final BufferIndexHelper partialBufferHelper;
    private final BufferIndexHelper scaleBufferHelper;

    private PartialsRescalingScheme rescalingScheme;
    private int rescalingFrequency = RESCALE_FREQUENCY;
    private boolean delayRescalingUntilUnderflow = true;

    private boolean useScaleFactors = false;
    private boolean useAutoScaling = false;

    private boolean recomputeScaleFactors = false;
    private boolean everUnderflowed = false;
    private int rescalingCount = 0;
    private int rescalingCountInner = 0;

    private int threadCount = -1;
    private long instanceFlags;

    private boolean firstRescaleAttempt = false;
    private int rescalingMessageCount = 0;

    //integer to keep track of setting recomputeScaleFactors correctly after an underflow
    private int underflowHandling = 0;

    /**
     * the patternList
     */
    private final PatternList patternList;

    /**
     * the data type
     */
    private final DataType dataType;

    /**
     * the pattern weights
     */
    private final double[] patternWeights;

    /**
     * if the chain is already restored
     */
    private boolean isRestored;

    /**
     * the number of patterns
     */
    private final int patternCount;

    /**
     * the number of states in the data
     */
    private final int stateCount;

    /**
     * the branch-site model for these sites
     */
    private final BranchModel branchModel;

    /**
     * A delegate to handle substitution models on branches
     */
    private final EvolutionaryProcessDelegate evolutionaryProcessDelegate;

    /**
     * the site model for these sites
     */
    private final SiteRateModel siteRateModel;

    /**
     * the pattern likelihoods
     */
    private double[] patternLogLikelihoods = null;

    /**
     * the number of rate categories
     */
    private final int categoryCount;

    /**
     * an array used to transfer tip partials
     */
    private double[] tipPartials;

    /**
     * an array used to transfer tip states
     */
    private int[] tipStates;

    /**
     * the BEAGLE library instance
     */
    private final Beagle beagle;

    /**
     * Flag to specify that the substitution model has changed
     */
    private boolean updateSubstitutionModel;

    /**
     * Flag to specify that the site model has changed
     */
    private boolean updateSiteModel;

    /**
     * Flag to specify that the root frequencies has changed
     */
    private boolean updateRootFrequency;

    /**
     * Flag to take into account the first likelihood evaluation when initiating the MCMC chain
     */
    private boolean initialEvaluation = true;

    /**
     * PreOrder related settings
     */
    private PreOrderSettings settings;
}<|MERGE_RESOLUTION|>--- conflicted
+++ resolved
@@ -63,17 +63,9 @@
 
     private static final boolean COUNT_CALCULATIONS = true; // keep a cumulative total of number of computations
 
-<<<<<<< HEAD
-    public static boolean IS_ODD_STATE_SSE_FIXED() {
-        // SSE for odd state counts fixed in BEAGLE 3.1.3
-        int[] versionNumbers = BeagleInfo.getVersionNumbers();
-        return versionNumbers.length != 0 && versionNumbers[0] >= 3 && versionNumbers[1] >= 1 && versionNumbers[2] >= 3;
-    }
-=======
     private static final boolean RESCALING_OFF = false; // a debugging switch
 
     private static final boolean DEBUG = false; // write debug information to stdOut
->>>>>>> 9175e8df
 
     // This property is a comma-delimited list of resource numbers (0 == CPU) to
     // allocate each BEAGLE instance to. If less than the number of instances then
