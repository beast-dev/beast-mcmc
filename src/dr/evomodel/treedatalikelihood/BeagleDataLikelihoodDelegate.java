/*
 * BeagleDataLikelihoodDelegate.java
 *
 * Copyright (c) 2002-2019 Alexei Drummond, Andrew Rambaut and Marc Suchard
 *
 * This file is part of BEAST.
 * See the NOTICE file distributed with this work for additional
 * information regarding copyright ownership and licensing.
 *
 * BEAST is free software; you can redistribute it and/or modify
 * it under the terms of the GNU Lesser General Public License as
 * published by the Free Software Foundation; either version 2
 * of the License, or (at your option) any later version.
 *
 *  BEAST is distributed in the hope that it will be useful,
 *  but WITHOUT ANY WARRANTY; without even the implied warranty of
 *  MERCHANTABILITY or FITNESS FOR A PARTICULAR PURPOSE.  See the
 *  GNU Lesser General Public License for more details.
 *
 * You should have received a copy of the GNU Lesser General Public
 * License along with BEAST; if not, write to the
 * Free Software Foundation, Inc., 51 Franklin St, Fifth Floor,
 * Boston, MA  02110-1301  USA
 */

package dr.evomodel.treedatalikelihood;

import beagle.*;
import dr.evolution.alignment.PatternList;
import dr.evolution.alignment.UncertainSiteList;
import dr.evolution.datatype.DataType;
import dr.evolution.tree.Tree;
import dr.evolution.util.TaxonList;
import dr.evomodel.branchmodel.BranchModel;
import dr.evomodel.siteratemodel.SiteRateModel;
import dr.evomodel.tipstatesmodel.TipStatesModel;
import dr.evomodel.treelikelihood.PartialsRescalingScheme;
import dr.inference.model.AbstractModel;
import dr.inference.model.Model;
import dr.inference.model.Parameter;
import dr.inference.model.Variable;
import dr.util.Citable;
import dr.util.Citation;
import dr.util.CommonCitations;

import java.util.Collections;
import java.util.List;
import java.util.logging.Logger;

import static dr.evomodel.treedatalikelihood.BeagleFunctionality.*;

/**
 * BeagleDataLikelihoodDelegate
 *
 * A DataLikelihoodDelegate that uses BEAGLE
 *
 * @author Andrew Rambaut
 * @author Marc Suchard
 * @version $Id$
 */

public class BeagleDataLikelihoodDelegate extends AbstractModel implements DataLikelihoodDelegate, Citable {

    private static final boolean COUNT_CALCULATIONS = true; // keep a cumulative total of number of computations

    private static final boolean RESCALING_OFF = false; // a debugging switch

    private static final boolean DEBUG = false; // write debug information to stdOut

    // This property is a comma-delimited list of resource numbers (0 == CPU) to
    // allocate each BEAGLE instance to. If less than the number of instances then
    // will wrap around.
    private static final String RESOURCE_AUTO_PROPERTY = "beagle.resource.auto";
    private static final String RESOURCE_ORDER_PROPERTY = "beagle.resource.order";
    private static final String PREFERRED_FLAGS_PROPERTY = "beagle.preferred.flags";
    private static final String REQUIRED_FLAGS_PROPERTY = "beagle.required.flags";
    private static final String SCALING_PROPERTY = "beagle.scaling";
    private static final String RESCALE_FREQUENCY_PROPERTY = "beagle.rescale";
    private static final String DELAY_SCALING_PROPERTY = "beagle.delay.scaling";
    private static final String EXTRA_BUFFER_COUNT_PROPERTY = "beagle.extra.buffer.count";
    private static final String FORCE_VECTORIZATION = "beagle.force.vectorization";
    private static final String THREAD_COUNT = "beagle.thread.count";

    // Which scheme to use if choice not specified (or 'default' is selected):
    private static final PartialsRescalingScheme DEFAULT_RESCALING_SCHEME = PartialsRescalingScheme.DYNAMIC;

    private static int instanceCount = 0;
    private static List<Integer> resourceOrder = null;
    private static List<Integer> preferredOrder = null;
    private static List<Integer> requiredOrder = null;
    private static List<String> scalingOrder = null;
    private static List<Integer> extraBufferOrder = null;

    // Default frequency for complete recomputation of scaling factors under the 'dynamic' scheme
    private static final int RESCALE_FREQUENCY = 100;
    private static final int RESCALE_TIMES = 1;

    // count the number of partial likelihood and matrix updates
    private long totalMatrixUpdateCount = 0;
    private long totalPartialsUpdateCount = 0;
    private long totalEvaluationCount = 0;

    /**
     *
     * @param tree Used for configuration - shouldn't be watched for changes
     * @param branchModel Specifies substitution model for each branch
     * @param patternList List of patterns
     * @param siteRateModel Specifies rates per site
     * @param useAmbiguities Whether to respect state ambiguities in data
     * @param settings pre-order settings
     */
    public BeagleDataLikelihoodDelegate(Tree tree,
                                        PatternList patternList,
                                        BranchModel branchModel,
                                        SiteRateModel siteRateModel,
                                        boolean useAmbiguities,
                                        PartialsRescalingScheme rescalingScheme,
                                        boolean delayRescalingUntilUnderflow,
                                        PreOrderSettings settings) {

        super("BeagleDataLikelihoodDelegate");
        final Logger logger = Logger.getLogger("dr.evomodel");

        logger.info("\nUsing BEAGLE DataLikelihood Delegate");
        setId(patternList.getId());

        this.dataType = patternList.getDataType();
        this.patternList = patternList;
        patternCount = patternList.getPatternCount();
        stateCount = dataType.getStateCount();

        // Check for matching state counts
        int stateCount2 = branchModel.getRootFrequencyModel().getFrequencyCount();
        if (stateCount != stateCount2) {
            throw new IllegalArgumentException("Pattern state count (" + stateCount
                    + ") does not match substitution model state count (" + stateCount2 + ")");
        }

        patternWeights = patternList.getPatternWeights();

        this.branchModel = branchModel;
        addModel(this.branchModel);

        this.siteRateModel = siteRateModel;
        addModel(this.siteRateModel);

        this.categoryCount = this.siteRateModel.getCategoryCount();

        nodeCount = tree.getNodeCount();
        tipCount = tree.getExternalNodeCount();
        internalNodeCount = nodeCount - tipCount;

        branchUpdateIndices = new int[nodeCount];
        branchLengths = new double[nodeCount];
        scaleBufferIndices = new int[internalNodeCount];
        storedScaleBufferIndices = new int[internalNodeCount];

        operations = new int[internalNodeCount * Beagle.OPERATION_TUPLE_SIZE];

        firstRescaleAttempt = true;

        isRestored = false;

        this.settings = settings;

        try {

            int compactPartialsCount = tipCount;
            if (useAmbiguities) {
                // if we are using ambiguities then we don't use tip partials
                compactPartialsCount = 0;
            }

            // one partials buffer for each tip and two for each internal node (for store restore)
            partialBufferHelper = new BufferIndexHelper(nodeCount, tipCount);

            // one scaling buffer for each internal node plus an extra for the accumulation, then doubled for store/restore
            scaleBufferHelper = new BufferIndexHelper(getSingleScaleBufferCount(), 0);

            if (settings.branchInfinitesimalDerivative) {
                evolutionaryProcessDelegate = new SubstitutionModelDelegate(tree, branchModel, settings);
            } else {

                if (branchModel.getSubstitutionModels().size() == 1) {
                    evolutionaryProcessDelegate = new HomogenousSubstitutionModelDelegate(tree, branchModel);
                } else {
                    // use a more general delegate that allows different substitution models on different branches and
                    // can do matrix convolution.

                    // TODO: the constructor should take the delegate and the delegate should wrap the branchModel
                    evolutionaryProcessDelegate = new SubstitutionModelDelegate(tree, branchModel, settings);
                }
            }

            int numPartials = partialBufferHelper.getBufferCount();
            int numScaleBuffers = scaleBufferHelper.getBufferCount();
            int numMatrices = evolutionaryProcessDelegate.getMatrixBufferCount();

            // one partial buffer for root node and two for each node including tip nodes (for store restore)
            if (settings.usePreOrder){
                numPartials += nodeCount;
                numScaleBuffers += nodeCount - 1; // don't need to rescale at root
                numMatrices += evolutionaryProcessDelegate.getCachedMatrixBufferCount(settings);
            }

            // Attempt to get the resource order from the System Property
            if (resourceOrder == null) {
                resourceOrder = parseSystemPropertyIntegerArray(RESOURCE_ORDER_PROPERTY);
            }
            if (preferredOrder == null) {
                preferredOrder = parseSystemPropertyIntegerArray(PREFERRED_FLAGS_PROPERTY);
            }
            if (requiredOrder == null) {
                requiredOrder = parseSystemPropertyIntegerArray(REQUIRED_FLAGS_PROPERTY);
            }
            if (scalingOrder == null) {
                scalingOrder = parseSystemPropertyStringArray(SCALING_PROPERTY);
            }
            if (extraBufferOrder == null) {
                extraBufferOrder = parseSystemPropertyIntegerArray(EXTRA_BUFFER_COUNT_PROPERTY);
            }

            // first set the rescaling scheme to use from the parser
            this.rescalingScheme = rescalingScheme;
            this.delayRescalingUntilUnderflow = delayRescalingUntilUnderflow;

            int[] resourceList = null;
            long preferenceFlags = 0;
            long requirementFlags = 0;

            if (scalingOrder.size() > 0) {
                this.rescalingScheme = PartialsRescalingScheme.parseFromString(
                        scalingOrder.get(instanceCount % scalingOrder.size()));
            }

            if (resourceOrder.size() > 0) {
                // added the zero on the end so that a CPU is selected if requested resource fails
                resourceList = new int[]{resourceOrder.get(instanceCount % resourceOrder.size()), 0};
                if (resourceList[0] > 0) {
                    preferenceFlags |= BeagleFlag.PROCESSOR_GPU.getMask(); // Add preference weight against CPU
                }
            }

            if (preferredOrder.size() > 0) {
                preferenceFlags = preferredOrder.get(instanceCount % preferredOrder.size());
            }

            if (requiredOrder.size() > 0) {
                requirementFlags = requiredOrder.get(instanceCount % requiredOrder.size());
            }


            // Define default behaviour here
            if (this.rescalingScheme == PartialsRescalingScheme.DEFAULT) {
                //if GPU: the default is dynamic scaling in BEAST
                if (resourceList != null && resourceList[0] > 1) {
                    this.rescalingScheme = DEFAULT_RESCALING_SCHEME;
                } else { // if CPU: just run as fast as possible
//                    this.rescalingScheme = PartialsRescalingScheme.NONE;
                    // Dynamic should run as fast as none until first underflow
                    this.rescalingScheme = DEFAULT_RESCALING_SCHEME;
                }
            }

            // to keep behaviour of the delayed scheme (always + delay)...
            if (this.rescalingScheme == PartialsRescalingScheme.DELAYED) {
                this.delayRescalingUntilUnderflow = true;
                this.rescalingScheme = PartialsRescalingScheme.ALWAYS;
            }

            if (this.rescalingScheme == PartialsRescalingScheme.AUTO) {
                preferenceFlags |= BeagleFlag.SCALING_AUTO.getMask();
                useAutoScaling = true;
            } else {
//                preferenceFlags |= BeagleFlag.SCALING_MANUAL.getMask();
            }

            String r = System.getProperty(RESCALE_FREQUENCY_PROPERTY);
            if (r != null) {
                rescalingFrequency = Integer.parseInt(r);
                if (rescalingFrequency < 1) {
                    rescalingFrequency = RESCALE_FREQUENCY;
                }
            }

            String d = System.getProperty(DELAY_SCALING_PROPERTY);
            if (d != null) {
                this.delayRescalingUntilUnderflow = Boolean.parseBoolean(d);
            }

            if (preferenceFlags == 0 && resourceList == null) { // else determine dataset characteristics
                if (stateCount == 4 && patternList.getPatternCount() < 10000) // TODO determine good cut-off
                    preferenceFlags |= BeagleFlag.PROCESSOR_CPU.getMask();
            }

            boolean forceVectorization = false;
            String vectorizationString = System.getProperty(FORCE_VECTORIZATION);
            if (vectorizationString != null) {
                forceVectorization = true;
            }

            String tc = System.getProperty(THREAD_COUNT);
            if (tc != null) {
                threadCount = Integer.parseInt(tc);
            }

            if (threadCount == 0 || threadCount == 1) {
                preferenceFlags &= ~BeagleFlag.THREADING_CPP.getMask();
                preferenceFlags |= BeagleFlag.THREADING_NONE.getMask();
            } else {
                preferenceFlags &= ~BeagleFlag.THREADING_NONE.getMask();
                preferenceFlags |= BeagleFlag.THREADING_CPP.getMask();
            }

            if (BeagleFlag.VECTOR_SSE.isSet(preferenceFlags) && (stateCount != 4)
                    && !forceVectorization && !IS_ODD_STATE_SSE_FIXED()
                    ) {
                // @todo SSE doesn't seem to work for larger state spaces so for now we override the
                // SSE option.
                preferenceFlags &= ~BeagleFlag.VECTOR_SSE.getMask();
                preferenceFlags |= BeagleFlag.VECTOR_NONE.getMask();

                if (stateCount > 4 && this.rescalingScheme == PartialsRescalingScheme.DYNAMIC) {
                    this.rescalingScheme = PartialsRescalingScheme.DELAYED;
                }
            }

//            if (!BeagleFlag.PRECISION_SINGLE.isSet(preferenceFlags)) {
//                // if single precision not explicitly set then prefer double
//                preferenceFlags |= BeagleFlag.PRECISION_DOUBLE.getMask();
//            }

//            requirementFlags |= BeagleFlag.PRECISION_SINGLE.getMask();

            if (evolutionaryProcessDelegate.canReturnComplexDiagonalization()) {
                requirementFlags |= BeagleFlag.EIGEN_COMPLEX.getMask();
            }

            if ((resourceList == null &&
                    (BeagleFlag.PROCESSOR_GPU.isSet(preferenceFlags) ||
                            BeagleFlag.FRAMEWORK_CUDA.isSet(preferenceFlags) ||
                            BeagleFlag.FRAMEWORK_OPENCL.isSet(preferenceFlags)))
                    ||
                    (resourceList != null && resourceList[0] > 0)) {
                // non-CPU implementations don't have SSE so remove default preference for SSE
                // when using non-CPU preferences or prioritising non-CPU resource
                preferenceFlags &= ~BeagleFlag.VECTOR_SSE.getMask();
                preferenceFlags &= ~BeagleFlag.THREADING_CPP.getMask();
            }

            if (settings.usePreOrder && stateCount > 4) {
                requirementFlags |= BeagleFlag.PREORDER_TRANSPOSE_AUTO.getMask();
            }

            // start auto resource selection
            String resourceAuto = System.getProperty(RESOURCE_AUTO_PROPERTY);
            if (resourceAuto != null && Boolean.parseBoolean(resourceAuto)) {

                long benchmarkFlags = 0;

                if (this.rescalingScheme == PartialsRescalingScheme.NONE) {
                    benchmarkFlags =  BeagleBenchmarkFlag.SCALING_NONE.getMask();
                } else if (this.rescalingScheme == PartialsRescalingScheme.ALWAYS) {
                    benchmarkFlags =  BeagleBenchmarkFlag.SCALING_ALWAYS.getMask();
                } else {
                    benchmarkFlags =  BeagleBenchmarkFlag.SCALING_DYNAMIC.getMask();
                }

                logger.info("\nRunning benchmarks to automatically select fastest BEAGLE resource for analysis or partition... ");

                List<BenchmarkedResourceDetails> benchmarkedResourceDetails =
                        BeagleFactory.getBenchmarkedResourceDetails(
                                tipCount,
                                compactPartialsCount,
                                stateCount,
                                patternCount,
                                categoryCount,
                                resourceList,
                                preferenceFlags,
                                requirementFlags,
                                1, // eigenModelCount,
                                1, // partitionCount,
                                0, // calculateDerivatives,
                                benchmarkFlags);

                logger.info(" Benchmark results, from fastest to slowest:");

                for (BenchmarkedResourceDetails benchmarkedResource : benchmarkedResourceDetails) {
                    logger.info(benchmarkedResource.toString());
                }

                resourceList = new int[]{benchmarkedResourceDetails.get(0).getResourceNumber()};
            }
            // end auto resource selection


            beagle = BeagleFactory.loadBeagleInstance(
                    tipCount,
                    numPartials,
                    compactPartialsCount,
                    stateCount,
                    patternCount,
                    evolutionaryProcessDelegate.getEigenBufferCount(),
                    numMatrices,
                    categoryCount,
                    numScaleBuffers, // Always allocate; they may become necessary
                    resourceList,
                    preferenceFlags,
                    requirementFlags
            );

            InstanceDetails instanceDetails = beagle.getDetails();
            ResourceDetails resourceDetails = null;

            if (instanceDetails != null) {
                resourceDetails = BeagleFactory.getResourceDetails(instanceDetails.getResourceNumber());
                if (resourceDetails != null) {
                    StringBuilder sb = new StringBuilder("  Using BEAGLE resource ");
                    sb.append(resourceDetails.getNumber()).append(": ");
                    sb.append(resourceDetails.getName()).append("\n");
                    if (resourceDetails.getDescription() != null) {
                        String[] description = resourceDetails.getDescription().split("\\|");
                        for (String desc : description) {
                            if (desc.trim().length() > 0) {
                                sb.append("    ").append(desc.trim()).append("\n");
                            }
                        }
                    }
                    sb.append("    with instance flags: ").append(instanceDetails.toString());
                    logger.info(sb.toString());
                } else {
                    logger.info("  Error retrieving BEAGLE resource for instance: " + instanceDetails.toString());
                }
            } else {
                logger.info("  No external BEAGLE resources available, or resource list/requirements not met, using Java implementation");
            }

            instanceFlags = instanceDetails.getFlags();

            if (IS_THREAD_COUNT_COMPATIBLE() && threadCount > 1) {
                beagle.setCPUThreadCount(threadCount);
            }

            if (patternList instanceof UncertainSiteList) { // TODO Remove
                useAmbiguities = true;
            }

//            if (!IS_PRE_ORDER_SUPPORTED() && settings.usePreOrder) {
//                throw new IllegalArgumentException("BEAGLE library does not support pre-order computation");
//            }

            //add in logger info for preOrder traversal
            logger.info("  " + (settings.usePreOrder ? "Using" : "Ignoring") + " preOrder partials in tree likelihood.");
            logger.info("  " + (useAmbiguities ? "Using" : "Ignoring") + " ambiguities in tree likelihood.");
            logger.info("  With " + patternList.getPatternCount() + " unique site patterns.");

            if (patternList.areUncertain() && !useAmbiguities) {
                logger.info("  WARNING: Uncertain site patterns will be ignored.");
            }

            for (int i = 0; i < tipCount; i++) {
                // Find the id of tip i in the patternList
                String id = tree.getTaxonId(i);
                int index = patternList.getTaxonIndex(id);

                if (index == -1) {
                    throw new TaxonList.MissingTaxonException("Taxon, " + id + ", in tree, " + tree.getId() +
                            ", is not found in patternList, " + patternList.getId());
                } else {
                    if (useAmbiguities) {
                        setPartials(beagle, patternList, index, i);
                    } else {
                        setStates(beagle, patternList, index, i);
                    }
                }
            }

            beagle.setPatternWeights(patternWeights);

            String rescaleMessage = "  Using rescaling scheme : " + this.rescalingScheme.getText();
            if (this.rescalingScheme == PartialsRescalingScheme.AUTO &&
                    resourceDetails != null &&
                    (resourceDetails.getFlags() & BeagleFlag.SCALING_AUTO.getMask()) == 0) {
                // If auto scaling in BEAGLE is not supported then do it here
                this.rescalingScheme = PartialsRescalingScheme.DYNAMIC;
                rescaleMessage = "  Auto rescaling not supported in BEAGLE, using : " + this.rescalingScheme.getText();
            }
            boolean parenthesis = false;
            if (this.rescalingScheme == PartialsRescalingScheme.DYNAMIC) {
                rescaleMessage += " (rescaling every " + rescalingFrequency + " evaluations";
                parenthesis = true;
            }
            if (this.delayRescalingUntilUnderflow) {
                rescaleMessage += (parenthesis ? ", " : "(") + "delay rescaling until first overflow";
                parenthesis = true;
            }
            rescaleMessage += (parenthesis ? ")" : "");
            logger.info(rescaleMessage);

            if (this.rescalingScheme == PartialsRescalingScheme.DYNAMIC) {
                everUnderflowed = false; // If false, BEAST does not rescale until first under-/over-flow.
            }

            updateSubstitutionModel = true;
            updateSiteModel = true;
            updateRootFrequency = true;

        } catch (TaxonList.MissingTaxonException mte) {
            throw new RuntimeException(mte.toString());
        }

        instanceCount++;
    }

    @Override
    public String getReport() {
        return null;
    }

    @Override
    public TreeTraversal.TraversalType getOptimalTraversalType() {
        if ((instanceFlags & BeagleFlag.FRAMEWORK_CPU.getMask()) != 0) {
            return TreeTraversal.TraversalType.POST_ORDER;
        } else {
            return TreeTraversal.TraversalType.REVERSE_LEVEL_ORDER;
        }
    }

    @Override
    public int getTraitCount() {
        return 1;
    }

    @Override
    public int getTraitDim() {
        return patternCount;
    }

    @Override
    public RateRescalingScheme getRateRescalingScheme() {
        return RateRescalingScheme.NONE;
    }

    public final BranchModel getBranchModel() {
        return branchModel;
    }

    public PatternList getPatternList() {
        return this.patternList;
    }

    public Beagle getBeagleInstance() { return beagle; }

    private int getSingleScaleBufferCount() {
        return internalNodeCount + 1;
    }

    /**
     * Sets the partials from a sequence in an alignment.
     *
     * @param beagle        beagle
     * @param patternList   patternList
     * @param sequenceIndex sequenceIndex
     * @param nodeIndex     nodeIndex
     */
    private final void setPartials(Beagle beagle,
                                   PatternList patternList,
                                   int sequenceIndex,
                                   int nodeIndex) {
        double[] partials = new double[patternCount * stateCount * categoryCount];

        int v = 0;
        for (int i = 0; i < patternCount; i++) {

            if (patternList instanceof UncertainSiteList) {
                ((UncertainSiteList) patternList).fillPartials(sequenceIndex, i, partials, v);
                v += stateCount;
                // TODO Add this functionality to SimpleSiteList to avoid if statement here
            } else if (patternList.areUncertain()) {

                double[] prob = patternList.getUncertainPatternState(sequenceIndex, i);
                System.arraycopy(prob, 0, partials, v, stateCount);
                v += stateCount;

            } else {
                int state = patternList.getPatternState(sequenceIndex, i);
                boolean[] stateSet = dataType.getStateSet(state);

                for (int j = 0; j < stateCount; j++) {
                    if (stateSet[j]) {
                        partials[v] = 1.0;
                    } else {
                        partials[v] = 0.0;
                    }
                    v++;
                }
            }
        }

        // if there is more than one category then replicate the partials for each
        int n = patternCount * stateCount;
        int k = n;
        for (int i = 1; i < categoryCount; i++) {
            System.arraycopy(partials, 0, partials, k, n);
            k += n;
        }

        beagle.setPartials(nodeIndex, partials);
    }

    /**
     * Sets the partials from a sequence in an alignment.
     */
    private final void setPartials(Beagle beagle,
                                   TipStatesModel tipStatesModel,
                                   int nodeIndex) {
        double[] partials = new double[patternCount * stateCount * categoryCount];

        tipStatesModel.getTipPartials(nodeIndex, partials);

        // if there is more than one category then replicate the partials for each
        int n = patternCount * stateCount;
        int k = n;
        for (int i = 1; i < categoryCount; i++) {
            System.arraycopy(partials, 0, partials, k, n);
            k += n;
        }

        beagle.setPartials(nodeIndex, partials);
    }

    /**
     * Sets the partials from a sequence in an alignment.
     *
     * @param beagle        beagle
     * @param patternList   patternList
     * @param sequenceIndex sequenceIndex
     * @param nodeIndex     nodeIndex
     */
    private final void setStates(Beagle beagle,
                                 PatternList patternList,
                                 int sequenceIndex,
                                 int nodeIndex) {
        int i;

        int[] states = new int[patternCount];

        for (i = 0; i < patternCount; i++) {

            states[i] = patternList.getPatternState(sequenceIndex, i);
        }

        beagle.setTipStates(nodeIndex, states);
    }

    /**
     * Calculate the log likelihood of the current state.
     *
     * @return the log likelihood.
     */
    @Override
    public double calculateLikelihood(List<BranchOperation> branchOperations, List<NodeOperation> nodeOperations, int rootNodeNumber) throws LikelihoodException {

        //recomputeScaleFactors = false;
        if (DEBUG) {
            System.out.println("Partition: " + this.getModelName());
        }

        if (!this.delayRescalingUntilUnderflow || everUnderflowed) {
            if (this.rescalingScheme == PartialsRescalingScheme.ALWAYS || this.rescalingScheme == PartialsRescalingScheme.DELAYED) {
                useScaleFactors = true;
                recomputeScaleFactors = true;
            } else if (this.rescalingScheme == PartialsRescalingScheme.DYNAMIC) {
                useScaleFactors = true;

                if (rescalingCount > rescalingFrequency) {
                    if (DEBUG) {
                        System.out.println("rescalingCount > rescalingFrequency");
                    }
                    rescalingCount = 0;
                    rescalingCountInner = 0;
                }

                if (DEBUG) {
                    System.out.println("rescalingCountInner = " + rescalingCountInner);
                }

                if (rescalingCountInner < RESCALE_TIMES) {
                    if (DEBUG) {
                        System.out.println("rescalingCountInner < RESCALE_TIMES");
                    }

                    recomputeScaleFactors = true;

                    rescalingCountInner++;

                    throw new LikelihoodRescalingException();

                }

                //underflowHandling takes into account the first evaluation when initiating the MCMC chain
                //suggest replacing with boolean initialEvaluation
                if (initialEvaluation) {
                    if (underflowHandling < 1) {
                        underflowHandling++;
                        if (DEBUG) {
                            System.out.println("underflowHandling < 1");
                        }
                    } else if (underflowHandling == 1) {
                        if (DEBUG) {
                            System.out.println("underflowHandling == 1");
                        }
                        recomputeScaleFactors = true;
                        underflowHandling++;
                        initialEvaluation = false;
                    }
                }

                rescalingCount++;
            }
        }

        if (RESCALING_OFF) { // a debugging switch
            useScaleFactors = false;
            recomputeScaleFactors = false;
        }

        int branchUpdateCount = 0;
        for (BranchOperation op : branchOperations) {
            branchUpdateIndices[branchUpdateCount] = op.getBranchNumber();
            branchLengths[branchUpdateCount] = op.getBranchLength();
            branchUpdateCount ++;
        }

        if (updateSubstitutionModel) { // TODO More efficient to update only the substitution model that changed, instead of all
            evolutionaryProcessDelegate.updateSubstitutionModels(beagle, flip);

            // we are currently assuming a no-category model...
        }

        if (updateSiteModel) {
            double[] categoryRates = this.siteRateModel.getCategoryRates();
            if (categoryRates == null) {
                // If this returns null then there was a numerical error calculating the category rates
                // (probably a very small alpha) so reject the move.
                return Double.NEGATIVE_INFINITY;
            }
            beagle.setCategoryRates(categoryRates);
            // TODO Try beagle.setCategoryWeights() here
            double[] categoryWeights = this.siteRateModel.getCategoryProportions();
            // these could be set only when they change but store/restore would need to be considered
            beagle.setCategoryWeights(0, categoryWeights); // TODO move
        }

        if (updateRootFrequency) {
            double[] frequencies = evolutionaryProcessDelegate.getRootStateFrequencies();
            beagle.setStateFrequencies(0, frequencies); // TODO make lazy?
        }

        if (branchUpdateCount > 0) {
            evolutionaryProcessDelegate.updateTransitionMatrices(
                    beagle,
                    branchUpdateIndices,
                    branchLengths,
                    branchUpdateCount,
                    flip);
        }

        if (COUNT_CALCULATIONS) {
            totalMatrixUpdateCount += branchUpdateCount;
        }

        if (flip) {
            // Flip all the buffers to be written to first...
            for (NodeOperation op : nodeOperations) {
                partialBufferHelper.flipOffset(op.getNodeNumber());
            }
        }

        int operationCount = nodeOperations.size();
        int k = 0;
        for (NodeOperation op : nodeOperations) {
            int nodeNum = op.getNodeNumber();

            operations[k] = partialBufferHelper.getOffsetIndex(nodeNum);

            if (!isRestored && !partialBufferHelper.isSafeUpdate(nodeNum) && !recomputeScaleFactors) {
                System.err.println("Stored partial should not be updated!");
            }

            if (useScaleFactors) {
                // get the index of this scaling buffer
                int n = nodeNum - tipCount;

                if (recomputeScaleFactors) {
                    // flip the indicator: can take either n or (internalNodeCount + 1) - n
                    scaleBufferHelper.flipOffset(n);

                    // store the index
                    scaleBufferIndices[n] = scaleBufferHelper.getOffsetIndex(n);

                    operations[k + 1] = scaleBufferIndices[n]; // Write new scaleFactor
                    operations[k + 2] = Beagle.NONE;

                } else {
                    operations[k + 1] = Beagle.NONE;
                    operations[k + 2] = scaleBufferIndices[n]; // Read existing scaleFactor
                }

            } else {

                if (useAutoScaling) {
                    scaleBufferIndices[nodeNum - tipCount] = partialBufferHelper.getOffsetIndex(nodeNum);
                }
                operations[k + 1] = Beagle.NONE; // Not using scaleFactors
                operations[k + 2] = Beagle.NONE;
            }

            operations[k + 3] = partialBufferHelper.getOffsetIndex(op.getLeftChild()); // source node 1
            operations[k + 4] = evolutionaryProcessDelegate.getMatrixIndex(op.getLeftChild()); // source matrix 1
            operations[k + 5] = partialBufferHelper.getOffsetIndex(op.getRightChild()); // source node 2
            operations[k + 6] = evolutionaryProcessDelegate.getMatrixIndex(op.getRightChild()); // source matrix 2

            k += Beagle.OPERATION_TUPLE_SIZE;
        }

        beagle.updatePartials(operations, operationCount, Beagle.NONE);

        if (COUNT_CALCULATIONS) {
            totalEvaluationCount += 1;
            totalPartialsUpdateCount += operationCount;
        }

        int rootIndex = partialBufferHelper.getOffsetIndex(rootNodeNumber);

        int cumulateScaleBufferIndex = Beagle.NONE;

        if (useScaleFactors) {
            if (recomputeScaleFactors) {
                scaleBufferHelper.flipOffset(internalNodeCount);
                cumulateScaleBufferIndex = scaleBufferHelper.getOffsetIndex(internalNodeCount);
                beagle.resetScaleFactors(cumulateScaleBufferIndex);
                beagle.accumulateScaleFactors(scaleBufferIndices, internalNodeCount, cumulateScaleBufferIndex);
            } else {
                cumulateScaleBufferIndex = scaleBufferHelper.getOffsetIndex(internalNodeCount);
            }
        } else if (useAutoScaling) {
            beagle.accumulateScaleFactors(scaleBufferIndices, internalNodeCount, Beagle.NONE);
        }

        double[] sumLogLikelihoods = new double[1];

        if (DEBUG) {
            System.out.println("useScaleFactors=" + useScaleFactors + " recomputeScaleFactors=" + recomputeScaleFactors + " (" + getId() + ")");
        }

        beagle.calculateRootLogLikelihoods(new int[]{rootIndex}, new int[]{0}, new int[]{0},
                new int[]{cumulateScaleBufferIndex}, 1, sumLogLikelihoods);

        double logL = sumLogLikelihoods[0];

        /*if (DEBUG) {
            System.out.println(logL);
            if (logL > -90000) {
                System.exit(0);
            }
        }*/

        if (Double.isNaN(logL) || Double.isInfinite(logL)) {

            if (DEBUG) {
                System.out.println("Double.isNaN(logL) || Double.isInfinite(logL) (" + getId() + ")");
            }

            everUnderflowed = true;

            logL = Double.NEGATIVE_INFINITY;

            if (firstRescaleAttempt && (delayRescalingUntilUnderflow || rescalingScheme == PartialsRescalingScheme.DELAYED)) {

                if (rescalingScheme == PartialsRescalingScheme.DYNAMIC || (rescalingCount == 0)) {
                    // show a message but only every 1000 rescales
                    if (rescalingMessageCount % 1000 == 0) {
                        if (rescalingMessageCount > 0) {
                            Logger.getLogger("dr.evomodel").info("Underflow calculating likelihood (" + rescalingMessageCount + " messages not shown; " + getId() + ").");
                        } else {
                            Logger.getLogger("dr.evomodel").info("Underflow calculating likelihood. Attempting a rescaling... (" + getId() + ")");
                        }
                    }
                    rescalingMessageCount += 1;
                }

                useScaleFactors = true;
                recomputeScaleFactors = true;

                firstRescaleAttempt = false; // Only try to rescale once

                rescalingCount--;

            }

            // turn off double buffer flipping so the next call overwrites the
            // underflowed buffers. Flip will be turned on again in storeState for
            // next step
            flip = false;
            underflowHandling = 0;
            throw new LikelihoodUnderflowException();

        } else {

            firstRescaleAttempt = true;
            recomputeScaleFactors = false;
            flip = true;

        }

        updateSubstitutionModel = false;
        updateSiteModel = false;
        updateRootFrequency = false;
        //********************************************************************

        // If these are needed...
        //if (patternLogLikelihoods == null) {
        //    patternLogLikelihoods = new double[patternCount];
        //}
        //beagle.getSiteLogLikelihoods(patternLogLikelihoods);

        return logL;
    }

    public void getPartials(int number, double[] partials) {
        int cumulativeBufferIndex = Beagle.NONE;
        /* No need to rescale partials */
        beagle.getPartials(partialBufferHelper.getOffsetIndex(number), cumulativeBufferIndex, partials);
    }

    private void setPartials(int number, double[] partials) {
        beagle.setPartials(partialBufferHelper.getOffsetIndex(number), partials);
    }

    @Override
    public void makeDirty() {
        updateSiteModel = true;
        updateSubstitutionModel = true;
        updateRootFrequency = true;
    }

    @Override
    protected void handleModelChangedEvent(Model model, Object object, int index) {
        if (model == siteRateModel) {
            updateSiteModel = true;
        } else if (model == branchModel) {
            updateSubstitutionModel = true;
            updateRootFrequency = true;
        }

        // Tell TreeDataLikelihood to update all nodes
        fireModelChanged();
    }

    @Override
    protected void handleVariableChangedEvent(Variable variable, int index, Parameter.ChangeType type) {

    }

    /**
     * Stores the additional state other than model components
     */
    @Override
    public void storeState() {
        partialBufferHelper.storeState();
        evolutionaryProcessDelegate.storeState();

        if (useScaleFactors || useAutoScaling) { // Only store when actually used
            scaleBufferHelper.storeState();
            System.arraycopy(scaleBufferIndices, 0, storedScaleBufferIndices, 0, scaleBufferIndices.length);
//            storedRescalingCount = rescalingCount;
        }

        // turn on double buffering flipping (may have been turned off to enable a rescale)
        flip = true;

        isRestored = false;
    }

    /**
     * Restore the additional stored state
     */
    @Override
    public void restoreState() {
        updateSiteModel = true; // this is required to upload the categoryRates to BEAGLE after the restore
        updateRootFrequency = true;

        partialBufferHelper.restoreState();
        evolutionaryProcessDelegate.restoreState();

        if (useScaleFactors || useAutoScaling) {
            scaleBufferHelper.restoreState();
            int[] tmp = storedScaleBufferIndices;
            storedScaleBufferIndices = scaleBufferIndices;
            scaleBufferIndices = tmp;
//            rescalingCount = storedRescalingCount;
        }

        isRestored = true;

    }

    @Override
    public void setCallback(TreeDataLikelihood treeDataLikelihood) {
        // Do nothing
<<<<<<< HEAD
    }

    @Override
    public void setComputePostOrderStatisticsOnly(boolean computePostOrderStatistic) {
        // Do nothing
    }

    @Override
=======
    }

    @Override
    public void setComputePostOrderStatisticsOnly(boolean computePostOrderStatistic) {
        // Do nothing
    }

    @Override
>>>>>>> 4cb8f9a8
    public boolean providesPostOrderStatisticsOnly() { return false; }

    @Override
    public int vectorizeNodeOperations(List<ProcessOnTreeDelegate.NodeOperation> nodeOperations, int[] operations) {
        throw new RuntimeException("Not yet implemented");
    }

    @Override
    protected void acceptState() {
    }

    public final boolean isUsePreOrder(){
        return this.settings.usePreOrder;
    }

    public final EvolutionaryProcessDelegate getEvolutionaryProcessDelegate(){
        return this.evolutionaryProcessDelegate;
    }

    public final SiteRateModel getSiteRateModel(){
        return this.siteRateModel;
    }

    public final int getPartialBufferIndex(int nodeNumber) {
        return partialBufferHelper.getOffsetIndex(nodeNumber);
    }

    public final int getScaleBufferCount() {
        return scaleBufferHelper.getBufferCount();
    }

    public final int getPartialBufferCount() {
        return partialBufferHelper.getBufferCount();
    }

    // **************************************************************
    // INSTANCE PROFILEABLE
    // **************************************************************

    @Override
    public long getTotalCalculationCount() {
        // Can only return one count at the moment so return the number of partials updated
        return totalPartialsUpdateCount;
    }

    // **************************************************************
    // INSTANCE CITABLE
    // **************************************************************

    @Override
    public Citation.Category getCategory() {
        return Citation.Category.FRAMEWORK;
    }

    @Override
    public String getDescription() {
        return "BEAGLE likelihood calculation library";
    }

    @Override
    public List<Citation> getCitations() {
        return Collections.singletonList(CommonCitations.AYRES_2012_BEAGLE);
    }

    // **************************************************************
    // INSTANCE VARIABLES
    // **************************************************************

    private final int nodeCount;
    private final int tipCount;
    private final int internalNodeCount;

    private final int[] branchUpdateIndices;
    private final double[] branchLengths;

    private int[] scaleBufferIndices;
    private int[] storedScaleBufferIndices;

    private final int[] operations;

    private boolean flip = true;
    private final BufferIndexHelper partialBufferHelper;
    private final BufferIndexHelper scaleBufferHelper;

    private PartialsRescalingScheme rescalingScheme;
    private int rescalingFrequency = RESCALE_FREQUENCY;
    private boolean delayRescalingUntilUnderflow = true;

    private boolean useScaleFactors = false;
    private boolean useAutoScaling = false;

    private boolean recomputeScaleFactors = false;
    private boolean everUnderflowed = false;
    private int rescalingCount = 0;
    private int rescalingCountInner = 0;

    private int threadCount = -1;
    private long instanceFlags;

    private boolean firstRescaleAttempt = false;
    private int rescalingMessageCount = 0;

    //integer to keep track of setting recomputeScaleFactors correctly after an underflow
    private int underflowHandling = 0;

    /**
     * the patternList
     */
    private final PatternList patternList;

    /**
     * the data type
     */
    private final DataType dataType;

    /**
     * the pattern weights
     */
    private final double[] patternWeights;

    /**
     * if the chain is already restored
     */
    private boolean isRestored;

    /**
     * the number of patterns
     */
    private final int patternCount;

    /**
     * the number of states in the data
     */
    private final int stateCount;

    /**
     * the branch-site model for these sites
     */
    private final BranchModel branchModel;

    /**
     * A delegate to handle substitution models on branches
     */
    private final EvolutionaryProcessDelegate evolutionaryProcessDelegate;

    /**
     * the site model for these sites
     */
    private final SiteRateModel siteRateModel;

    /**
     * the pattern likelihoods
     */
    private double[] patternLogLikelihoods = null;

    /**
     * the number of rate categories
     */
    private final int categoryCount;

    /**
     * an array used to transfer tip partials
     */
    private double[] tipPartials;

    /**
     * an array used to transfer tip states
     */
    private int[] tipStates;

    /**
     * the BEAGLE library instance
     */
    private final Beagle beagle;

    /**
     * Flag to specify that the substitution model has changed
     */
    private boolean updateSubstitutionModel;

    /**
     * Flag to specify that the site model has changed
     */
    private boolean updateSiteModel;

    /**
     * Flag to specify that the root frequencies has changed
     */
    private boolean updateRootFrequency;

    /**
     * Flag to take into account the first likelihood evaluation when initiating the MCMC chain
     */
    private boolean initialEvaluation = true;

    /**
     * PreOrder related settings
     */
    private PreOrderSettings settings;
}<|MERGE_RESOLUTION|>--- conflicted
+++ resolved
@@ -1009,7 +1009,6 @@
     @Override
     public void setCallback(TreeDataLikelihood treeDataLikelihood) {
         // Do nothing
-<<<<<<< HEAD
     }
 
     @Override
@@ -1018,16 +1017,6 @@
     }
 
     @Override
-=======
-    }
-
-    @Override
-    public void setComputePostOrderStatisticsOnly(boolean computePostOrderStatistic) {
-        // Do nothing
-    }
-
-    @Override
->>>>>>> 4cb8f9a8
     public boolean providesPostOrderStatisticsOnly() { return false; }
 
     @Override
