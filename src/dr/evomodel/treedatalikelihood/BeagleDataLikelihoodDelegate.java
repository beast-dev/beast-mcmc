/*
 * BeagleDataLikelihoodDelegate.java
 *
 * Copyright © 2002-2024 the BEAST Development Team
 * http://beast.community/about
 *
 * This file is part of BEAST.
 * See the NOTICE file distributed with this work for additional
 * information regarding copyright ownership and licensing.
 *
 * BEAST is free software; you can redistribute it and/or modify
 * it under the terms of the GNU Lesser General Public License as
 * published by the Free Software Foundation; either version 2
 * of the License, or (at your option) any later version.
 *
 *  BEAST is distributed in the hope that it will be useful,
 *  but WITHOUT ANY WARRANTY; without even the implied warranty of
 *  MERCHANTABILITY or FITNESS FOR A PARTICULAR PURPOSE.  See the
 *  GNU Lesser General Public License for more details.
 *
 * You should have received a copy of the GNU Lesser General Public
 * License along with BEAST; if not, write to the
 * Free Software Foundation, Inc., 51 Franklin St, Fifth Floor,
 * Boston, MA  02110-1301  USA
 *
 */

package dr.evomodel.treedatalikelihood;

import beagle.*;
import dr.evolution.alignment.PatternList;
import dr.evolution.alignment.UncertainSiteList;
import dr.evolution.datatype.DataType;
import dr.evolution.tree.Tree;
import dr.evolution.util.TaxonList;
import dr.evomodel.branchmodel.BranchModel;
import dr.evomodel.siteratemodel.SiteRateModel;
import dr.evomodel.tipstatesmodel.TipStatesModel;
import dr.evomodel.treelikelihood.PartialsRescalingScheme;
import dr.inference.model.*;
import java.util.List;
import java.util.logging.Logger;

import static dr.evomodel.treedatalikelihood.BeagleFunctionality.*;
import static dr.evomodel.treedatalikelihood.SubstitutionModelDelegate.BUFFER_POOL_SIZE_DEFAULT;

/**
 * BeagleDataLikelihoodDelegate
 *
 * A DataLikelihoodDelegate that uses BEAGLE
 *
 * @author Andrew Rambaut
 * @author Marc Suchard
 */

<<<<<<< HEAD
public class BeagleDataLikelihoodDelegate extends AbstractModel implements
        DataLikelihoodDelegate, TipStateAccessor, Citable {
=======
public class BeagleDataLikelihoodDelegate extends AbstractModel implements DataLikelihoodDelegate {
>>>>>>> 46f5180b

    private static final boolean COUNT_CALCULATIONS = true; // keep a cumulative total of number of computations

    private static final boolean RESCALING_OFF = false; // a debugging switch

    private static final boolean DEBUG = false; // write debug information to stdOut

    // This property is a comma-delimited list of resource numbers (0 == CPU) to
    // allocate each BEAGLE instance to. If less than the number of instances then
    // will wrap around.
    private static final String RESOURCE_AUTO_PROPERTY = "beagle.resource.auto";
    private static final String RESOURCE_ORDER_PROPERTY = "beagle.resource.order";
    private static final String PREFERRED_FLAGS_PROPERTY = "beagle.preferred.flags";
    private static final String REQUIRED_FLAGS_PROPERTY = "beagle.required.flags";
    private static final String SCALING_PROPERTY = "beagle.scaling";
    private static final String RESCALE_FREQUENCY_PROPERTY = "beagle.rescale";
    private static final String DELAY_SCALING_PROPERTY = "beagle.delay.scaling";
    private static final String EXTRA_BUFFER_COUNT_PROPERTY = "beagle.extra.buffer.count";
    private static final String FORCE_VECTORIZATION = "beagle.force.vectorization";
    private static final String THREAD_COUNT = "beagle.thread.count";

    // Which scheme to use if choice not specified (or 'default' is selected):
    private static final PartialsRescalingScheme DEFAULT_RESCALING_SCHEME = PartialsRescalingScheme.DYNAMIC;

    public static int instanceCount = 0;
    private static List<Integer> resourceOrder = null;
    private static List<Long> preferredOrder = null;
    private static List<Long> requiredOrder = null;
    private static List<String> scalingOrder = null;
    private static List<Integer> extraBufferOrder = null;

    // Default frequency for complete recomputation of scaling factors under the 'dynamic' scheme
    private static final int RESCALE_FREQUENCY = 10000;
    private static final int RESCALE_TIMES = 1;

    // count the number of partial likelihood and matrix updates
    private long totalMatrixUpdateCount = 0;
    private long totalPartialsUpdateCount = 0;
    private long totalEvaluationCount = 0;
    private boolean releaseSingleton = true;

    /**
     *
     * @param tree Used for configuration - shouldn't be watched for changes
     * @param branchModel Specifies substitution model for each branch
     * @param patternList List of patterns
     * @param siteRateModel Specifies rates per site
     * @param useAmbiguities Whether to respect state ambiguities in data
     * @param settings pre-order settings
     */
    public BeagleDataLikelihoodDelegate(Tree tree,
                                        PatternList patternList,
                                        BranchModel branchModel,
                                        SiteRateModel siteRateModel,
                                        boolean useAmbiguities,
                                        boolean preferGPU,
                                        PartialsRescalingScheme rescalingScheme,
                                        boolean delayRescalingUntilUnderflow,
                                        PreOrderSettings settings) {

        super("BeagleDataLikelihoodDelegate");
        final Logger logger = Logger.getLogger("dr.evomodel");

        logger.info("\nCreating BEAGLE DataLikelihood Delegate");
        setId(patternList.getId());

        this.dataType = patternList.getDataType();
        this.patternList = patternList;
        patternCount = patternList.getPatternCount();
        stateCount = dataType.getStateCount();

        // Check for matching state counts
        int stateCount2 = branchModel.getRootFrequencyModel().getFrequencyCount();
        if (stateCount != stateCount2) {
            throw new IllegalArgumentException("Pattern state count (" + stateCount
                    + ") does not match substitution model state count (" + stateCount2 + ")");
        }

        patternWeights = patternList.getPatternWeights();

        this.branchModel = branchModel;
        addModel(this.branchModel);

        this.siteRateModel = siteRateModel;
        addModel(this.siteRateModel);

        this.categoryCount = this.siteRateModel.getCategoryCount();

        nodeCount = tree.getNodeCount();
        tipCount = tree.getExternalNodeCount();
        internalNodeCount = nodeCount - tipCount;

        branchUpdateIndices = new int[nodeCount];
        branchLengths = new double[nodeCount];
        scaleBufferIndices = new int[internalNodeCount];
        storedScaleBufferIndices = new int[internalNodeCount];

        operations = new int[internalNodeCount * Beagle.OPERATION_TUPLE_SIZE];

        firstRescaleAttempt = true;

        isRestored = false;

        this.settings = settings;

        try {

            int compactPartialsCount = tipCount;
            if (useAmbiguities) {
                // if we are using ambiguities then we don't use tip partials
                compactPartialsCount = 0;
            }

            // one partials buffer for each tip and two for each internal node (for store restore)
            partialBufferHelper = new BufferIndexHelper(nodeCount, tipCount);

            // one scaling buffer for each internal node plus an extra for the accumulation, then doubled for store/restore
            scaleBufferHelper = new BufferIndexHelper(getSingleScaleBufferCount(), 0);

            if (extraBufferOrder == null) {
                extraBufferOrder = parseSystemPropertyIntegerArray(EXTRA_BUFFER_COUNT_PROPERTY);
            }

            int extraBufferCount = BUFFER_POOL_SIZE_DEFAULT;
            if (extraBufferOrder.size() > 0) {
                extraBufferCount = extraBufferOrder.get(instanceCount % extraBufferOrder.size());
            }

            if (settings.branchInfinitesimalDerivative) {
                evolutionaryProcessDelegate = new SubstitutionModelDelegate(tree, branchModel, 0,
                        extraBufferCount, settings);
            } else {

                if (branchModel.getSubstitutionModels().size() == 1) {
                    evolutionaryProcessDelegate = new HomogenousSubstitutionModelDelegate(tree, branchModel);
                } else {
                    // use a more general delegate that allows different substitution models on different branches and
                    // can do matrix convolution.

                    // TODO: the constructor should take the delegate and the delegate should wrap the branchModel
                    evolutionaryProcessDelegate = new SubstitutionModelDelegate(tree, branchModel, 0,
                            extraBufferCount, settings);
                }
            }

            int numPartials = partialBufferHelper.getBufferCount();
            int numScaleBuffers = scaleBufferHelper.getBufferCount();
            int numMatrices = evolutionaryProcessDelegate.getMatrixBufferCount();

            // one partial buffer for root node and two for each node including tip nodes (for store restore)
            if (settings.usePreOrder){
                numPartials += nodeCount;
                numScaleBuffers += nodeCount - 1; // don't need to rescale at root
                numMatrices += evolutionaryProcessDelegate.getCachedMatrixBufferCount(settings);
            }

            // Attempt to get the resource order from the System Property
            if (resourceOrder == null) {
                resourceOrder = parseSystemPropertyIntegerArray(RESOURCE_ORDER_PROPERTY);
            }
            if (preferredOrder == null) {
                preferredOrder = parseSystemPropertyLongArray(PREFERRED_FLAGS_PROPERTY);
            }
            if (requiredOrder == null) {
                requiredOrder = parseSystemPropertyLongArray(REQUIRED_FLAGS_PROPERTY);
            }
            if (scalingOrder == null) {
                scalingOrder = parseSystemPropertyStringArray(SCALING_PROPERTY);
            }

            // first set the rescaling scheme to use from the parser
            this.rescalingScheme = rescalingScheme;
            this.delayRescalingUntilUnderflow = delayRescalingUntilUnderflow;

            int[] resourceList = null;
            long preferenceFlags = 0;
            long requirementFlags = 0;

            if (scalingOrder.size() > 0) {
                this.rescalingScheme = PartialsRescalingScheme.parseFromString(
                        scalingOrder.get(instanceCount % scalingOrder.size()));
            }

            if (resourceOrder.size() > 0) {
                // added the zero on the end so that a CPU is selected if requested resource fails
                resourceList = new int[]{resourceOrder.get(instanceCount % resourceOrder.size()), 0};
                if (resourceList[0] > 0) {
                    preferenceFlags |= BeagleFlag.PROCESSOR_GPU.getMask(); // Add preference weight against CPU
                }
            }
            if (preferGPU) {
                preferenceFlags |= BeagleFlag.PROCESSOR_GPU.getMask(); // Add preference weight against CPU
            }

            if (preferredOrder.size() > 0) {
                preferenceFlags = preferredOrder.get(instanceCount % preferredOrder.size());
            }

            if (requiredOrder.size() > 0) {
                requirementFlags = requiredOrder.get(instanceCount % requiredOrder.size());
            }


            // Define default behaviour here
            if (this.rescalingScheme == PartialsRescalingScheme.DEFAULT) {
                //if GPU: the default is dynamic scaling in BEAST
                if (resourceList != null && resourceList[0] > 1) {
                    this.rescalingScheme = DEFAULT_RESCALING_SCHEME;
                } else { // if CPU: just run as fast as possible
//                    this.rescalingScheme = PartialsRescalingScheme.NONE;
                    // Dynamic should run as fast as none until first underflow
                    this.rescalingScheme = DEFAULT_RESCALING_SCHEME;
                }
            }

            // to keep behaviour of the delayed scheme (always + delay)...
            if (this.rescalingScheme == PartialsRescalingScheme.DELAYED) {
                this.delayRescalingUntilUnderflow = true;
                this.rescalingScheme = PartialsRescalingScheme.ALWAYS;
            }

            if (this.rescalingScheme == PartialsRescalingScheme.AUTO) {
                preferenceFlags |= BeagleFlag.SCALING_AUTO.getMask();
                useAutoScaling = true;
            } else {
//                preferenceFlags |= BeagleFlag.SCALING_MANUAL.getMask();
            }

            String r = System.getProperty(RESCALE_FREQUENCY_PROPERTY);
            if (r != null) {
                rescalingFrequency = Integer.parseInt(r);
                if (rescalingFrequency < 1) {
                    rescalingFrequency = RESCALE_FREQUENCY;
                }
            }

            String d = System.getProperty(DELAY_SCALING_PROPERTY);
            if (d != null) {
                this.delayRescalingUntilUnderflow = Boolean.parseBoolean(d);
            }

            if (preferenceFlags == 0 && resourceList == null) { // else determine dataset characteristics
                if (stateCount == 4 && patternList.getPatternCount() < 10000) // TODO determine good cut-off
                    preferenceFlags |= BeagleFlag.PROCESSOR_CPU.getMask();
            }

            boolean forceVectorization = false;
            String vectorizationString = System.getProperty(FORCE_VECTORIZATION);
            if (vectorizationString != null) {
                forceVectorization = true;
            }

            String tc = System.getProperty(THREAD_COUNT);
            if (tc != null) {
                threadCount = Integer.parseInt(tc);
            }

            if (threadCount < 1) {
                preferenceFlags &= ~BeagleFlag.THREADING_CPP.getMask();
                preferenceFlags |= BeagleFlag.THREADING_NONE.getMask();
            } else {
                preferenceFlags &= ~BeagleFlag.THREADING_NONE.getMask();
                preferenceFlags |= BeagleFlag.THREADING_CPP.getMask();
            }

            if (BeagleFlag.VECTOR_SSE.isSet(preferenceFlags) && (stateCount != 4)
                    && !forceVectorization && !IS_ODD_STATE_SSE_FIXED()
                    ) {
                // @todo SSE doesn't seem to work for larger state spaces so for now we override the
                // SSE option.
                preferenceFlags &= ~BeagleFlag.VECTOR_SSE.getMask();
                preferenceFlags |= BeagleFlag.VECTOR_NONE.getMask();

                if (stateCount > 4 && this.rescalingScheme == PartialsRescalingScheme.DYNAMIC) {
                    this.rescalingScheme = PartialsRescalingScheme.DELAYED;
                }
            }

//            if (!BeagleFlag.PRECISION_SINGLE.isSet(preferenceFlags)) {
//                // if single precision not explicitly set then prefer double
//                preferenceFlags |= BeagleFlag.PRECISION_DOUBLE.getMask();
//            }

//            requirementFlags |= BeagleFlag.PRECISION_SINGLE.getMask();

            if (evolutionaryProcessDelegate.canReturnComplexDiagonalization()) {
                requirementFlags |= BeagleFlag.EIGEN_COMPLEX.getMask();
            }

            if ((resourceList == null &&
                    (BeagleFlag.PROCESSOR_GPU.isSet(preferenceFlags) ||
                            BeagleFlag.FRAMEWORK_CUDA.isSet(preferenceFlags) ||
                            BeagleFlag.FRAMEWORK_OPENCL.isSet(preferenceFlags)))
                    ||
                    (resourceList != null && resourceList[0] > 0)) {
                // non-CPU implementations don't have SSE so remove default preference for SSE
                // when using non-CPU preferences or prioritising non-CPU resource
                preferenceFlags &= ~BeagleFlag.VECTOR_SSE.getMask();
                preferenceFlags &= ~BeagleFlag.THREADING_CPP.getMask();
            }

            if (settings.usePreOrder && stateCount > 4) {
                requirementFlags |= BeagleFlag.PREORDER_TRANSPOSE_AUTO.getMask();
            }

            // start auto resource selection
            String resourceAuto = System.getProperty(RESOURCE_AUTO_PROPERTY);
            if (Boolean.parseBoolean(resourceAuto)) {

                long benchmarkFlags = 0;

                if (this.rescalingScheme == PartialsRescalingScheme.NONE) {
                    benchmarkFlags =  BeagleBenchmarkFlag.SCALING_NONE.getMask();
                } else if (this.rescalingScheme == PartialsRescalingScheme.ALWAYS) {
                    benchmarkFlags =  BeagleBenchmarkFlag.SCALING_ALWAYS.getMask();
                } else {
                    benchmarkFlags =  BeagleBenchmarkFlag.SCALING_DYNAMIC.getMask();
                }

                logger.info("\t\tRunning benchmarks to automatically select fastest BEAGLE resource for analysis or partition... ");

                List<BenchmarkedResourceDetails> benchmarkedResourceDetails =
                        BeagleFactory.getBenchmarkedResourceDetails(
                                tipCount,
                                compactPartialsCount,
                                stateCount,
                                patternCount,
                                categoryCount,
                                resourceList,
                                preferenceFlags,
                                requirementFlags,
                                1, // eigenModelCount,
                                1, // partitionCount,
                                0, // calculateDerivatives,
                                benchmarkFlags);

                logger.info(" Benchmark results, from fastest to slowest:");

                for (BenchmarkedResourceDetails benchmarkedResource : benchmarkedResourceDetails) {
                    logger.info(benchmarkedResource.toString());
                }

                resourceList = new int[]{benchmarkedResourceDetails.get(0).getResourceNumber()};
            }
            // end auto resource selection


            beagle = BeagleFactory.loadBeagleInstance(
                    tipCount,
                    numPartials,
                    compactPartialsCount,
                    stateCount,
                    patternCount,
                    evolutionaryProcessDelegate.getEigenBufferCount(),
                    numMatrices,
                    categoryCount,
                    numScaleBuffers, // Always allocate; they may become necessary
                    resourceList,
                    preferenceFlags,
                    requirementFlags
            );

            InstanceDetails instanceDetails = beagle.getDetails();
            ResourceDetails resourceDetails = null;

            if (instanceDetails != null) {
                resourceDetails = BeagleFactory.getResourceDetails(instanceDetails.getResourceNumber());
                if (resourceDetails != null) {
                    StringBuilder sb = new StringBuilder("  Using BEAGLE resource ");
                    sb.append(resourceDetails.getNumber()).append(": ");
                    sb.append(resourceDetails.getName()).append("\n");
                    if (resourceDetails.getDescription() != null) {
                        String[] description = resourceDetails.getDescription().split("\\|");
                        for (String desc : description) {
                            if (desc.trim().length() > 0) {
                                sb.append("    ").append(desc.trim()).append("\n");
                            }
                        }
                    }
                    sb.append("    with instance flags: ").append(instanceDetails.toString());
                    logger.info(sb.toString());
                } else {
                    logger.info("  Error retrieving BEAGLE resource for instance: " + instanceDetails.toString());
                }
            } else {
                logger.info("  No external BEAGLE resources available, or resource list/requirements not met, using Java implementation");
            }

            instanceFlags = instanceDetails.getFlags();

            if ((instanceFlags & BeagleFlag.THREADING_CPP.getMask()) != 0) {
                if (IS_THREAD_COUNT_COMPATIBLE() && threadCount != 0) {
                    if (threadCount > 0) {
                        beagle.setCPUThreadCount(threadCount);
                        logger.info("    Using " + threadCount + " thread" + (threadCount > 1 ? "s" : "") + " for CPU.");
                    } else {
                        // if no thread_count is specified then this will be -1 so put no upper bound on threads
                        // currently the parser provides a default based on the number of cores as BEAGLE's
                        // default is suboptimal
                        logger.info("    Using default thread count for CPU.");
                        // this is just intended to remove the cap on number of threads so BEAGLE will
                        // make its own decision (for better or worse).
                        beagle.setCPUThreadCount(1000);
                    }
                } else {
                    logger.info("    BEAGLE threading turned off (or unavailable) for CPU.");
                }
            }

            if (patternList instanceof UncertainSiteList) { // TODO Remove
                useAmbiguities = true;
            }

//            if (!IS_PRE_ORDER_SUPPORTED() && settings.usePreOrder) {
//                throw new IllegalArgumentException("BEAGLE library does not support pre-order computation");
//            }

            //add in logger info for preOrder traversal
            logger.info("    " + (settings.usePreOrder ? "Using" : "Ignoring") + " preOrder partials in tree likelihood.");
            logger.info("    " + (useAmbiguities ? "Using" : "Ignoring") + " ambiguities in tree likelihood.");
            logger.info("    With " + patternList.getPatternCount() + " unique site patterns.");

            if (patternList.areUncertain() && !useAmbiguities) {
                logger.info("    WARNING: Uncertain site patterns will be ignored.");
            }

            for (int i = 0; i < tipCount; i++) {
                // Find the id of tip i in the patternList
                String id = tree.getTaxonId(i);
                int index = patternList.getTaxonIndex(id);

                if (index == -1) {
                    throw new TaxonList.MissingTaxonException("Taxon, " + id + ", in tree, " + tree.getId() +
                            ", is not found in patternList, " + patternList.getId());
                } else {
                    if (useAmbiguities) {
                        setPartials(beagle, patternList, index, i);
                    } else {
                        setStates(beagle, patternList, index, i);
                    }
                }
            }

            beagle.setPatternWeights(patternWeights);

            String rescaleMessage = "    Using rescaling scheme : " + this.rescalingScheme.getText();
            if (this.rescalingScheme == PartialsRescalingScheme.AUTO &&
                    resourceDetails != null &&
                    (resourceDetails.getFlags() & BeagleFlag.SCALING_AUTO.getMask()) == 0) {
                // If auto scaling in BEAGLE is not supported then do it here
                this.rescalingScheme = PartialsRescalingScheme.DYNAMIC;
                rescaleMessage = "    Auto rescaling not supported in BEAGLE, using : " + this.rescalingScheme.getText();
            }
            boolean parenthesis = false;
            if (this.rescalingScheme == PartialsRescalingScheme.DYNAMIC) {
                rescaleMessage += " (rescaling every " + rescalingFrequency + " evaluations";
                parenthesis = true;
            }
            if (this.delayRescalingUntilUnderflow) {
                rescaleMessage += (parenthesis ? ", " : "(") + "delay rescaling until first overflow";
                parenthesis = true;
            }
            rescaleMessage += (parenthesis ? ")" : "");
            logger.info(rescaleMessage);

            if (this.rescalingScheme == PartialsRescalingScheme.DYNAMIC) {
                everUnderflowed = false; // If false, BEAST does not rescale until first under-/over-flow.
            }

            updateSubstitutionModel = true;
            updateSiteModel = true;
            updateRootFrequency = true;

        } catch (TaxonList.MissingTaxonException mte) {
            throw new RuntimeException(mte.toString());
        }

        instanceCount++;
    }

    @Override
    public String getReport() {
        return null;
    }

    @Override
    public TreeTraversal.TraversalType getOptimalTraversalType() {
        if ((instanceFlags & BeagleFlag.FRAMEWORK_CPU.getMask()) != 0) {
            return TreeTraversal.TraversalType.POST_ORDER;
        } else {
            return TreeTraversal.TraversalType.REVERSE_LEVEL_ORDER;
        }
    }

    @Override
    public int getTraitCount() {
        return 1;
    }

    @Override
    public int getTraitDim() {
        return patternCount;
    }

    @Override
    public RateRescalingScheme getRateRescalingScheme() {
        return RateRescalingScheme.NONE;
    }

    public final BranchModel getBranchModel() {
        return branchModel;
    }

    public PatternList getPatternList() {
        return this.patternList;
    }

    public Beagle getBeagleInstance() { return beagle; }

    private int getSingleScaleBufferCount() {
        return internalNodeCount + 1;
    }

    /**
     * Sets the partials from a sequence in an alignment.
     *
     * @param beagle        beagle
     * @param patternList   patternList
     * @param sequenceIndex sequenceIndex
     * @param nodeIndex     nodeIndex
     */
    private final void setPartials(Beagle beagle,
                                   PatternList patternList,
                                   int sequenceIndex,
                                   int nodeIndex) {
        double[] partials = new double[patternCount * stateCount * categoryCount];

        int v = 0;
        for (int i = 0; i < patternCount; i++) {

            if (patternList instanceof UncertainSiteList) {
                ((UncertainSiteList) patternList).fillPartials(sequenceIndex, i, partials, v);
                v += stateCount;
                // TODO Add this functionality to SimpleSiteList to avoid if statement here
            } else if (patternList.areUncertain()) {

                double[] prob = patternList.getUncertainPatternState(sequenceIndex, i);
                System.arraycopy(prob, 0, partials, v, stateCount);
                v += stateCount;

            } else {
                int state = patternList.getPatternState(sequenceIndex, i);
                boolean[] stateSet = dataType.getStateSet(state);

                for (int j = 0; j < stateCount; j++) {
                    if (stateSet[j]) {
                        partials[v] = 1.0;
                    } else {
                        partials[v] = 0.0;
                    }
                    v++;
                }
            }
        }

        // if there is more than one category then replicate the partials for each
        int n = patternCount * stateCount;
        int k = n;
        for (int i = 1; i < categoryCount; i++) {
            System.arraycopy(partials, 0, partials, k, n);
            k += n;
        }

        beagle.setPartials(nodeIndex, partials);
    }

    /**
     * Sets the partials from a sequence in an alignment.
     */
    private final void setPartials(Beagle beagle,
                                   TipStatesModel tipStatesModel,
                                   int nodeIndex) {
        double[] partials = new double[patternCount * stateCount * categoryCount];

        tipStatesModel.getTipPartials(nodeIndex, partials);

        // if there is more than one category then replicate the partials for each
        int n = patternCount * stateCount;
        int k = n;
        for (int i = 1; i < categoryCount; i++) {
            System.arraycopy(partials, 0, partials, k, n);
            k += n;
        }

        beagle.setPartials(nodeIndex, partials);
    }

    /**
     * Sets the partials from a sequence in an alignment.
     *
     * @param beagle        beagle
     * @param patternList   patternList
     * @param sequenceIndex sequenceIndex
     * @param nodeIndex     nodeIndex
     */
    private final void setStates(Beagle beagle,
                                 PatternList patternList,
                                 int sequenceIndex,
                                 int nodeIndex) {
        int i;

        int[] states = new int[patternCount];

        for (i = 0; i < patternCount; i++) {

            states[i] = patternList.getPatternState(sequenceIndex, i);
        }

        beagle.setTipStates(nodeIndex, states);
    }

    /**
     * Calculate the log likelihood of the current state.
     *
     * @return the log likelihood.
     */
    @Override
    public double calculateLikelihood(List<BranchOperation> branchOperations, List<NodeOperation> nodeOperations, int rootNodeNumber) throws LikelihoodException {

        //recomputeScaleFactors = false;
        if (DEBUG) {
            System.out.println("Partition: " + this.getModelName());
        }

        if (!this.delayRescalingUntilUnderflow || everUnderflowed) {
            if (this.rescalingScheme == PartialsRescalingScheme.ALWAYS || this.rescalingScheme == PartialsRescalingScheme.DELAYED) {
                useScaleFactors = true;
                recomputeScaleFactors = true;
            } else if (this.rescalingScheme == PartialsRescalingScheme.DYNAMIC) {
                useScaleFactors = true;

                if (rescalingCount > rescalingFrequency) {
                    if (DEBUG) {
                        System.out.println("rescalingCount > rescalingFrequency");
                    }
                    rescalingCount = 0;
                    rescalingCountInner = 0;
                }

                if (DEBUG) {
                    System.out.println("rescalingCountInner = " + rescalingCountInner);
                }

                if (rescalingCountInner < RESCALE_TIMES) {
                    if (DEBUG) {
                        System.out.println("rescalingCountInner < RESCALE_TIMES");
                    }

                    recomputeScaleFactors = true;

                    rescalingCountInner++;

                    throw new LikelihoodRescalingException();

                }

                //underflowHandling takes into account the first evaluation when initiating the MCMC chain
                //suggest replacing with boolean initialEvaluation
                if (initialEvaluation) {
                    if (underflowHandling < 1) {
                        underflowHandling++;
                        if (DEBUG) {
                            System.out.println("underflowHandling < 1");
                        }
                    } else if (underflowHandling == 1) {
                        if (DEBUG) {
                            System.out.println("underflowHandling == 1");
                        }
                        recomputeScaleFactors = true;
                        underflowHandling++;
                        initialEvaluation = false;
                    }
                }

                rescalingCount++;
            }
        }

        if (RESCALING_OFF) { // a debugging switch
            useScaleFactors = false;
            recomputeScaleFactors = false;
        }

        int branchUpdateCount = 0;
        for (BranchOperation op : branchOperations) {
            branchUpdateIndices[branchUpdateCount] = op.getBranchNumber();
            branchLengths[branchUpdateCount] = op.getBranchLength();
            branchUpdateCount ++;
        }

        if (updateSubstitutionModel) { // TODO More efficient to update only the substitution model that changed, instead of all
            evolutionaryProcessDelegate.updateSubstitutionModels(beagle, flip);

            // we are currently assuming a no-category model...
        }

        if (updateSiteModel) {
            double[] categoryRates = this.siteRateModel.getCategoryRates();
            if (categoryRates == null) {
                // If this returns null then there was a numerical error calculating the category rates
                // (probably a very small alpha) so reject the move.
                return Double.NEGATIVE_INFINITY;
            }
            beagle.setCategoryRates(categoryRates);
            // TODO Try beagle.setCategoryWeights() here
            double[] categoryWeights = this.siteRateModel.getCategoryProportions();
            // these could be set only when they change but store/restore would need to be considered
            beagle.setCategoryWeights(0, categoryWeights); // TODO move
        }

        if (updateRootFrequency) {
            double[] frequencies = evolutionaryProcessDelegate.getRootStateFrequencies();
            beagle.setStateFrequencies(0, frequencies); // TODO make lazy?
        }

        if (branchUpdateCount > 0) {
            evolutionaryProcessDelegate.updateTransitionMatrices(
                    beagle,
                    branchUpdateIndices,
                    branchLengths,
                    branchUpdateCount,
                    flip);
        }

        if (COUNT_CALCULATIONS) {
            totalMatrixUpdateCount += branchUpdateCount;
        }

        if (flip) {
            // Flip all the buffers to be written to first...
            for (NodeOperation op : nodeOperations) {
                partialBufferHelper.flipOffset(op.getNodeNumber());
            }
        }

        int operationCount = nodeOperations.size();
        int k = 0;
        for (NodeOperation op : nodeOperations) {
            int nodeNum = op.getNodeNumber();

            operations[k] = partialBufferHelper.getOffsetIndex(nodeNum);

            if (!isRestored && !partialBufferHelper.isSafeUpdate(nodeNum) && !recomputeScaleFactors) {
                System.err.println("Stored partial should not be updated!");
            }

            if (useScaleFactors) {
                // get the index of this scaling buffer
                int n = nodeNum - tipCount;

                if (recomputeScaleFactors) {
                    // flip the indicator: can take either n or (internalNodeCount + 1) - n
                    scaleBufferHelper.flipOffset(n);

                    // store the index
                    scaleBufferIndices[n] = scaleBufferHelper.getOffsetIndex(n);

                    operations[k + 1] = scaleBufferIndices[n]; // Write new scaleFactor
                    operations[k + 2] = Beagle.NONE;

                } else {
                    operations[k + 1] = Beagle.NONE;
                    operations[k + 2] = scaleBufferIndices[n]; // Read existing scaleFactor
                }

            } else {

                if (useAutoScaling) {
                    scaleBufferIndices[nodeNum - tipCount] = partialBufferHelper.getOffsetIndex(nodeNum);
                }
                operations[k + 1] = Beagle.NONE; // Not using scaleFactors
                operations[k + 2] = Beagle.NONE;
            }

            operations[k + 3] = partialBufferHelper.getOffsetIndex(op.getLeftChild()); // source node 1
            operations[k + 4] = evolutionaryProcessDelegate.getMatrixIndex(op.getLeftChild()); // source matrix 1
            operations[k + 5] = partialBufferHelper.getOffsetIndex(op.getRightChild()); // source node 2
            operations[k + 6] = evolutionaryProcessDelegate.getMatrixIndex(op.getRightChild()); // source matrix 2

            k += Beagle.OPERATION_TUPLE_SIZE;
        }

        beagle.updatePartials(operations, operationCount, Beagle.NONE);

        if (COUNT_CALCULATIONS) {
            totalEvaluationCount += 1;
            totalPartialsUpdateCount += operationCount;
        }

        int rootIndex = partialBufferHelper.getOffsetIndex(rootNodeNumber);

        int cumulateScaleBufferIndex = Beagle.NONE;

        if (useScaleFactors) {
            if (recomputeScaleFactors) {
                scaleBufferHelper.flipOffset(internalNodeCount);
                cumulateScaleBufferIndex = scaleBufferHelper.getOffsetIndex(internalNodeCount);
                beagle.resetScaleFactors(cumulateScaleBufferIndex);
                beagle.accumulateScaleFactors(scaleBufferIndices, internalNodeCount, cumulateScaleBufferIndex);
            } else {
                cumulateScaleBufferIndex = scaleBufferHelper.getOffsetIndex(internalNodeCount);
            }
        } else if (useAutoScaling) {
            beagle.accumulateScaleFactors(scaleBufferIndices, internalNodeCount, Beagle.NONE);
        }

        double[] sumLogLikelihoods = new double[1];

        if (DEBUG) {
            System.out.println("useScaleFactors=" + useScaleFactors + " recomputeScaleFactors=" + recomputeScaleFactors + " (" + getId() + ")");
        }

        beagle.calculateRootLogLikelihoods(new int[]{rootIndex}, new int[]{0}, new int[]{0},
                new int[]{cumulateScaleBufferIndex}, 1, sumLogLikelihoods);

        double logL = sumLogLikelihoods[0];

        /*if (DEBUG) {
            System.out.println(logL);
            if (logL > -90000) {
                System.exit(0);
            }
        }*/

        if (Double.isNaN(logL) || Double.isInfinite(logL)) {

            if (DEBUG) {
                System.out.println("Double.isNaN(logL) || Double.isInfinite(logL) (" + getId() + ")");
            }

            everUnderflowed = true;

            logL = Double.NEGATIVE_INFINITY;

            if (firstRescaleAttempt && (delayRescalingUntilUnderflow || rescalingScheme == PartialsRescalingScheme.DELAYED)) {

                if (rescalingScheme == PartialsRescalingScheme.DYNAMIC || (rescalingCount == 0)) {
                    // show a message but only every 1000 rescales
                    if (rescalingMessageCount % 1000 == 0) {
                        if (rescalingMessageCount > 0) {
                            Logger.getLogger("dr.evomodel").info("Underflow calculating likelihood (" + rescalingMessageCount + " messages not shown; " + getId() + ").");
                        } else {
                            if (getId() != null) {
                                Logger.getLogger("dr.evomodel").info("Underflow calculating likelihood. Attempting a rescaling... (" + getId() + ")");
                            } else {
                                Logger.getLogger("dr.evomodel").info("Underflow calculating likelihood. Attempting a rescaling...");
                            }
                        }
                    }
                    rescalingMessageCount += 1;
                }

                useScaleFactors = true;
                recomputeScaleFactors = true;

                firstRescaleAttempt = false; // Only try to rescale once

                rescalingCount--;

            }

            // turn off double buffer flipping so the next call overwrites the
            // underflowed buffers. Flip will be turned on again in storeState for
            // next step
            flip = false;
            underflowHandling = 0;

            if (USE_CACHED_EXCEPTION) {
                if (cachedException == null) {
                    cachedException = new LikelihoodUnderflowException();
                }
                throw cachedException;
            } else {
                throw new LikelihoodUnderflowException();
            }

        } else {

            firstRescaleAttempt = true;
            recomputeScaleFactors = false;
            flip = true;

        }

        updateSubstitutionModel = false;
        updateSiteModel = false;
        updateRootFrequency = false;
        //********************************************************************

        // If these are needed...
        //if (patternLogLikelihoods == null) {
        //    patternLogLikelihoods = new double[patternCount];
        //}
        //beagle.getSiteLogLikelihoods(patternLogLikelihoods);

        return logL;
    }

    public void getPartials(int number, double[] partials) {
        int cumulativeBufferIndex = Beagle.NONE;
        /* No need to rescale partials */
        beagle.getPartials(partialBufferHelper.getOffsetIndex(number), cumulativeBufferIndex, partials);
    }

    private void setPartials(int number, double[] partials) {
        beagle.setPartials(partialBufferHelper.getOffsetIndex(number), partials);
    }

    @Override
    public void makeDirty() {
        updateSiteModel = true;
        updateSubstitutionModel = true;
        updateRootFrequency = true;
        fireModelChanged();
    }

    @Override
    protected void handleModelChangedEvent(Model model, Object object, int index) {
        if (model == siteRateModel) {
            updateSiteModel = true;
        } else if (model == branchModel) {
            updateSubstitutionModel = true;
            updateRootFrequency = true;
        }

        // Tell TreeDataLikelihood to update all nodes
        fireModelChanged();
    }

    @Override
    protected void handleVariableChangedEvent(Variable variable, int index, Parameter.ChangeType type) {

    }

    /**
     * Stores the additional state other than model components
     */
    @Override
    public void storeState() {
        partialBufferHelper.storeState();
        evolutionaryProcessDelegate.storeState();

        if (useScaleFactors || useAutoScaling) { // Only store when actually used
            scaleBufferHelper.storeState();
            System.arraycopy(scaleBufferIndices, 0, storedScaleBufferIndices, 0, scaleBufferIndices.length);
//            storedRescalingCount = rescalingCount;
        }

        // turn on double buffering flipping (may have been turned off to enable a rescale)
        flip = true;

        isRestored = false;
    }

    /**
     * Restore the additional stored state
     */
    @Override
    public void restoreState() {
        updateSiteModel = true; // this is required to upload the categoryRates to BEAGLE after the restore
        updateRootFrequency = true;

        partialBufferHelper.restoreState();
        evolutionaryProcessDelegate.restoreState();

        if (useScaleFactors || useAutoScaling) {
            scaleBufferHelper.restoreState();
            int[] tmp = storedScaleBufferIndices;
            storedScaleBufferIndices = scaleBufferIndices;
            scaleBufferIndices = tmp;
//            rescalingCount = storedRescalingCount;
        }

        isRestored = true;

    }

    @Override
    public void setCallback(TreeDataLikelihood treeDataLikelihood) {
        // Do nothing
    }

    @Override
    public void setComputePostOrderStatisticsOnly(boolean computePostOrderStatistic) {
        // Do nothing
    }

    @Override
    public boolean providesPostOrderStatisticsOnly() { return false; }

    @Override
    public int vectorizeNodeOperations(List<ProcessOnTreeDelegate.NodeOperation> nodeOperations, int[] operations) {
        throw new RuntimeException("Not yet implemented");
    }

    @Override
    protected void acceptState() {
    }

    public final boolean isUsePreOrder(){
        return this.settings.usePreOrder;
    }

    public final EvolutionaryProcessDelegate getEvolutionaryProcessDelegate(){
        return this.evolutionaryProcessDelegate;
    }

    public final SiteRateModel getSiteRateModel(){
        return this.siteRateModel;
    }

    public final int getPartialBufferIndex(int nodeNumber) {
        return partialBufferHelper.getOffsetIndex(nodeNumber);
    }

    public final int getScaleBufferCount() {
        return scaleBufferHelper.getBufferCount();
    }

    public final int getPartialBufferCount() {
        return partialBufferHelper.getBufferCount();
    }

    // **************************************************************
    // INSTANCE PROFILEABLE
    // **************************************************************

    @Override
    public long getTotalCalculationCount() {
        // Can only return one count at the moment so return the number of partials updated
        return totalPartialsUpdateCount;
    }

    private void releaseBeagle() throws Throwable {
        if (beagle != null && releaseSingleton) {
            beagle.finalize();
            releaseSingleton = false;
        }
    }

    public static void releaseBeagleDataLikelihoodDelegate(TreeDataLikelihood treeDataLikelihood) throws Throwable {
        DataLikelihoodDelegate likelihoodDelegate = treeDataLikelihood.getDataLikelihoodDelegate();
        if (likelihoodDelegate instanceof BeagleDataLikelihoodDelegate) {
            BeagleDataLikelihoodDelegate delegate = (BeagleDataLikelihoodDelegate) likelihoodDelegate;
            delegate.releaseBeagle();
        }
    }

    public static void releaseAllBeagleInstances() throws Throwable {
        for (Likelihood likelihood : dr.inference.model.Likelihood.FULL_LIKELIHOOD_SET) {
            if (likelihood instanceof TreeDataLikelihood) {
                releaseBeagleDataLikelihoodDelegate((TreeDataLikelihood) likelihood);
            } else if (likelihood instanceof CompoundLikelihood) {
                for (Likelihood likelihood2: ((CompoundLikelihood) likelihood).getLikelihoods()) {
                    if (likelihood2 instanceof TreeDataLikelihood) {
                        releaseBeagleDataLikelihoodDelegate((TreeDataLikelihood) likelihood2);
                    }
                }
            }
        }
    }

    // **************************************************************
    // INSTANCE VARIABLES
    // **************************************************************

    private final int nodeCount;
    private final int tipCount;
    private final int internalNodeCount;

    private final int[] branchUpdateIndices;
    private final double[] branchLengths;

    private int[] scaleBufferIndices;
    private int[] storedScaleBufferIndices;

    private final int[] operations;

    private boolean flip = true;
    private final BufferIndexHelper partialBufferHelper;
    private final BufferIndexHelper scaleBufferHelper;

    private PartialsRescalingScheme rescalingScheme;
    private int rescalingFrequency = RESCALE_FREQUENCY;
    private boolean delayRescalingUntilUnderflow = true;

    private boolean useScaleFactors = false;
    private boolean useAutoScaling = false;

    private boolean recomputeScaleFactors = false;
    private boolean everUnderflowed = false;
    private int rescalingCount = 0;
    private int rescalingCountInner = 0;

    private int threadCount = -1;
    private long instanceFlags;

    private boolean firstRescaleAttempt = false;
    private int rescalingMessageCount = 0;

    //integer to keep track of setting recomputeScaleFactors correctly after an underflow
    private int underflowHandling = 0;

    /**
     * the patternList
     */
    private final PatternList patternList;

    /**
     * the data type
     */
    private final DataType dataType;

    /**
     * the pattern weights
     */
    private final double[] patternWeights;

    /**
     * if the chain is already restored
     */
    private boolean isRestored;

    /**
     * the number of patterns
     */
    private final int patternCount;

    /**
     * the number of states in the data
     */
    private final int stateCount;

    /**
     * the branch-site model for these sites
     */
    private final BranchModel branchModel;

    /**
     * A delegate to handle substitution models on branches
     */
    private final EvolutionaryProcessDelegate evolutionaryProcessDelegate;

    /**
     * the site model for these sites
     */
    private final SiteRateModel siteRateModel;

    /**
     * the pattern likelihoods
     */
    private double[] patternLogLikelihoods = null;

    /**
     * the number of rate categories
     */
    private final int categoryCount;

    /**
     * an array used to transfer tip partials
     */
    private double[] tipPartials;

    /**
     * an array used to transfer tip states
     */
    private int[] tipStates;

    /**
     * the BEAGLE library instance
     */
    private final Beagle beagle;

    /**
     * Flag to specify that the substitution model has changed
     */
    private boolean updateSubstitutionModel;

    /**
     * Flag to specify that the site model has changed
     */
    private boolean updateSiteModel;

    /**
     * Flag to specify that the root frequencies has changed
     */
    private boolean updateRootFrequency;

    /**
     * Flag to take into account the first likelihood evaluation when initiating the MCMC chain
     */
    private boolean initialEvaluation = true;

    /**
     * PreOrder related settings
     */
    private PreOrderSettings settings;

    private static boolean USE_CACHED_EXCEPTION = true;
    private LikelihoodUnderflowException cachedException = null; // new LikelihoodUnderflowException();

    @Override
    public void setTipStates(int tipNum, int[] states) {
        throw new RuntimeException("Not yet implemented");
    }

    @Override
    public void getTipStates(int tipNum, int[] states) {
        throw new RuntimeException("Not yet implemented");
    }

    @Override
    public int getPatternCount() {
        throw new RuntimeException("Not yet implemented");
    }

    @Override
    public int getTipCount() {
        return tipCount;
    }
}<|MERGE_RESOLUTION|>--- conflicted
+++ resolved
@@ -38,6 +38,11 @@
 import dr.evomodel.tipstatesmodel.TipStatesModel;
 import dr.evomodel.treelikelihood.PartialsRescalingScheme;
 import dr.inference.model.*;
+import dr.util.Citable;
+import dr.util.Citation;
+import dr.util.CommonCitations;
+
+import java.util.Collections;
 import java.util.List;
 import java.util.logging.Logger;
 
@@ -53,12 +58,8 @@
  * @author Marc Suchard
  */
 
-<<<<<<< HEAD
 public class BeagleDataLikelihoodDelegate extends AbstractModel implements
         DataLikelihoodDelegate, TipStateAccessor, Citable {
-=======
-public class BeagleDataLikelihoodDelegate extends AbstractModel implements DataLikelihoodDelegate {
->>>>>>> 46f5180b
 
     private static final boolean COUNT_CALCULATIONS = true; // keep a cumulative total of number of computations
 
@@ -1102,6 +1103,25 @@
         return totalPartialsUpdateCount;
     }
 
+    // **************************************************************
+    // INSTANCE CITABLE
+    // **************************************************************
+
+    @Override
+    public Citation.Category getCategory() {
+        return Citation.Category.FRAMEWORK;
+    }
+
+    @Override
+    public String getDescription() {
+        return "BEAGLE likelihood calculation library";
+    }
+
+    @Override
+    public List<Citation> getCitations() {
+        return Collections.singletonList(CommonCitations.AYRES_2019_BEAGLE);
+    }
+
     private void releaseBeagle() throws Throwable {
         if (beagle != null && releaseSingleton) {
             beagle.finalize();
