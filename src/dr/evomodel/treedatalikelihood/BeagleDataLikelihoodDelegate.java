/*
 * BeagleDataLikelihoodDelegate.java
 *
 * Copyright (c) 2002-2017 Alexei Drummond, Andrew Rambaut and Marc Suchard
 *
 * This file is part of BEAST.
 * See the NOTICE file distributed with this work for additional
 * information regarding copyright ownership and licensing.
 *
 * BEAST is free software; you can redistribute it and/or modify
 * it under the terms of the GNU Lesser General Public License as
 * published by the Free Software Foundation; either version 2
 * of the License, or (at your option) any later version.
 *
 *  BEAST is distributed in the hope that it will be useful,
 *  but WITHOUT ANY WARRANTY; without even the implied warranty of
 *  MERCHANTABILITY or FITNESS FOR A PARTICULAR PURPOSE.  See the
 *  GNU Lesser General Public License for more details.
 *
 * You should have received a copy of the GNU Lesser General Public
 * License along with BEAST; if not, write to the
 * Free Software Foundation, Inc., 51 Franklin St, Fifth Floor,
 * Boston, MA  02110-1301  USA
 */

package dr.evomodel.treedatalikelihood;

import beagle.*;
import dr.evomodel.branchmodel.BranchModel;
import dr.evomodel.siteratemodel.SiteRateModel;
import dr.evomodel.treelikelihood.*;
import dr.evolution.alignment.PatternList;
import dr.evolution.alignment.UncertainSiteList;
import dr.evolution.datatype.DataType;
import dr.evolution.tree.Tree;
import dr.evolution.util.TaxonList;
import dr.evomodel.tipstatesmodel.TipStatesModel;
import dr.inference.model.AbstractModel;
import dr.inference.model.Model;
import dr.inference.model.Parameter;
import dr.inference.model.Variable;
import dr.util.Citable;
import dr.util.Citation;
import dr.util.CommonCitations;

import java.util.ArrayList;
import java.util.Collections;
import java.util.List;
import java.util.logging.Logger;

/**
 * BeagleDataLikelihoodDelegate
 *
 * A DataLikelihoodDelegate that uses BEAGLE
 *
 * @author Andrew Rambaut
 * @author Marc Suchard
 * @version $Id$
 */

public class BeagleDataLikelihoodDelegate extends AbstractModel implements DataLikelihoodDelegate, Citable {

    public static boolean IS_THREAD_COUNT_COMPATIBLE() {
        int[] versionNumbers = BeagleInfo.getVersionNumbers();
        return versionNumbers.length != 0 && versionNumbers[0] >= 3 && versionNumbers[1] >= 1;
    }

    public static boolean IS_ODD_STATE_SSE_FIXED() {
        // SSE for odd state counts fixed in BEAGLE 3.1.2
        int[] versionNumbers = BeagleInfo.getVersionNumbers();
        return versionNumbers.length != 0 && versionNumbers[0] >= 3 && versionNumbers[1] >= 1 && versionNumbers[2] >= 2;
    }

    // This property is a comma-delimited list of resource numbers (0 == CPU) to
    // allocate each BEAGLE instance to. If less than the number of instances then
    // will wrap around.
    private static final String RESOURCE_AUTO_PROPERTY = "beagle.resource.auto";
    private static final String RESOURCE_ORDER_PROPERTY = "beagle.resource.order";
    private static final String PREFERRED_FLAGS_PROPERTY = "beagle.preferred.flags";
    private static final String REQUIRED_FLAGS_PROPERTY = "beagle.required.flags";
    private static final String SCALING_PROPERTY = "beagle.scaling";
    private static final String RESCALE_FREQUENCY_PROPERTY = "beagle.rescale";
    private static final String DELAY_SCALING_PROPERTY = "beagle.delay.scaling";
    private static final String EXTRA_BUFFER_COUNT_PROPERTY = "beagle.extra.buffer.count";
    private static final String FORCE_VECTORIZATION = "beagle.force.vectorization";
    private static final String THREAD_COUNT = "beagle.thread.count";

    // Which scheme to use if choice not specified (or 'default' is selected):
    private static final PartialsRescalingScheme DEFAULT_RESCALING_SCHEME = PartialsRescalingScheme.DYNAMIC;

    private static int instanceCount = 0;
    private static List<Integer> resourceOrder = null;
    private static List<Integer> preferredOrder = null;
    private static List<Integer> requiredOrder = null;
    private static List<String> scalingOrder = null;
    private static List<Integer> extraBufferOrder = null;

    // Default frequency for complete recomputation of scaling factors under the 'dynamic' scheme
    private static final int RESCALE_FREQUENCY = 100;
    private static final int RESCALE_TIMES = 1;

    private static final boolean RESCALING_OFF = false; // a debugging switch

    private static final boolean DEBUG = false;

    /**
     *
     * @param tree Used for configuration - shouldn't be watched for changes
     * @param branchModel Specifies substitution model for each branch
     * @param patternList List of patterns
     * @param siteRateModel Specifies rates per site
     * @param useAmbiguities Whether to respect state ambiguities in data
     * @param usePreOrder Whether to consider pre-order partials
     */
    public BeagleDataLikelihoodDelegate(Tree tree,
                                        PatternList patternList,
                                        BranchModel branchModel,
                                        SiteRateModel siteRateModel,
                                        boolean useAmbiguities,
                                        PartialsRescalingScheme rescalingScheme,
                                        boolean delayRescalingUntilUnderflow,
                                        boolean usePreOrder) {

        super("BeagleDataLikelihoodDelegate");
        final Logger logger = Logger.getLogger("dr.evomodel");

        logger.info("\nUsing BEAGLE DataLikelihood Delegate");
        setId(patternList.getId());

        this.dataType = patternList.getDataType();
        this.patternList = patternList;
        patternCount = patternList.getPatternCount();
        stateCount = dataType.getStateCount();

        // Check for matching state counts
        int stateCount2 = branchModel.getRootFrequencyModel().getFrequencyCount();
        if (stateCount != stateCount2) {
            throw new IllegalArgumentException("Pattern state count (" + stateCount
                    + ") does not match substitution model state count (" + stateCount2 + ")");
        }

        patternWeights = patternList.getPatternWeights();

        this.branchModel = branchModel;
        addModel(this.branchModel);

        this.siteRateModel = siteRateModel;
        addModel(this.siteRateModel);

        this.categoryCount = this.siteRateModel.getCategoryCount();

        nodeCount = tree.getNodeCount();
        tipCount = tree.getExternalNodeCount();
        internalNodeCount = nodeCount - tipCount;

        branchUpdateIndices = new int[nodeCount];
        branchLengths = new double[nodeCount];
        scaleBufferIndices = new int[internalNodeCount];
        storedScaleBufferIndices = new int[internalNodeCount];

        operations = new int[internalNodeCount * Beagle.OPERATION_TUPLE_SIZE];

        firstRescaleAttempt = true;

        isRestored = false;

        try {

            int compactPartialsCount = tipCount;
            if (useAmbiguities) {
                // if we are using ambiguities then we don't use tip partials
                compactPartialsCount = 0;
            }

            // one partials buffer for each tip and two for each internal node (for store restore)
            partialBufferHelper = new BufferIndexHelper(nodeCount, tipCount);

            // one scaling buffer for each internal node plus an extra for the accumulation, then doubled for store/restore
            scaleBufferHelper = new BufferIndexHelper(getSingleScaleBufferCount(), 0);

            if (usePreOrder) {
                evolutionaryProcessDelegate = new HomogenousSubstitutionModelDelegate(tree, branchModel, 0, true);
            } else {
                evolutionaryProcessDelegate = new HomogenousSubstitutionModelDelegate(tree, branchModel);
            }

<<<<<<< HEAD
            int numPartials = partialBufferHelper.getBufferCount();
            int numScaleBuffers = scaleBufferHelper.getBufferCount();
            int numMatrices = evolutionaryProcessDelegate.getMatrixBufferCount();
            this.usePreOrder = false;

            // one partial buffer for root node and two for each node including tip nodes (for store restore)
            if (usePreOrder){
                this.usePreOrder = true;
                numPartials += nodeCount;
                numScaleBuffers += nodeCount - 1; // don't need to rescale at root
                numMatrices += evolutionaryProcessDelegate.getInfinitesimalMatrixBufferCount();
=======
            if (branchModel.getSubstitutionModels().size() == 1) {
                evolutionaryProcessDelegate = new HomogenousSubstitutionModelDelegate(tree, branchModel);
            } else {
                // use a more general delegate that allows different substitution models on different branches and
                // can do matrix convolution.

                // TODO: the constructor should take the delegate and the delegate should wrap the branchModel
                evolutionaryProcessDelegate = new SubstitutionModelDelegate(tree, branchModel);
>>>>>>> 82291dbe
            }

            // Attempt to get the resource order from the System Property
            if (resourceOrder == null) {
                resourceOrder = parseSystemPropertyIntegerArray(RESOURCE_ORDER_PROPERTY);
            }
            if (preferredOrder == null) {
                preferredOrder = parseSystemPropertyIntegerArray(PREFERRED_FLAGS_PROPERTY);
            }
            if (requiredOrder == null) {
                requiredOrder = parseSystemPropertyIntegerArray(REQUIRED_FLAGS_PROPERTY);
            }
            if (scalingOrder == null) {
                scalingOrder = parseSystemPropertyStringArray(SCALING_PROPERTY);
            }
            if (extraBufferOrder == null) {
                extraBufferOrder = parseSystemPropertyIntegerArray(EXTRA_BUFFER_COUNT_PROPERTY);
            }

            // first set the rescaling scheme to use from the parser
            this.rescalingScheme = rescalingScheme;
            this.delayRescalingUntilUnderflow = delayRescalingUntilUnderflow;

            int[] resourceList = null;
            long preferenceFlags = 0;
            long requirementFlags = 0;

            if (scalingOrder.size() > 0) {
                this.rescalingScheme = PartialsRescalingScheme.parseFromString(
                        scalingOrder.get(instanceCount % scalingOrder.size()));
            }

            if (resourceOrder.size() > 0) {
                // added the zero on the end so that a CPU is selected if requested resource fails
                resourceList = new int[]{resourceOrder.get(instanceCount % resourceOrder.size()), 0};
                if (resourceList[0] > 0) {
                    preferenceFlags |= BeagleFlag.PROCESSOR_GPU.getMask(); // Add preference weight against CPU
                }
            }

            if (preferredOrder.size() > 0) {
                preferenceFlags = preferredOrder.get(instanceCount % preferredOrder.size());
            }

            if (requiredOrder.size() > 0) {
                requirementFlags = requiredOrder.get(instanceCount % requiredOrder.size());
            }


            // Define default behaviour here
            if (this.rescalingScheme == PartialsRescalingScheme.DEFAULT) {
                //if GPU: the default is dynamic scaling in BEAST
                if (resourceList != null && resourceList[0] > 1) {
                    this.rescalingScheme = DEFAULT_RESCALING_SCHEME;
                } else { // if CPU: just run as fast as possible
//                    this.rescalingScheme = PartialsRescalingScheme.NONE;
                    // Dynamic should run as fast as none until first underflow
                    this.rescalingScheme = DEFAULT_RESCALING_SCHEME;
                }
            }

            // to keep behaviour of the delayed scheme (always + delay)...
            if (this.rescalingScheme == PartialsRescalingScheme.DELAYED) {
                this.delayRescalingUntilUnderflow = true;
                this.rescalingScheme = PartialsRescalingScheme.ALWAYS;
            }

            if (this.rescalingScheme == PartialsRescalingScheme.AUTO) {
                preferenceFlags |= BeagleFlag.SCALING_AUTO.getMask();
                useAutoScaling = true;
            } else {
//                preferenceFlags |= BeagleFlag.SCALING_MANUAL.getMask();
            }

            String r = System.getProperty(RESCALE_FREQUENCY_PROPERTY);
            if (r != null) {
                rescalingFrequency = Integer.parseInt(r);
                if (rescalingFrequency < 1) {
                    rescalingFrequency = RESCALE_FREQUENCY;
                }
            }

            String d = System.getProperty(DELAY_SCALING_PROPERTY);
            if (d != null) {
                this.delayRescalingUntilUnderflow = Boolean.parseBoolean(d);
            }

            if (preferenceFlags == 0 && resourceList == null) { // else determine dataset characteristics
                if (stateCount == 4 && patternList.getPatternCount() < 10000) // TODO determine good cut-off
                    preferenceFlags |= BeagleFlag.PROCESSOR_CPU.getMask();
            }

            boolean forceVectorization = false;
            String vectorizationString = System.getProperty(FORCE_VECTORIZATION);
            if (vectorizationString != null) {
                forceVectorization = true;
            }

            String tc = System.getProperty(THREAD_COUNT);
            if (tc != null) {
                threadCount = Integer.parseInt(tc);
            }

            if (threadCount == 0 || threadCount == 1) {
                preferenceFlags &= ~BeagleFlag.THREADING_CPP.getMask();
                preferenceFlags |= BeagleFlag.THREADING_NONE.getMask();
            } else {
                preferenceFlags &= ~BeagleFlag.THREADING_NONE.getMask();
                preferenceFlags |= BeagleFlag.THREADING_CPP.getMask();
            }

            if (BeagleFlag.VECTOR_SSE.isSet(preferenceFlags) && (stateCount != 4)
                    && !forceVectorization && !IS_ODD_STATE_SSE_FIXED()
                    ) {
                // @todo SSE doesn't seem to work for larger state spaces so for now we override the
                // SSE option.
                preferenceFlags &= ~BeagleFlag.VECTOR_SSE.getMask();
                preferenceFlags |= BeagleFlag.VECTOR_NONE.getMask();

                if (stateCount > 4 && this.rescalingScheme == PartialsRescalingScheme.DYNAMIC) {
                    this.rescalingScheme = PartialsRescalingScheme.DELAYED;
                }
            }

            if (!BeagleFlag.PRECISION_SINGLE.isSet(preferenceFlags)) {
                // if single precision not explicitly set then prefer double
                preferenceFlags |= BeagleFlag.PRECISION_DOUBLE.getMask();
            }

            if (evolutionaryProcessDelegate.canReturnComplexDiagonalization()) {
                requirementFlags |= BeagleFlag.EIGEN_COMPLEX.getMask();
            }

            if ((resourceList == null &&
                (BeagleFlag.PROCESSOR_GPU.isSet(preferenceFlags) ||
                BeagleFlag.FRAMEWORK_CUDA.isSet(preferenceFlags) ||
                BeagleFlag.FRAMEWORK_OPENCL.isSet(preferenceFlags)))
                ||
                (resourceList != null && resourceList[0] > 0)) {
                // non-CPU implementations don't have SSE so remove default preference for SSE
                // when using non-CPU preferences or prioritising non-CPU resource
                preferenceFlags &= ~BeagleFlag.VECTOR_SSE.getMask();
                preferenceFlags &= ~BeagleFlag.THREADING_CPP.getMask();
            }

            // start auto resource selection
            String resourceAuto = System.getProperty(RESOURCE_AUTO_PROPERTY);
            if (resourceAuto != null && Boolean.parseBoolean(resourceAuto)) {

                long benchmarkFlags = 0;

                if (this.rescalingScheme == PartialsRescalingScheme.NONE) {
                    benchmarkFlags =  BeagleBenchmarkFlag.SCALING_NONE.getMask();
                } else if (this.rescalingScheme == PartialsRescalingScheme.ALWAYS) {
                    benchmarkFlags =  BeagleBenchmarkFlag.SCALING_ALWAYS.getMask();
                } else {
                    benchmarkFlags =  BeagleBenchmarkFlag.SCALING_DYNAMIC.getMask();
                }

                logger.info("\nRunning benchmarks to automatically select fastest BEAGLE resource for analysis or partition... ");

                List<BenchmarkedResourceDetails> benchmarkedResourceDetails = 
                                                    BeagleFactory.getBenchmarkedResourceDetails(
                                                                                tipCount,
                                                                                compactPartialsCount,
                                                                                stateCount,
                                                                                patternCount,
                                                                                categoryCount,
                                                                                resourceList,
                                                                                preferenceFlags,
                                                                                requirementFlags,
                                                                                1, // eigenModelCount,
                                                                                1, // partitionCount,
                                                                                0, // calculateDerivatives,
                                                                                benchmarkFlags);


                logger.info(" Benchmark results, from fastest to slowest:");

                for (BenchmarkedResourceDetails benchmarkedResource : benchmarkedResourceDetails) {
                    logger.info(benchmarkedResource.toString());
                }

                resourceList = new int[]{benchmarkedResourceDetails.get(0).getResourceNumber()};
            }
            // end auto resource selection

            beagle = BeagleFactory.loadBeagleInstance(
                    tipCount,
                    numPartials,
                    compactPartialsCount,
                    stateCount,
                    patternCount,
                    evolutionaryProcessDelegate.getEigenBufferCount(),
                    numMatrices,
                    categoryCount,
                    numScaleBuffers, // Always allocate; they may become necessary
                    resourceList,
                    preferenceFlags,
                    requirementFlags
            );

            InstanceDetails instanceDetails = beagle.getDetails();
            ResourceDetails resourceDetails = null;

            if (instanceDetails != null) {
                resourceDetails = BeagleFactory.getResourceDetails(instanceDetails.getResourceNumber());
                if (resourceDetails != null) {
                    StringBuilder sb = new StringBuilder("  Using BEAGLE resource ");
                    sb.append(resourceDetails.getNumber()).append(": ");
                    sb.append(resourceDetails.getName()).append("\n");
                    if (resourceDetails.getDescription() != null) {
                        String[] description = resourceDetails.getDescription().split("\\|");
                        for (String desc : description) {
                            if (desc.trim().length() > 0) {
                                sb.append("    ").append(desc.trim()).append("\n");
                            }
                        }
                    }
                    sb.append("    with instance flags: ").append(instanceDetails.toString());
                    logger.info(sb.toString());
                } else {
                    logger.info("  Error retrieving BEAGLE resource for instance: " + instanceDetails.toString());
                }
            } else {
                logger.info("  No external BEAGLE resources available, or resource list/requirements not met, using Java implementation");
            }

            instanceFlags = instanceDetails.getFlags();

            if (IS_THREAD_COUNT_COMPATIBLE() && threadCount > 1) {
                beagle.setCPUThreadCount(threadCount);
            }

            if (patternList instanceof UncertainSiteList) { // TODO Remove
                useAmbiguities = true;
            }

            //add in logger info for preOrder traversal
            logger.info("  " + (usePreOrder ? "Using" : "Ignoring") + " preOrder partials in tree likelihood.");
            logger.info("  " + (useAmbiguities ? "Using" : "Ignoring") + " ambiguities in tree likelihood.");
            logger.info("  With " + patternList.getPatternCount() + " unique site patterns.");

            if (patternList.areUncertain() && !useAmbiguities) {
                logger.info("  WARNING: Uncertain site patterns will be ignored.");
            }

            for (int i = 0; i < tipCount; i++) {
                // Find the id of tip i in the patternList
                String id = tree.getTaxonId(i);
                int index = patternList.getTaxonIndex(id);

                if (index == -1) {
                    throw new TaxonList.MissingTaxonException("Taxon, " + id + ", in tree, " + tree.getId() +
                            ", is not found in patternList, " + patternList.getId());
                } else {
                    if (useAmbiguities) {
                        setPartials(beagle, patternList, index, i);
                    } else {
                        setStates(beagle, patternList, index, i);
                    }
                }
            }

            beagle.setPatternWeights(patternWeights);

            String rescaleMessage = "  Using rescaling scheme : " + this.rescalingScheme.getText();
            if (this.rescalingScheme == PartialsRescalingScheme.AUTO &&
                    resourceDetails != null &&
                    (resourceDetails.getFlags() & BeagleFlag.SCALING_AUTO.getMask()) == 0) {
                // If auto scaling in BEAGLE is not supported then do it here
                this.rescalingScheme = PartialsRescalingScheme.DYNAMIC;
                rescaleMessage = "  Auto rescaling not supported in BEAGLE, using : " + this.rescalingScheme.getText();
            }
            boolean parenthesis = false;
            if (this.rescalingScheme == PartialsRescalingScheme.DYNAMIC) {
                rescaleMessage += " (rescaling every " + rescalingFrequency + " evaluations";
                parenthesis = true;
            }
            if (this.delayRescalingUntilUnderflow) {
                rescaleMessage += (parenthesis ? ", " : "(") + "delay rescaling until first overflow";
                parenthesis = true;
            }
            rescaleMessage += (parenthesis ? ")" : "");
            logger.info(rescaleMessage);

            if (this.rescalingScheme == PartialsRescalingScheme.DYNAMIC) {
                everUnderflowed = false; // If false, BEAST does not rescale until first under-/over-flow.
            }

            updateSubstitutionModel = true;
            updateSiteModel = true;

        } catch (TaxonList.MissingTaxonException mte) {
            throw new RuntimeException(mte.toString());
        }

        instanceCount++;
    }

    @Override
    public String getReport() {
        return null;
    }

    @Override
    public TreeTraversal.TraversalType getOptimalTraversalType() {
        if ((instanceFlags & BeagleFlag.FRAMEWORK_CPU.getMask()) != 0) {
            return TreeTraversal.TraversalType.POST_ORDER;
        } else {
            return TreeTraversal.TraversalType.REVERSE_LEVEL_ORDER;
        }
    }

    @Override
    public int getTraitCount() {
        return 1;
    }

    @Override
    public int getTraitDim() {
        return patternCount;
    }

    @Override
    public RateRescalingScheme getRateRescalingScheme() {
        return RateRescalingScheme.NONE;
    }

    public PatternList getPatternList() {
        return this.patternList;
    }

    private static List<Integer> parseSystemPropertyIntegerArray(String propertyName) {
        List<Integer> order = new ArrayList<Integer>();
        String r = System.getProperty(propertyName);
        if (r != null) {
            String[] parts = r.split(",");
            for (String part : parts) {
                try {
                    int n = Integer.parseInt(part.trim());
                    order.add(n);
                } catch (NumberFormatException nfe) {
                    System.err.println("Invalid entry '" + part + "' in " + propertyName);
                }
            }
        }
        return order;
    }

    public Beagle getBeagleInstance() { return beagle; }

    private static List<String> parseSystemPropertyStringArray(String propertyName) {

        List<String> order = new ArrayList<String>();

        String r = System.getProperty(propertyName);
        if (r != null) {
            String[] parts = r.split(",");
            for (String part : parts) {
                try {
                    String s = part.trim();
                    order.add(s);
                } catch (NumberFormatException nfe) {
                    System.err.println("Invalid entry '" + part + "' in " + propertyName);
                }
            }
        }
        return order;
    }

    private int getSingleScaleBufferCount() {
        return internalNodeCount + 1;
    }

    /**
     * Sets the partials from a sequence in an alignment.
     *
     * @param beagle        beagle
     * @param patternList   patternList
     * @param sequenceIndex sequenceIndex
     * @param nodeIndex     nodeIndex
     */
    private final void setPartials(Beagle beagle,
                                   PatternList patternList,
                                   int sequenceIndex,
                                   int nodeIndex) {
        double[] partials = new double[patternCount * stateCount * categoryCount];

        int v = 0;
        for (int i = 0; i < patternCount; i++) {

            if (patternList instanceof UncertainSiteList) {
                ((UncertainSiteList) patternList).fillPartials(sequenceIndex, i, partials, v);
                v += stateCount;
                // TODO Add this functionality to SimpleSiteList to avoid if statement here
            } else if (patternList.areUncertain()) {

                double[] prob = patternList.getUncertainPatternState(sequenceIndex, i);
                System.arraycopy(prob, 0, partials, v, stateCount);
                v += stateCount;

            } else {
                int state = patternList.getPatternState(sequenceIndex, i);
                boolean[] stateSet = dataType.getStateSet(state);

                for (int j = 0; j < stateCount; j++) {
                    if (stateSet[j]) {
                        partials[v] = 1.0;
                    } else {
                        partials[v] = 0.0;
                    }
                    v++;
                }
            }
        }

        // if there is more than one category then replicate the partials for each
        int n = patternCount * stateCount;
        int k = n;
        for (int i = 1; i < categoryCount; i++) {
            System.arraycopy(partials, 0, partials, k, n);
            k += n;
        }

        beagle.setPartials(nodeIndex, partials);
    }

    /**
     * Sets the partials from a sequence in an alignment.
     */
    private final void setPartials(Beagle beagle,
                                   TipStatesModel tipStatesModel,
                                   int nodeIndex) {
        double[] partials = new double[patternCount * stateCount * categoryCount];

        tipStatesModel.getTipPartials(nodeIndex, partials);

        // if there is more than one category then replicate the partials for each
        int n = patternCount * stateCount;
        int k = n;
        for (int i = 1; i < categoryCount; i++) {
            System.arraycopy(partials, 0, partials, k, n);
            k += n;
        }

        beagle.setPartials(nodeIndex, partials);
    }

    /**
     * Sets the partials from a sequence in an alignment.
     *
     * @param beagle        beagle
     * @param patternList   patternList
     * @param sequenceIndex sequenceIndex
     * @param nodeIndex     nodeIndex
     */
    private final void setStates(Beagle beagle,
                                 PatternList patternList,
                                 int sequenceIndex,
                                 int nodeIndex) {
        int i;

        int[] states = new int[patternCount];

        for (i = 0; i < patternCount; i++) {

            states[i] = patternList.getPatternState(sequenceIndex, i);
        }

        beagle.setTipStates(nodeIndex, states);
    }

    /**
     * Calculate the log likelihood of the current state.
     *
     * @return the log likelihood.
     */
    @Override
    public double calculateLikelihood(List<BranchOperation> branchOperations, List<NodeOperation> nodeOperations, int rootNodeNumber) throws LikelihoodException {

        //recomputeScaleFactors = false;
        if (DEBUG) {
            System.out.println("Partition: " + this.getModelName());
        }

        if (!this.delayRescalingUntilUnderflow || everUnderflowed) {
            if (this.rescalingScheme == PartialsRescalingScheme.ALWAYS || this.rescalingScheme == PartialsRescalingScheme.DELAYED) {
                useScaleFactors = true;
                recomputeScaleFactors = true;
            } else if (this.rescalingScheme == PartialsRescalingScheme.DYNAMIC) {
                useScaleFactors = true;

                if (rescalingCount > rescalingFrequency) {
                    if (DEBUG) {
                        System.out.println("rescalingCount > rescalingFrequency");
                    }
                    rescalingCount = 0;
                    rescalingCountInner = 0;
                }

                if (DEBUG) {
                    System.out.println("rescalingCountInner = " + rescalingCountInner);
                }

                if (rescalingCountInner < RESCALE_TIMES) {
                    if (DEBUG) {
                        System.out.println("rescalingCountInner < RESCALE_TIMES");
                    }

                    recomputeScaleFactors = true;

                    rescalingCountInner++;

                    throw new LikelihoodRescalingException();

                }

                //underflowHandling takes into account the first evaluation when initiating the MCMC chain
                //suggest replacing with boolean initialEvaluation
                if (initialEvaluation) {
                    if (underflowHandling < 1) {
                        underflowHandling++;
                        if (DEBUG) {
                            System.out.println("underflowHandling < 1");
                        }
                    } else if (underflowHandling == 1) {
                        if (DEBUG) {
                            System.out.println("underflowHandling == 1");
                        }
                        recomputeScaleFactors = true;
                        underflowHandling++;
                        initialEvaluation = false;
                    }
                }

                rescalingCount++;
            }
        }

        if (RESCALING_OFF) { // a debugging switch
            useScaleFactors = false;
            recomputeScaleFactors = false;
        }

        int branchUpdateCount = 0;
        for (BranchOperation op : branchOperations) {
            branchUpdateIndices[branchUpdateCount] = op.getBranchNumber();
            branchLengths[branchUpdateCount] = op.getBranchLength();
            branchUpdateCount ++;
        }

        if (updateSubstitutionModel) { // TODO More efficient to update only the substitution model that changed, instead of all
            evolutionaryProcessDelegate.updateSubstitutionModels(beagle, flip);

            // we are currently assuming a no-category model...
        }

        if (updateSiteModel) {
            double[] categoryRates = this.siteRateModel.getCategoryRates();
            if (categoryRates == null) {
                // If this returns null then there was a numerical error calculating the category rates
                // (probably a very small alpha) so reject the move.
                return Double.NEGATIVE_INFINITY;
            }
            beagle.setCategoryRates(categoryRates);
        }

        if (branchUpdateCount > 0) {
            evolutionaryProcessDelegate.updateTransitionMatrices(
                    beagle,
                    branchUpdateIndices,
                    branchLengths,
                    branchUpdateCount,
                    flip);
        }

        if (flip) {
            // Flip all the buffers to be written to first...
            for (NodeOperation op : nodeOperations) {
                partialBufferHelper.flipOffset(op.getNodeNumber());
            }
        }

        int operationCount = nodeOperations.size();
        int k = 0;
        for (NodeOperation op : nodeOperations) {
            int nodeNum = op.getNodeNumber();

            operations[k] = partialBufferHelper.getOffsetIndex(nodeNum);

            if (!isRestored && !partialBufferHelper.isSafeUpdate(nodeNum) && !recomputeScaleFactors) {
                System.err.println("Stored partial should not be updated!");
            }

            if (useScaleFactors) {
                // get the index of this scaling buffer
                int n = nodeNum - tipCount;

                if (recomputeScaleFactors) {
                    // flip the indicator: can take either n or (internalNodeCount + 1) - n
                    scaleBufferHelper.flipOffset(n);

                    // store the index
                    scaleBufferIndices[n] = scaleBufferHelper.getOffsetIndex(n);

                    operations[k + 1] = scaleBufferIndices[n]; // Write new scaleFactor
                    operations[k + 2] = Beagle.NONE;

                } else {
                    operations[k + 1] = Beagle.NONE;
                    operations[k + 2] = scaleBufferIndices[n]; // Read existing scaleFactor
                }

            } else {

                if (useAutoScaling) {
                    scaleBufferIndices[nodeNum - tipCount] = partialBufferHelper.getOffsetIndex(nodeNum);
                }
                operations[k + 1] = Beagle.NONE; // Not using scaleFactors
                operations[k + 2] = Beagle.NONE;
            }

            operations[k + 3] = partialBufferHelper.getOffsetIndex(op.getLeftChild()); // source node 1
            operations[k + 4] = evolutionaryProcessDelegate.getMatrixIndex(op.getLeftChild()); // source matrix 1
            operations[k + 5] = partialBufferHelper.getOffsetIndex(op.getRightChild()); // source node 2
            operations[k + 6] = evolutionaryProcessDelegate.getMatrixIndex(op.getRightChild()); // source matrix 2

            k += Beagle.OPERATION_TUPLE_SIZE;
        }

        beagle.updatePartials(operations, operationCount, Beagle.NONE);

        int rootIndex = partialBufferHelper.getOffsetIndex(rootNodeNumber);

        double[] categoryWeights = this.siteRateModel.getCategoryProportions();

        // This should probably explicitly be the state frequencies for the root node...
        double[] frequencies = evolutionaryProcessDelegate.getRootStateFrequencies();

        int cumulateScaleBufferIndex = Beagle.NONE;

        if (useScaleFactors) {
            if (recomputeScaleFactors) {
                scaleBufferHelper.flipOffset(internalNodeCount);
                cumulateScaleBufferIndex = scaleBufferHelper.getOffsetIndex(internalNodeCount);
                beagle.resetScaleFactors(cumulateScaleBufferIndex);
                beagle.accumulateScaleFactors(scaleBufferIndices, internalNodeCount, cumulateScaleBufferIndex);
            } else {
                cumulateScaleBufferIndex = scaleBufferHelper.getOffsetIndex(internalNodeCount);
            }
        } else if (useAutoScaling) {
            beagle.accumulateScaleFactors(scaleBufferIndices, internalNodeCount, Beagle.NONE);
        }

        // these could be set only when they change but store/restore would need to be considered
        beagle.setCategoryWeights(0, categoryWeights);
        beagle.setStateFrequencies(0, frequencies);

        double[] sumLogLikelihoods = new double[1];

        if (DEBUG) {
            System.out.println("useScaleFactors=" + useScaleFactors + " recomputeScaleFactors=" + recomputeScaleFactors + " (" + getId() + ")");
        }

        beagle.calculateRootLogLikelihoods(new int[]{rootIndex}, new int[]{0}, new int[]{0},
                new int[]{cumulateScaleBufferIndex}, 1, sumLogLikelihoods);

        double logL = sumLogLikelihoods[0];

        /*if (DEBUG) {
            System.out.println(logL);
            if (logL > -90000) {
                System.exit(0);
            }
        }*/

        if (Double.isNaN(logL) || Double.isInfinite(logL)) {

            if (DEBUG) {
                System.out.println("Double.isNaN(logL) || Double.isInfinite(logL) (" + getId() + ")");
            }

            everUnderflowed = true;

            logL = Double.NEGATIVE_INFINITY;

            if (firstRescaleAttempt && (delayRescalingUntilUnderflow || rescalingScheme == PartialsRescalingScheme.DELAYED)) {

                if (rescalingScheme == PartialsRescalingScheme.DYNAMIC || (rescalingCount == 0)) {
                    // show a message but only every 1000 rescales
                    if (rescalingMessageCount % 1000 == 0) {
                        if (rescalingMessageCount > 0) {
                            Logger.getLogger("dr.evomodel").info("Underflow calculating likelihood (" + rescalingMessageCount + " messages not shown; " + getId() + ").");
                        } else {
                            Logger.getLogger("dr.evomodel").info("Underflow calculating likelihood. Attempting a rescaling... (" + getId() + ")");
                        }
                    }
                    rescalingMessageCount += 1;
                }

                useScaleFactors = true;
                recomputeScaleFactors = true;

                firstRescaleAttempt = false; // Only try to rescale once

                rescalingCount--;

            }

            // turn off double buffer flipping so the next call overwrites the
            // underflowed buffers. Flip will be turned on again in storeState for
            // next step
            flip = false;
            underflowHandling = 0;
            throw new LikelihoodUnderflowException();

        } else {

            firstRescaleAttempt = true;
            recomputeScaleFactors = false;
            flip = true;

        }

        updateSubstitutionModel = false;
        updateSiteModel = false;
        //********************************************************************

        // If these are needed...
        //if (patternLogLikelihoods == null) {
        //    patternLogLikelihoods = new double[patternCount];
        //}
        //beagle.getSiteLogLikelihoods(patternLogLikelihoods);

        return logL;
    }

    public void getPartials(int number, double[] partials) {
        int cumulativeBufferIndex = Beagle.NONE;
        /* No need to rescale partials */
        beagle.getPartials(partialBufferHelper.getOffsetIndex(number), cumulativeBufferIndex, partials);
    }

    private void setPartials(int number, double[] partials) {
        beagle.setPartials(partialBufferHelper.getOffsetIndex(number), partials);
    }

    @Override
    public void makeDirty() {
        updateSiteModel = true;
        updateSubstitutionModel = true;
    }

    @Override
    protected void handleModelChangedEvent(Model model, Object object, int index) {
        if (model == siteRateModel) {
            updateSiteModel = true;
        } else if (model == branchModel) {
            updateSubstitutionModel = true;
        }

        // Tell TreeDataLikelihood to update all nodes
        fireModelChanged();
    }

    @Override
    protected void handleVariableChangedEvent(Variable variable, int index, Parameter.ChangeType type) {

    }

    /**
     * Stores the additional state other than model components
     */
    @Override
    public void storeState() {
        partialBufferHelper.storeState();
        evolutionaryProcessDelegate.storeState();

        if (useScaleFactors || useAutoScaling) { // Only store when actually used
            scaleBufferHelper.storeState();
            System.arraycopy(scaleBufferIndices, 0, storedScaleBufferIndices, 0, scaleBufferIndices.length);
//            storedRescalingCount = rescalingCount;
        }

        // turn on double buffering flipping (may have been turned off to enable a rescale)
        flip = true;

        isRestored = false;
    }

    /**
     * Restore the additional stored state
     */
    @Override
    public void restoreState() {
        updateSiteModel = true; // this is required to upload the categoryRates to BEAGLE after the restore

        partialBufferHelper.restoreState();
        evolutionaryProcessDelegate.restoreState();

        if (useScaleFactors || useAutoScaling) {
            scaleBufferHelper.restoreState();
            int[] tmp = storedScaleBufferIndices;
            storedScaleBufferIndices = scaleBufferIndices;
            scaleBufferIndices = tmp;
//            rescalingCount = storedRescalingCount;
        }

        isRestored = true;

    }

    @Override
    public void setCallback(TreeDataLikelihood treeDataLikelihood) {
        // Callback not necessary
    }

    @Override
    public int vectorizeNodeOperations(List<ProcessOnTreeDelegate.NodeOperation> nodeOperations, int[] operations) {
        throw new RuntimeException("Not yet implemented");
    }

    @Override
    protected void acceptState() {
    }

    public final boolean isUsePreOrder(){
        return this.usePreOrder;
    }

    public final EvolutionaryProcessDelegate getEvolutionaryProcessDelegate(){
        return this.evolutionaryProcessDelegate;
    }

    public final SiteRateModel getSiteRateModel(){
        return this.siteRateModel;
    }

    public final int getPartialBufferIndex(int nodeNumber) {
        return partialBufferHelper.getOffsetIndex(nodeNumber);
    }

    public final int getScaleBufferCount() {
        return scaleBufferHelper.getBufferCount();
    }

    public final int getPartialBufferCount() {
        return partialBufferHelper.getBufferCount();
    }

    // **************************************************************
    // INSTANCE CITABLE
    // **************************************************************

    @Override
    public Citation.Category getCategory() {
        return Citation.Category.FRAMEWORK;
    }

    @Override
    public String getDescription() {
        return "Using BEAGLE likelihood calculation library";
    }

    @Override
    public List<Citation> getCitations() {
        return Collections.singletonList(CommonCitations.AYRES_2012_BEAGLE);
    }

    // **************************************************************
    // INSTANCE VARIABLES
    // **************************************************************

    private final int nodeCount;
    private final int tipCount;
    private final int internalNodeCount;

    private final int[] branchUpdateIndices;
    private final double[] branchLengths;

    private int[] scaleBufferIndices;
    private int[] storedScaleBufferIndices;

    private final int[] operations;

    private boolean flip = true;
    private final BufferIndexHelper partialBufferHelper;
    private final BufferIndexHelper scaleBufferHelper;

    private PartialsRescalingScheme rescalingScheme;
    private int rescalingFrequency = RESCALE_FREQUENCY;
    private boolean delayRescalingUntilUnderflow = true;

    private boolean useScaleFactors = false;
    private boolean useAutoScaling = false;

    private boolean recomputeScaleFactors = false;
    private boolean everUnderflowed = false;
    private int rescalingCount = 0;
    private int rescalingCountInner = 0;

    private int threadCount = -1;
    private long instanceFlags;

    private boolean firstRescaleAttempt = false;
    private int rescalingMessageCount = 0;

    //integer to keep track of setting recomputeScaleFactors correctly after an underflow
    private int underflowHandling = 0;

    /**
     * the patternList
     */
    private final PatternList patternList;

    /**
     * the data type
     */
    private final DataType dataType;

    /**
     * the pattern weights
     */
    private final double[] patternWeights;

    /**
     * if the chain is already restored
     */
    private boolean isRestored;

    /**
     * the number of patterns
     */
    private final int patternCount;

    /**
     * the number of states in the data
     */
    private final int stateCount;

    /**
     * the branch-site model for these sites
     */
    private final BranchModel branchModel;

    /**
     * A delegate to handle substitution models on branches
     */
    private final EvolutionaryProcessDelegate evolutionaryProcessDelegate;

    /**
     * the site model for these sites
     */
    private final SiteRateModel siteRateModel;

    /**
     * the pattern likelihoods
     */
    private double[] patternLogLikelihoods = null;

    /**
     * the number of rate categories
     */
    private final int categoryCount;

    /**
     * an array used to transfer tip partials
     */
    private double[] tipPartials;

    /**
     * an array used to transfer tip states
     */
    private int[] tipStates;

    /**
     * the BEAGLE library instance
     */
    private final Beagle beagle;

    /**
     * Flag to specify that the substitution model has changed
     */
    private boolean updateSubstitutionModel;

    /**
     * Flag to specify that the site model has changed
     */
    private boolean updateSiteModel;

    /**
     * Flag to take into account the first likelihood evaluation when initiating the MCMC chain
     */
    private boolean initialEvaluation = true;

    /**
     * Flag to specify that the preOrder partials are used
     */
    private boolean usePreOrder = true;

}<|MERGE_RESOLUTION|>--- conflicted
+++ resolved
@@ -164,6 +164,8 @@
 
         isRestored = false;
 
+        this.usePreOrder = usePreOrder;
+
         try {
 
             int compactPartialsCount = tipCount;
@@ -179,33 +181,31 @@
             scaleBufferHelper = new BufferIndexHelper(getSingleScaleBufferCount(), 0);
 
             if (usePreOrder) {
+
                 evolutionaryProcessDelegate = new HomogenousSubstitutionModelDelegate(tree, branchModel, 0, true);
+
             } else {
-                evolutionaryProcessDelegate = new HomogenousSubstitutionModelDelegate(tree, branchModel);
-            }
-
-<<<<<<< HEAD
+
+                if (branchModel.getSubstitutionModels().size() == 1) {
+                    evolutionaryProcessDelegate = new HomogenousSubstitutionModelDelegate(tree, branchModel);
+                } else {
+                    // use a more general delegate that allows different substitution models on different branches and
+                    // can do matrix convolution.
+
+                    // TODO: the constructor should take the delegate and the delegate should wrap the branchModel
+                    evolutionaryProcessDelegate = new SubstitutionModelDelegate(tree, branchModel);
+                }
+            }
+
             int numPartials = partialBufferHelper.getBufferCount();
             int numScaleBuffers = scaleBufferHelper.getBufferCount();
             int numMatrices = evolutionaryProcessDelegate.getMatrixBufferCount();
-            this.usePreOrder = false;
 
             // one partial buffer for root node and two for each node including tip nodes (for store restore)
-            if (usePreOrder){
-                this.usePreOrder = true;
+            if (usePreOrder) {
                 numPartials += nodeCount;
                 numScaleBuffers += nodeCount - 1; // don't need to rescale at root
                 numMatrices += evolutionaryProcessDelegate.getInfinitesimalMatrixBufferCount();
-=======
-            if (branchModel.getSubstitutionModels().size() == 1) {
-                evolutionaryProcessDelegate = new HomogenousSubstitutionModelDelegate(tree, branchModel);
-            } else {
-                // use a more general delegate that allows different substitution models on different branches and
-                // can do matrix convolution.
-
-                // TODO: the constructor should take the delegate and the delegate should wrap the branchModel
-                evolutionaryProcessDelegate = new SubstitutionModelDelegate(tree, branchModel);
->>>>>>> 82291dbe
             }
 
             // Attempt to get the resource order from the System Property
@@ -1205,6 +1205,6 @@
     /**
      * Flag to specify that the preOrder partials are used
      */
-    private boolean usePreOrder = true;
+    private final boolean usePreOrder;
 
 }