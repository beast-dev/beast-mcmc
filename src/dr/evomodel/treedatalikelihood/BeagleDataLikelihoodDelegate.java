/*
 * BeagleDataLikelihoodDelegate.java
 *
 * Copyright (c) 2002-2016 Alexei Drummond, Andrew Rambaut and Marc Suchard
 *
 * This file is part of BEAST.
 * See the NOTICE file distributed with this work for additional
 * information regarding copyright ownership and licensing.
 *
 * BEAST is free software; you can redistribute it and/or modify
 * it under the terms of the GNU Lesser General Public License as
 * published by the Free Software Foundation; either version 2
 * of the License, or (at your option) any later version.
 *
 *  BEAST is distributed in the hope that it will be useful,
 *  but WITHOUT ANY WARRANTY; without even the implied warranty of
 *  MERCHANTABILITY or FITNESS FOR A PARTICULAR PURPOSE.  See the
 *  GNU Lesser General Public License for more details.
 *
 * You should have received a copy of the GNU Lesser General Public
 * License along with BEAST; if not, write to the
 * Free Software Foundation, Inc., 51 Franklin St, Fifth Floor,
 * Boston, MA  02110-1301  USA
 */

package dr.evomodel.treedatalikelihood;/**
 * BeagleDataLikelihoodDelegate
 *
 * A DataLikelihoodDelegate that uses BEAGLE
 *
 * @author Andrew Rambaut
 * @author Marc Suchard
 * @version $Id$
 */

import beagle.*;
import dr.evomodel.branchmodel.BranchModel;
import dr.evomodel.siteratemodel.SiteRateModel;
import dr.evomodel.treelikelihood.*;
import dr.evolution.alignment.PatternList;
import dr.evolution.alignment.UncertainSiteList;
import dr.evolution.datatype.DataType;
import dr.evolution.tree.Tree;
import dr.evolution.util.TaxonList;
import dr.evomodel.tipstatesmodel.TipStatesModel;
import dr.inference.model.AbstractModel;
import dr.inference.model.Model;
import dr.inference.model.Parameter;
import dr.inference.model.Variable;
import dr.util.Citable;
import dr.util.Citation;
import dr.util.CommonCitations;

import java.util.ArrayList;
import java.util.Collections;
import java.util.List;
import java.util.logging.Logger;

public class BeagleDataLikelihoodDelegate extends AbstractModel implements DataLikelihoodDelegate, Citable {
    // This property is a comma-delimited list of resource numbers (0 == CPU) to
    // allocate each BEAGLE instance to. If less than the number of instances then
    // will wrap around.
    private static final String RESOURCE_ORDER_PROPERTY = "beagle.resource.order";
    private static final String PREFERRED_FLAGS_PROPERTY = "beagle.preferred.flags";
    private static final String REQUIRED_FLAGS_PROPERTY = "beagle.required.flags";
    private static final String SCALING_PROPERTY = "beagle.scaling";
    private static final String RESCALE_FREQUENCY_PROPERTY = "beagle.rescale";
    private static final String DELAY_SCALING_PROPERTY = "beagle.delay.scaling";
    private static final String EXTRA_BUFFER_COUNT_PROPERTY = "beagle.extra.buffer.count";
    private static final String FORCE_VECTORIZATION = "beagle.force.vectorization";

    // Which scheme to use if choice not specified (or 'default' is selected):
    private static final PartialsRescalingScheme DEFAULT_RESCALING_SCHEME = PartialsRescalingScheme.DYNAMIC;

    private static int instanceCount = 0;
    private static List<Integer> resourceOrder = null;
    private static List<Integer> preferredOrder = null;
    private static List<Integer> requiredOrder = null;
    private static List<String> scalingOrder = null;
    private static List<Integer> extraBufferOrder = null;

    // Default frequency for complete recomputation of scaling factors under the 'dynamic' scheme
    private static final int RESCALE_FREQUENCY = 100;
    private static final int RESCALE_TIMES = 1;

    private static final boolean RESCALING_OFF = true; // a debugging switch

    /**
     *
     * @param tree Used for configuration - shouldn't be watched for changes
     * @param branchModel Specifies substitution model for each branch
     * @param patternList List of patterns
     * @param siteRateModel Specifies rates per site
     * @param useAmbiguities Whether to respect state ambiguities in data
     */
    public BeagleDataLikelihoodDelegate(Tree tree,
                                        PatternList patternList,
                                        BranchModel branchModel,
                                        SiteRateModel siteRateModel,
                                        boolean useAmbiguities,
                                        PartialsRescalingScheme rescalingScheme,
                                        boolean delayRescalingUntilUnderflow) {

        super("BeagleDataLikelihoodDelegate");
        final Logger logger = Logger.getLogger("dr.evomodel");

        logger.info("Using BEAGLE DataLikelihood Delegate");

        this.dataType = patternList.getDataType();
        patternCount = patternList.getPatternCount();
        stateCount = dataType.getStateCount();

        patternWeights = patternList.getPatternWeights();

        this.branchModel = branchModel;
        addModel(this.branchModel);

        this.siteRateModel = siteRateModel;
        addModel(this.siteRateModel);

        this.categoryCount = this.siteRateModel.getCategoryCount();

        nodeCount = tree.getNodeCount();
        tipCount = tree.getExternalNodeCount();
        internalNodeCount = nodeCount - tipCount;

        branchUpdateIndices = new int[nodeCount];
        branchLengths = new double[nodeCount];
        scaleBufferIndices = new int[internalNodeCount];
        storedScaleBufferIndices = new int[internalNodeCount];

        operations = new int[internalNodeCount * Beagle.OPERATION_TUPLE_SIZE];

        try {


            int compactPartialsCount = tipCount;
            if (useAmbiguities) {
                // if we are using ambiguities then we don't use tip partials
                compactPartialsCount = 0;
            }

            // one partials buffer for each tip and two for each internal node (for store restore)
            partialBufferHelper = new BufferIndexHelper(nodeCount, tipCount);

            // one scaling buffer for each internal node plus an extra for the accumulation, then doubled for store/restore
            scaleBufferHelper = new BufferIndexHelper(getScaleBufferCount(), 0);

            evolutionaryProcessDelegate = new HomogenousSubstitutionModelDelegate(tree, branchModel);

            // Attempt to get the resource order from the System Property
            if (resourceOrder == null) {
                resourceOrder = parseSystemPropertyIntegerArray(RESOURCE_ORDER_PROPERTY);
            }
            if (preferredOrder == null) {
                preferredOrder = parseSystemPropertyIntegerArray(PREFERRED_FLAGS_PROPERTY);
            }
            if (requiredOrder == null) {
                requiredOrder = parseSystemPropertyIntegerArray(REQUIRED_FLAGS_PROPERTY);
            }
            if (scalingOrder == null) {
                scalingOrder = parseSystemPropertyStringArray(SCALING_PROPERTY);
            }
            if (extraBufferOrder == null) {
                extraBufferOrder = parseSystemPropertyIntegerArray(EXTRA_BUFFER_COUNT_PROPERTY);
            }

            // first set the rescaling scheme to use from the parser
            this.rescalingScheme = rescalingScheme;
            this.delayRescalingUntilUnderflow = delayRescalingUntilUnderflow;

            int[] resourceList = null;
            long preferenceFlags = 0;
            long requirementFlags = 0;

            if (scalingOrder.size() > 0) {
                this.rescalingScheme = PartialsRescalingScheme.parseFromString(
                        scalingOrder.get(instanceCount % scalingOrder.size()));
            }

            if (resourceOrder.size() > 0) {
                // added the zero on the end so that a CPU is selected if requested resource fails
                resourceList = new int[]{resourceOrder.get(instanceCount % resourceOrder.size()), 0};
                if (resourceList[0] > 0) {
                    preferenceFlags |= BeagleFlag.PROCESSOR_GPU.getMask(); // Add preference weight against CPU
                }
            }

            if (preferredOrder.size() > 0) {
                preferenceFlags = preferredOrder.get(instanceCount % preferredOrder.size());
            }

            if (requiredOrder.size() > 0) {
                requirementFlags = requiredOrder.get(instanceCount % requiredOrder.size());
            }


            // Define default behaviour here
            if (this.rescalingScheme == PartialsRescalingScheme.DEFAULT) {
                //if GPU: the default is dynamic scaling in BEAST
                if (resourceList != null && resourceList[0] > 1) {
                    this.rescalingScheme = DEFAULT_RESCALING_SCHEME;
                } else { // if CPU: just run as fast as possible
//                    this.rescalingScheme = PartialsRescalingScheme.NONE;
                    // Dynamic should run as fast as none until first underflow
                    this.rescalingScheme = DEFAULT_RESCALING_SCHEME;
                }
            }

            // to keep behaviour of the delayed scheme (always + delay)...
            if (this.rescalingScheme == PartialsRescalingScheme.DELAYED) {
                this.delayRescalingUntilUnderflow = true;
                this.rescalingScheme = PartialsRescalingScheme.ALWAYS;
            }

            if (this.rescalingScheme == PartialsRescalingScheme.AUTO) {
                preferenceFlags |= BeagleFlag.SCALING_AUTO.getMask();
                useAutoScaling = true;
            } else {
//                preferenceFlags |= BeagleFlag.SCALING_MANUAL.getMask();
            }

            String r = System.getProperty(RESCALE_FREQUENCY_PROPERTY);
            if (r != null) {
                rescalingFrequency = Integer.parseInt(r);
                if (rescalingFrequency < 1) {
                    rescalingFrequency = RESCALE_FREQUENCY;
                }
            }

            String d = System.getProperty(DELAY_SCALING_PROPERTY);
            if (d != null) {
                this.delayRescalingUntilUnderflow = Boolean.parseBoolean(d);
            }


            if (preferenceFlags == 0 && resourceList == null) { // else determine dataset characteristics
                if (stateCount == 4 && patternList.getPatternCount() < 10000) // TODO determine good cut-off
                    preferenceFlags |= BeagleFlag.PROCESSOR_CPU.getMask();
            }

            boolean forceVectorization = false;
            String vectorizationString = System.getProperty(FORCE_VECTORIZATION);
            if (vectorizationString != null) {
                forceVectorization = true;
            }

            if (BeagleFlag.VECTOR_SSE.isSet(preferenceFlags) && (stateCount != 4)
                    && !forceVectorization
                    ) {
                // @todo SSE doesn't seem to work for larger state spaces so for now we override the
                // SSE option.
                preferenceFlags &= ~BeagleFlag.VECTOR_SSE.getMask();
                preferenceFlags |= BeagleFlag.VECTOR_NONE.getMask();

                if (stateCount > 4 && this.rescalingScheme == PartialsRescalingScheme.DYNAMIC) {
                    this.rescalingScheme = PartialsRescalingScheme.DELAYED;
                }
            }

            if (!BeagleFlag.PRECISION_SINGLE.isSet(preferenceFlags)) {
                // if single precision not explicitly set then prefer double
                preferenceFlags |= BeagleFlag.PRECISION_DOUBLE.getMask();
            }

            if (evolutionaryProcessDelegate.canReturnComplexDiagonalization()) {
                requirementFlags |= BeagleFlag.EIGEN_COMPLEX.getMask();
            }

            beagle = BeagleFactory.loadBeagleInstance(
                    tipCount,
                    partialBufferHelper.getBufferCount(),
                    compactPartialsCount,
                    stateCount,
                    patternCount,
                    evolutionaryProcessDelegate.getEigenBufferCount(),
                    evolutionaryProcessDelegate.getMatrixBufferCount(),
                    categoryCount,
                    scaleBufferHelper.getBufferCount(), // Always allocate; they may become necessary
                    resourceList,
                    preferenceFlags,
                    requirementFlags
            );

            InstanceDetails instanceDetails = beagle.getDetails();
            ResourceDetails resourceDetails = null;

            if (instanceDetails != null) {
                resourceDetails = BeagleFactory.getResourceDetails(instanceDetails.getResourceNumber());
                if (resourceDetails != null) {
                    StringBuilder sb = new StringBuilder("  Using BEAGLE resource ");
                    sb.append(resourceDetails.getNumber()).append(": ");
                    sb.append(resourceDetails.getName()).append("\n");
                    if (resourceDetails.getDescription() != null) {
                        String[] description = resourceDetails.getDescription().split("\\|");
                        for (String desc : description) {
                            if (desc.trim().length() > 0) {
                                sb.append("    ").append(desc.trim()).append("\n");
                            }
                        }
                    }
                    sb.append("    with instance flags: ").append(instanceDetails.toString());
                    logger.info(sb.toString());
                } else {
                    logger.info("  Error retrieving BEAGLE resource for instance: " + instanceDetails.toString());
                }
            } else {
                logger.info("  No external BEAGLE resources available, or resource list/requirements not met, using Java implementation");
            }

            if (patternList instanceof UncertainSiteList) {
                useAmbiguities = true;
            }

            logger.info("  " + (useAmbiguities ? "Using" : "Ignoring") + " ambiguities in tree likelihood.");
            logger.info("  With " + patternList.getPatternCount() + " unique site patterns.");

            for (int i = 0; i < tipCount; i++) {
                // Find the id of tip i in the patternList
                String id = tree.getTaxonId(i);
                int index = patternList.getTaxonIndex(id);

                if (index == -1) {
                    throw new TaxonList.MissingTaxonException("Taxon, " + id + ", in tree, " + tree.getId() +
                            ", is not found in patternList, " + patternList.getId());
                } else {
                    if (useAmbiguities) {
                        setPartials(beagle, patternList, index, i);
                    } else {
                        setStates(beagle, patternList, index, i);
                    }
                }
            }

            beagle.setPatternWeights(patternWeights);

            // *** Testing new BEAGLE ***
//            int[] patternPartitions = new int[patternCount];
//            beagle.setPatternPartitions(1, patternPartitions);
//            this.rescalingScheme = PartialsRescalingScheme.NONE;

            String rescaleMessage = "  Using rescaling scheme : " + this.rescalingScheme.getText();
            if (this.rescalingScheme == PartialsRescalingScheme.AUTO &&
                    resourceDetails != null &&
                    (resourceDetails.getFlags() & BeagleFlag.SCALING_AUTO.getMask()) == 0) {
                // If auto scaling in BEAGLE is not supported then do it here
                this.rescalingScheme = PartialsRescalingScheme.DYNAMIC;
                rescaleMessage = "  Auto rescaling not supported in BEAGLE, using : " + this.rescalingScheme.getText();
            }
            boolean parenthesis = false;
            if (this.rescalingScheme == PartialsRescalingScheme.DYNAMIC) {
                rescaleMessage += " (rescaling every " + rescalingFrequency + " evaluations";
                parenthesis = true;
            }
            if (this.delayRescalingUntilUnderflow) {
                rescaleMessage += (parenthesis ? ", " : "(") + "delay rescaling until first overflow";
                parenthesis = true;
            }
            rescaleMessage += (parenthesis ? ")" : "");
            logger.info(rescaleMessage);

            if (this.rescalingScheme == PartialsRescalingScheme.DYNAMIC) {
                everUnderflowed = false; // If false, BEAST does not rescale until first under-/over-flow.
            }

            updateSubstitutionModel = true;
            updateSiteModel = true;

        } catch (TaxonList.MissingTaxonException mte) {
            throw new RuntimeException(mte.toString());
        }
    }


    private static List<Integer> parseSystemPropertyIntegerArray(String propertyName) {
        List<Integer> order = new ArrayList<Integer>();
        String r = System.getProperty(propertyName);
        if (r != null) {
            String[] parts = r.split(",");
            for (String part : parts) {
                try {
                    int n = Integer.parseInt(part.trim());
                    order.add(n);
                } catch (NumberFormatException nfe) {
                    System.err.println("Invalid entry '" + part + "' in " + propertyName);
                }
            }
        }
        return order;
    }

    private static List<String> parseSystemPropertyStringArray(String propertyName) {

        List<String> order = new ArrayList<String>();

        String r = System.getProperty(propertyName);
        if (r != null) {
            String[] parts = r.split(",");
            for (String part : parts) {
                try {
                    String s = part.trim();
                    order.add(s);
                } catch (NumberFormatException nfe) {
                    System.err.println("Invalid entry '" + part + "' in " + propertyName);
                }
            }
        }
        return order;
    }

    private int getScaleBufferCount() {
        return internalNodeCount + 1;
    }

    /**
     * Sets the partials from a sequence in an alignment.
     *
     * @param beagle        beagle
     * @param patternList   patternList
     * @param sequenceIndex sequenceIndex
     * @param nodeIndex     nodeIndex
     */
    private final void setPartials(Beagle beagle,
                                   PatternList patternList,
                                   int sequenceIndex,
                                   int nodeIndex) {
        double[] partials = new double[patternCount * stateCount * categoryCount];

        boolean[] stateSet;

        int v = 0;
        for (int i = 0; i < patternCount; i++) {

            if (patternList instanceof UncertainSiteList) {
                ((UncertainSiteList) patternList).fillPartials(sequenceIndex, i, partials, v);
                v += stateCount;
                // TODO Add this functionality to SimpleSiteList to avoid if statement here
            } else {

                int state = patternList.getPatternState(sequenceIndex, i);
                stateSet = dataType.getStateSet(state);

                for (int j = 0; j < stateCount; j++) {
                    if (stateSet[j]) {
                        partials[v] = 1.0;
                    } else {
                        partials[v] = 0.0;
                    }
                    v++;
                }
            }
        }

        // if there is more than one category then replicate the partials for each
        int n = patternCount * stateCount;
        int k = n;
        for (int i = 1; i < categoryCount; i++) {
            System.arraycopy(partials, 0, partials, k, n);
            k += n;
        }

        beagle.setPartials(nodeIndex, partials);
    }

    /**
     * Sets the partials from a sequence in an alignment.
     */
    private final void setPartials(Beagle beagle,
                                   TipStatesModel tipStatesModel,
                                   int nodeIndex) {
        double[] partials = new double[patternCount * stateCount * categoryCount];

        tipStatesModel.getTipPartials(nodeIndex, partials);

        // if there is more than one category then replicate the partials for each
        int n = patternCount * stateCount;
        int k = n;
        for (int i = 1; i < categoryCount; i++) {
            System.arraycopy(partials, 0, partials, k, n);
            k += n;
        }

        beagle.setPartials(nodeIndex, partials);
    }

    /**
     * Sets the partials from a sequence in an alignment.
     *
     * @param beagle        beagle
     * @param patternList   patternList
     * @param sequenceIndex sequenceIndex
     * @param nodeIndex     nodeIndex
     */
    private final void setStates(Beagle beagle,
                                 PatternList patternList,
                                 int sequenceIndex,
                                 int nodeIndex) {
        int i;

        int[] states = new int[patternCount];

        for (i = 0; i < patternCount; i++) {

            states[i] = patternList.getPatternState(sequenceIndex, i);
        }

        beagle.setTipStates(nodeIndex, states);
    }


    //    public void setStates(int tipIndex, int[] states) {
//        System.err.println("BTL:setStates");
//        beagle.setTipStates(tipIndex, states);
//        makeDirty();
//    }
//
//    public void getStates(int tipIndex, int[] states) {
//        System.err.println("BTL:getStates");
//        beagle.getTipStates(tipIndex, states);
//    }

    /**
     * Calculate the log likelihood of the current state.
     *
     * @return the log likelihood.
     */
    @Override
    public double calculateLikelihood(List<BranchOperation> branchOperations, List<NodeOperation> nodeOperations, int rootNodeNumber) throws LikelihoodUnderflowException {

<<<<<<< HEAD
        // For the first version just do scaling always
        useScaleFactors = false;
        recomputeScaleFactors = false;
=======
        if (RESCALING_OFF) { // a debugging switch
            useScaleFactors = false;
            recomputeScaleFactors = false;
        }
>>>>>>> 4e2ed233

        int branchUpdateCount = 0;
        for (BranchOperation op : branchOperations) {
            if (flip) {
                substitutionModelDelegate.flipMatrixBuffer(op.getBranchNumber());
            }
            branchUpdateIndices[branchUpdateCount] = op.getBranchNumber();
            branchLengths[branchUpdateCount] = op.getBranchLength();
            branchUpdateCount ++;
        }

        if (updateSubstitutionModel) { // TODO More efficient to update only the substitution model that changed, instead of all
            evolutionaryProcessDelegate.updateSubstitutionModels(beagle, flip);

            // we are currently assuming a no-category model...
        }

        if (updateSiteModel) {
            double[] categoryRates = this.siteRateModel.getCategoryRates();
            beagle.setCategoryRates(categoryRates);
        }

        if (branchUpdateCount > 0) {
            evolutionaryProcessDelegate.updateTransitionMatrices(
                    beagle,
                    branchUpdateIndices,
                    branchLengths,
                    branchUpdateCount,
                    flip);
        }

        if (flip) {
            // Flip all the buffers to be written to first...
            for (NodeOperation op : nodeOperations) {
                partialBufferHelper.flipOffset(op.getNodeNumber());
            }
        }

        int operationCount = nodeOperations.size();
        int k = 0;
        for (NodeOperation op : nodeOperations) {
            int nodeNum = op.getNodeNumber();

            operations[k] = partialBufferHelper.getOffsetIndex(nodeNum);

            if (useScaleFactors) {
                // get the index of this scaling buffer
                int n = nodeNum - tipCount;

                if (recomputeScaleFactors) {
                    // flip the indicator: can take either n or (internalNodeCount + 1) - n
                    scaleBufferHelper.flipOffset(n);

                    // store the index
                    scaleBufferIndices[n] = scaleBufferHelper.getOffsetIndex(n);

                    operations[k + 1] = scaleBufferIndices[n]; // Write new scaleFactor
                    operations[k + 2] = Beagle.NONE;

                } else {
                    operations[k + 1] = Beagle.NONE;
                    operations[k + 2] = scaleBufferIndices[n]; // Read existing scaleFactor
                }

            } else {

                if (useAutoScaling) {
                    scaleBufferIndices[nodeNum - tipCount] = partialBufferHelper.getOffsetIndex(nodeNum);
                }
                operations[k + 1] = Beagle.NONE; // Not using scaleFactors
                operations[k + 2] = Beagle.NONE;
            }

            operations[k + 3] = partialBufferHelper.getOffsetIndex(op.getLeftChild()); // source node 1
            operations[k + 4] = evolutionaryProcessDelegate.getMatrixIndex(op.getLeftChild()); // source matrix 1
            operations[k + 5] = partialBufferHelper.getOffsetIndex(op.getRightChild()); // source node 2
            operations[k + 6] = evolutionaryProcessDelegate.getMatrixIndex(op.getRightChild()); // source matrix 2

            k += Beagle.OPERATION_TUPLE_SIZE;
        }

        beagle.updatePartials(operations, operationCount, Beagle.NONE);

        int rootIndex = partialBufferHelper.getOffsetIndex(rootNodeNumber);

        double[] categoryWeights = this.siteRateModel.getCategoryProportions();

        // This should probably explicitly be the state frequencies for the root node...
        double[] frequencies = evolutionaryProcessDelegate.getRootStateFrequencies();

        int cumulateScaleBufferIndex = Beagle.NONE;
        if (useScaleFactors) {

            if (recomputeScaleFactors) {
                scaleBufferHelper.flipOffset(internalNodeCount);
                cumulateScaleBufferIndex = scaleBufferHelper.getOffsetIndex(internalNodeCount);
                beagle.resetScaleFactors(cumulateScaleBufferIndex);
                beagle.accumulateScaleFactors(scaleBufferIndices, internalNodeCount, cumulateScaleBufferIndex);
            } else {
                cumulateScaleBufferIndex = scaleBufferHelper.getOffsetIndex(internalNodeCount);
            }
        } else if (useAutoScaling) {
            beagle.accumulateScaleFactors(scaleBufferIndices, internalNodeCount, Beagle.NONE);
        }

        // these could be set only when they change but store/restore would need to be considered
        beagle.setCategoryWeights(0, categoryWeights);
        beagle.setStateFrequencies(0, frequencies);

        double[] sumLogLikelihoods = new double[1];

        beagle.calculateRootLogLikelihoods(new int[]{rootIndex}, new int[]{0}, new int[]{0},
                new int[]{cumulateScaleBufferIndex}, 1, sumLogLikelihoods);

        double logL = sumLogLikelihoods[0];

        if (Double.isNaN(logL) || Double.isInfinite(logL)) {
            everUnderflowed = true;
            // turn off double buffer flipping so the next call overwrites the
            // underflowed buffers. Flip will be turned on again in storeState for
            // next step
            flip = false;
            throw new LikelihoodUnderflowException();
        }

        updateSubstitutionModel = false;
        updateSiteModel = false;
        //********************************************************************

        // If these are needed...
        //if (patternLogLikelihoods == null) {
        //    patternLogLikelihoods = new double[patternCount];
        //}
        //beagle.getSiteLogLikelihoods(patternLogLikelihoods);

        return logL;
    }

    public void getPartials(int number, double[] partials) {
        int cumulativeBufferIndex = Beagle.NONE;
        /* No need to rescale partials */
        beagle.getPartials(partialBufferHelper.getOffsetIndex(number), cumulativeBufferIndex, partials);
    }

    private void setPartials(int number, double[] partials) {
        beagle.setPartials(partialBufferHelper.getOffsetIndex(number), partials);
    }

    @Override
    public void makeDirty() {
        updateSiteModel = true;
        updateSubstitutionModel = true;
    }

    @Override
    protected void handleModelChangedEvent(Model model, Object object, int index) {
        if (model == siteRateModel) {
            updateSiteModel = true;
        } else if (model == branchModel) {
            updateSubstitutionModel = true;
        }
<<<<<<< HEAD

        // Tell TreeDataLikelihood to update all nodes
=======
>>>>>>> 4e2ed233
        fireModelChanged();
    }

    @Override
    protected void handleVariableChangedEvent(Variable variable, int index, Parameter.ChangeType type) {

    }

    /**
     * Stores the additional state other than model components
     */
    @Override
    public void storeState() {
        partialBufferHelper.storeState();
        evolutionaryProcessDelegate.storeState();

        if (useScaleFactors || useAutoScaling) { // Only store when actually used
            scaleBufferHelper.storeState();
            System.arraycopy(scaleBufferIndices, 0, storedScaleBufferIndices, 0, scaleBufferIndices.length);
//            storedRescalingCount = rescalingCount;
        }

        // turn on double buffering flipping (may have been turned off to enable a rescale)
        flip = true;
    }

    /**
     * Restore the additional stored state
     */
    @Override
    public void restoreState() {
        updateSiteModel = true; // this is required to upload the categoryRates to BEAGLE after the restore

        partialBufferHelper.restoreState();
        evolutionaryProcessDelegate.restoreState();

        if (useScaleFactors || useAutoScaling) {
            scaleBufferHelper.restoreState();
            int[] tmp = storedScaleBufferIndices;
            storedScaleBufferIndices = scaleBufferIndices;
            scaleBufferIndices = tmp;
//            rescalingCount = storedRescalingCount;
        }

    }

    @Override
    protected void acceptState() {
    }

    // **************************************************************
    // INSTANCE CITABLE
    // **************************************************************

    @Override
    public Citation.Category getCategory() {
        return Citation.Category.FRAMEWORK;
    }

    @Override
    public String getDescription() {
        return "Using BEAGLE likelihood calculation library";
    }

    @Override
    public List<Citation> getCitations() {
        return Collections.singletonList(CommonCitations.AYRES_2012_BEAGLE);
    }

    // **************************************************************
    // INSTANCE VARIABLES
    // **************************************************************

    private final int nodeCount;
    private final int tipCount;
    private final int internalNodeCount;

    private final int[] branchUpdateIndices;
    private final double[] branchLengths;

    private int[] scaleBufferIndices;
    private int[] storedScaleBufferIndices;

    private final int[] operations;

    private boolean flip = true;
    private final BufferIndexHelper partialBufferHelper;
    private final BufferIndexHelper scaleBufferHelper;

    private PartialsRescalingScheme rescalingScheme;
    private int rescalingFrequency = RESCALE_FREQUENCY;
    private boolean delayRescalingUntilUnderflow = true;

    private boolean useScaleFactors = false;
    private boolean useAutoScaling = false;

    private boolean recomputeScaleFactors = false;
    private boolean everUnderflowed = false;
    private int rescalingCount = 0;
    private int rescalingCountInner = 0;

    /**
     * the patternList
     */
    private final DataType dataType;

    /**
     * the pattern weights
     */
    private final double[] patternWeights;

    /**
     * the number of patterns
     */
    private final int patternCount;

    /**
     * the number of states in the data
     */
    private final int stateCount;

    /**
     * the branch-site model for these sites
     */
    private final BranchModel branchModel;

    /**
     * A delegate to handle substitution models on branches
     */
    private final EvolutionaryProcessDelegate evolutionaryProcessDelegate;

    /**
     * the site model for these sites
     */
    private final SiteRateModel siteRateModel;

    /**
     * the pattern likelihoods
     */
    private double[] patternLogLikelihoods = null;

    /**
     * the number of rate categories
     */
    private final int categoryCount;

    /**
     * an array used to transfer tip partials
     */
    private double[] tipPartials;

    /**
     * an array used to transfer tip states
     */
    private int[] tipStates;

    /**
     * the BEAGLE library instance
     */
    private final Beagle beagle;

    /**
     * Flag to specify that the substitution model has changed
     */
    private boolean updateSubstitutionModel;

    /**
     * Flag to specify that the site model has changed
     */
    private boolean updateSiteModel;

}<|MERGE_RESOLUTION|>--- conflicted
+++ resolved
@@ -334,11 +334,6 @@
 
             beagle.setPatternWeights(patternWeights);
 
-            // *** Testing new BEAGLE ***
-//            int[] patternPartitions = new int[patternCount];
-//            beagle.setPatternPartitions(1, patternPartitions);
-//            this.rescalingScheme = PartialsRescalingScheme.NONE;
-
             String rescaleMessage = "  Using rescaling scheme : " + this.rescalingScheme.getText();
             if (this.rescalingScheme == PartialsRescalingScheme.AUTO &&
                     resourceDetails != null &&
@@ -527,22 +522,13 @@
     @Override
     public double calculateLikelihood(List<BranchOperation> branchOperations, List<NodeOperation> nodeOperations, int rootNodeNumber) throws LikelihoodUnderflowException {
 
-<<<<<<< HEAD
-        // For the first version just do scaling always
-        useScaleFactors = false;
-        recomputeScaleFactors = false;
-=======
         if (RESCALING_OFF) { // a debugging switch
             useScaleFactors = false;
             recomputeScaleFactors = false;
         }
->>>>>>> 4e2ed233
 
         int branchUpdateCount = 0;
         for (BranchOperation op : branchOperations) {
-            if (flip) {
-                substitutionModelDelegate.flipMatrixBuffer(op.getBranchNumber());
-            }
             branchUpdateIndices[branchUpdateCount] = op.getBranchNumber();
             branchLengths[branchUpdateCount] = op.getBranchLength();
             branchUpdateCount ++;
@@ -698,11 +684,8 @@
         } else if (model == branchModel) {
             updateSubstitutionModel = true;
         }
-<<<<<<< HEAD
 
         // Tell TreeDataLikelihood to update all nodes
-=======
->>>>>>> 4e2ed233
         fireModelChanged();
     }
 
