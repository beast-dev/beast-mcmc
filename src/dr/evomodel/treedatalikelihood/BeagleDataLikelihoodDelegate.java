/*
 * BeagleDataLikelihoodDelegate.java
 *
 * Copyright (c) 2002-2017 Alexei Drummond, Andrew Rambaut and Marc Suchard
 *
 * This file is part of BEAST.
 * See the NOTICE file distributed with this work for additional
 * information regarding copyright ownership and licensing.
 *
 * BEAST is free software; you can redistribute it and/or modify
 * it under the terms of the GNU Lesser General Public License as
 * published by the Free Software Foundation; either version 2
 * of the License, or (at your option) any later version.
 *
 *  BEAST is distributed in the hope that it will be useful,
 *  but WITHOUT ANY WARRANTY; without even the implied warranty of
 *  MERCHANTABILITY or FITNESS FOR A PARTICULAR PURPOSE.  See the
 *  GNU Lesser General Public License for more details.
 *
 * You should have received a copy of the GNU Lesser General Public
 * License along with BEAST; if not, write to the
 * Free Software Foundation, Inc., 51 Franklin St, Fifth Floor,
 * Boston, MA  02110-1301  USA
 */

package dr.evomodel.treedatalikelihood;

import beagle.*;
import dr.evolution.alignment.PatternList;
import dr.evolution.alignment.UncertainSiteList;
import dr.evolution.datatype.DataType;
import dr.evolution.tree.Tree;
import dr.evolution.util.TaxonList;
import dr.evomodel.branchmodel.BranchModel;
import dr.evomodel.siteratemodel.SiteRateModel;
import dr.evomodel.tipstatesmodel.TipStatesModel;
import dr.evomodel.treelikelihood.PartialsRescalingScheme;
import dr.inference.model.AbstractModel;
import dr.inference.model.Model;
import dr.inference.model.Parameter;
import dr.inference.model.Variable;
import dr.util.Citable;
import dr.util.Citation;
import dr.util.CommonCitations;

import java.util.ArrayList;
import java.util.Collections;
import java.util.List;
import java.util.logging.Logger;

/**
 * BeagleDataLikelihoodDelegate
 *
 * A DataLikelihoodDelegate that uses BEAGLE
 *
 * @author Andrew Rambaut
 * @author Marc Suchard
 * @version $Id$
 */

public class BeagleDataLikelihoodDelegate extends AbstractModel implements DataLikelihoodDelegate, Citable {

    private static final boolean COUNT_CALCULATIONS = true; // keep a cumulative total of number of computations

    private static final boolean RESCALING_OFF = false; // a debugging switch

    private static final boolean DEBUG = false; // write debug information to stdOut

    public static boolean IS_THREAD_COUNT_COMPATIBLE() {
        int[] versionNumbers = BeagleInfo.getVersionNumbers();
        return versionNumbers.length != 0 && versionNumbers[0] >= 3 && versionNumbers[1] >= 1;
    }

    public static boolean IS_ODD_STATE_SSE_FIXED() {
        // SSE for odd state counts fixed in BEAGLE 3.1.3
        int[] versionNumbers = BeagleInfo.getVersionNumbers();
        return versionNumbers.length != 0 && versionNumbers[0] >= 3 && versionNumbers[1] >= 1 && versionNumbers[2] >= 3;
    }

    // This property is a comma-delimited list of resource numbers (0 == CPU) to
    // allocate each BEAGLE instance to. If less than the number of instances then
    // will wrap around.
    private static final String RESOURCE_AUTO_PROPERTY = "beagle.resource.auto";
    private static final String RESOURCE_ORDER_PROPERTY = "beagle.resource.order";
    private static final String PREFERRED_FLAGS_PROPERTY = "beagle.preferred.flags";
    private static final String REQUIRED_FLAGS_PROPERTY = "beagle.required.flags";
    private static final String SCALING_PROPERTY = "beagle.scaling";
    private static final String RESCALE_FREQUENCY_PROPERTY = "beagle.rescale";
    private static final String DELAY_SCALING_PROPERTY = "beagle.delay.scaling";
    private static final String EXTRA_BUFFER_COUNT_PROPERTY = "beagle.extra.buffer.count";
    private static final String FORCE_VECTORIZATION = "beagle.force.vectorization";
    private static final String THREAD_COUNT = "beagle.thread.count";

    // Which scheme to use if choice not specified (or 'default' is selected):
    private static final PartialsRescalingScheme DEFAULT_RESCALING_SCHEME = PartialsRescalingScheme.DYNAMIC;

    private static int instanceCount = 0;
    private static List<Integer> resourceOrder = null;
    private static List<Integer> preferredOrder = null;
    private static List<Integer> requiredOrder = null;
    private static List<String> scalingOrder = null;
    private static List<Integer> extraBufferOrder = null;

    // Default frequency for complete recomputation of scaling factors under the 'dynamic' scheme
    private static final int RESCALE_FREQUENCY = 100;
    private static final int RESCALE_TIMES = 1;

    // count the number of partial likelihood and matrix updates
    private long totalMatrixUpdateCount = 0;
    private long totalPartialsUpdateCount = 0;
    private long totalEvaluationCount = 0;


    public static class PreOrderSettings {
        boolean usePreOrder;
        boolean branchRateDerivative;
        boolean branchInfinitesimalDerivative;

        public PreOrderSettings(boolean usePreOrder, boolean branchRateDerivative, boolean branchInfinitesimalDerivative) {
            this.usePreOrder = usePreOrder;
            this.branchRateDerivative = branchRateDerivative;
            this.branchInfinitesimalDerivative = branchInfinitesimalDerivative;
        }

        public static PreOrderSettings getDefault () {
            return new PreOrderSettings(false, false, false);
        }
    }

    /**
     *
     * @param tree Used for configuration - shouldn't be watched for changes
     * @param branchModel Specifies substitution model for each branch
     * @param patternList List of patterns
     * @param siteRateModel Specifies rates per site
     * @param useAmbiguities Whether to respect state ambiguities in data
     * @param settings pre-order settings
     */
    public BeagleDataLikelihoodDelegate(Tree tree,
                                        PatternList patternList,
                                        BranchModel branchModel,
                                        SiteRateModel siteRateModel,
                                        boolean useAmbiguities,
                                        PartialsRescalingScheme rescalingScheme,
                                        boolean delayRescalingUntilUnderflow,
                                        PreOrderSettings settings) {

        super("BeagleDataLikelihoodDelegate");
        final Logger logger = Logger.getLogger("dr.evomodel");

        logger.info("\nUsing BEAGLE DataLikelihood Delegate");
        setId(patternList.getId());

        this.dataType = patternList.getDataType();
        this.patternList = patternList;
        patternCount = patternList.getPatternCount();
        stateCount = dataType.getStateCount();

        // Check for matching state counts
        int stateCount2 = branchModel.getRootFrequencyModel().getFrequencyCount();
        if (stateCount != stateCount2) {
            throw new IllegalArgumentException("Pattern state count (" + stateCount
                    + ") does not match substitution model state count (" + stateCount2 + ")");
        }

        patternWeights = patternList.getPatternWeights();

        this.branchModel = branchModel;
        addModel(this.branchModel);

        this.siteRateModel = siteRateModel;
        addModel(this.siteRateModel);

        this.categoryCount = this.siteRateModel.getCategoryCount();

        nodeCount = tree.getNodeCount();
        tipCount = tree.getExternalNodeCount();
        internalNodeCount = nodeCount - tipCount;

        branchUpdateIndices = new int[nodeCount];
        branchLengths = new double[nodeCount];
        scaleBufferIndices = new int[internalNodeCount];
        storedScaleBufferIndices = new int[internalNodeCount];

        operations = new int[internalNodeCount * Beagle.OPERATION_TUPLE_SIZE];

        firstRescaleAttempt = true;

        isRestored = false;

        this.settings = settings;

        try {

            int compactPartialsCount = tipCount;
            if (useAmbiguities) {
                // if we are using ambiguities then we don't use tip partials
                compactPartialsCount = 0;
            }

            // one partials buffer for each tip and two for each internal node (for store restore)
            partialBufferHelper = new BufferIndexHelper(nodeCount, tipCount);

            // one scaling buffer for each internal node plus an extra for the accumulation, then doubled for store/restore
            scaleBufferHelper = new BufferIndexHelper(getSingleScaleBufferCount(), 0);

            if (settings.branchInfinitesimalDerivative) {
                evolutionaryProcessDelegate = new SubstitutionModelDelegate(tree, branchModel, settings);
            } else {

                if (branchModel.getSubstitutionModels().size() == 1) {
                    evolutionaryProcessDelegate = new HomogenousSubstitutionModelDelegate(tree, branchModel);
                } else {
                    // use a more general delegate that allows different substitution models on different branches and
                    // can do matrix convolution.

                    // TODO: the constructor should take the delegate and the delegate should wrap the branchModel
                    evolutionaryProcessDelegate = new SubstitutionModelDelegate(tree, branchModel, settings);
                }
            }

            int numPartials = partialBufferHelper.getBufferCount();
            int numScaleBuffers = scaleBufferHelper.getBufferCount();
            int numMatrices = evolutionaryProcessDelegate.getMatrixBufferCount();

            // one partial buffer for root node and two for each node including tip nodes (for store restore)
            if (settings.usePreOrder){
                numPartials += nodeCount;
                numScaleBuffers += nodeCount - 1; // don't need to rescale at root
                numMatrices += evolutionaryProcessDelegate.getCachedMatrixBufferCount(settings);
            }

            // Attempt to get the resource order from the System Property
            if (resourceOrder == null) {
                resourceOrder = parseSystemPropertyIntegerArray(RESOURCE_ORDER_PROPERTY);
            }
            if (preferredOrder == null) {
                preferredOrder = parseSystemPropertyIntegerArray(PREFERRED_FLAGS_PROPERTY);
            }
            if (requiredOrder == null) {
                requiredOrder = parseSystemPropertyIntegerArray(REQUIRED_FLAGS_PROPERTY);
            }
            if (scalingOrder == null) {
                scalingOrder = parseSystemPropertyStringArray(SCALING_PROPERTY);
            }
            if (extraBufferOrder == null) {
                extraBufferOrder = parseSystemPropertyIntegerArray(EXTRA_BUFFER_COUNT_PROPERTY);
            }

            // first set the rescaling scheme to use from the parser
            this.rescalingScheme = rescalingScheme;
            this.delayRescalingUntilUnderflow = delayRescalingUntilUnderflow;

            int[] resourceList = null;
            long preferenceFlags = 0;
            long requirementFlags = 0;

            if (scalingOrder.size() > 0) {
                this.rescalingScheme = PartialsRescalingScheme.parseFromString(
                        scalingOrder.get(instanceCount % scalingOrder.size()));
            }

            if (resourceOrder.size() > 0) {
                // added the zero on the end so that a CPU is selected if requested resource fails
                resourceList = new int[]{resourceOrder.get(instanceCount % resourceOrder.size()), 0};
                if (resourceList[0] > 0) {
                    preferenceFlags |= BeagleFlag.PROCESSOR_GPU.getMask(); // Add preference weight against CPU
                }
            }

            if (preferredOrder.size() > 0) {
                preferenceFlags = preferredOrder.get(instanceCount % preferredOrder.size());
            }

            if (requiredOrder.size() > 0) {
                requirementFlags = requiredOrder.get(instanceCount % requiredOrder.size());
            }


            // Define default behaviour here
            if (this.rescalingScheme == PartialsRescalingScheme.DEFAULT) {
                //if GPU: the default is dynamic scaling in BEAST
                if (resourceList != null && resourceList[0] > 1) {
                    this.rescalingScheme = DEFAULT_RESCALING_SCHEME;
                } else { // if CPU: just run as fast as possible
//                    this.rescalingScheme = PartialsRescalingScheme.NONE;
                    // Dynamic should run as fast as none until first underflow
                    this.rescalingScheme = DEFAULT_RESCALING_SCHEME;
                }
            }

            // to keep behaviour of the delayed scheme (always + delay)...
            if (this.rescalingScheme == PartialsRescalingScheme.DELAYED) {
                this.delayRescalingUntilUnderflow = true;
                this.rescalingScheme = PartialsRescalingScheme.ALWAYS;
            }

            if (this.rescalingScheme == PartialsRescalingScheme.AUTO) {
                preferenceFlags |= BeagleFlag.SCALING_AUTO.getMask();
                useAutoScaling = true;
            } else {
//                preferenceFlags |= BeagleFlag.SCALING_MANUAL.getMask();
            }

            String r = System.getProperty(RESCALE_FREQUENCY_PROPERTY);
            if (r != null) {
                rescalingFrequency = Integer.parseInt(r);
                if (rescalingFrequency < 1) {
                    rescalingFrequency = RESCALE_FREQUENCY;
                }
            }

            String d = System.getProperty(DELAY_SCALING_PROPERTY);
            if (d != null) {
                this.delayRescalingUntilUnderflow = Boolean.parseBoolean(d);
            }

            if (preferenceFlags == 0 && resourceList == null) { // else determine dataset characteristics
                if (stateCount == 4 && patternList.getPatternCount() < 10000) // TODO determine good cut-off
                    preferenceFlags |= BeagleFlag.PROCESSOR_CPU.getMask();
            }

            boolean forceVectorization = false;
            String vectorizationString = System.getProperty(FORCE_VECTORIZATION);
            if (vectorizationString != null) {
                forceVectorization = true;
            }

            String tc = System.getProperty(THREAD_COUNT);
            if (tc != null) {
                threadCount = Integer.parseInt(tc);
            }

            if (threadCount == 0 || threadCount == 1) {
                preferenceFlags &= ~BeagleFlag.THREADING_CPP.getMask();
                preferenceFlags |= BeagleFlag.THREADING_NONE.getMask();
            } else {
                preferenceFlags &= ~BeagleFlag.THREADING_NONE.getMask();
                preferenceFlags |= BeagleFlag.THREADING_CPP.getMask();
            }

            if (BeagleFlag.VECTOR_SSE.isSet(preferenceFlags) && (stateCount != 4)
                    && !forceVectorization && !IS_ODD_STATE_SSE_FIXED()
                    ) {
                // @todo SSE doesn't seem to work for larger state spaces so for now we override the
                // SSE option.
                preferenceFlags &= ~BeagleFlag.VECTOR_SSE.getMask();
                preferenceFlags |= BeagleFlag.VECTOR_NONE.getMask();

                if (stateCount > 4 && this.rescalingScheme == PartialsRescalingScheme.DYNAMIC) {
                    this.rescalingScheme = PartialsRescalingScheme.DELAYED;
                }
            }

            if (!BeagleFlag.PRECISION_SINGLE.isSet(preferenceFlags)) {
                // if single precision not explicitly set then prefer double
                preferenceFlags |= BeagleFlag.PRECISION_DOUBLE.getMask();
            }

            if (evolutionaryProcessDelegate.canReturnComplexDiagonalization()) {
                requirementFlags |= BeagleFlag.EIGEN_COMPLEX.getMask();
            }

            if ((resourceList == null &&
                    (BeagleFlag.PROCESSOR_GPU.isSet(preferenceFlags) ||
                            BeagleFlag.FRAMEWORK_CUDA.isSet(preferenceFlags) ||
                            BeagleFlag.FRAMEWORK_OPENCL.isSet(preferenceFlags)))
                    ||
                    (resourceList != null && resourceList[0] > 0)) {
                // non-CPU implementations don't have SSE so remove default preference for SSE
                // when using non-CPU preferences or prioritising non-CPU resource
                preferenceFlags &= ~BeagleFlag.VECTOR_SSE.getMask();
                preferenceFlags &= ~BeagleFlag.THREADING_CPP.getMask();
            }

            // start auto resource selection
            String resourceAuto = System.getProperty(RESOURCE_AUTO_PROPERTY);
            if (resourceAuto != null && Boolean.parseBoolean(resourceAuto)) {

                long benchmarkFlags = 0;

                if (this.rescalingScheme == PartialsRescalingScheme.NONE) {
                    benchmarkFlags =  BeagleBenchmarkFlag.SCALING_NONE.getMask();
                } else if (this.rescalingScheme == PartialsRescalingScheme.ALWAYS) {
                    benchmarkFlags =  BeagleBenchmarkFlag.SCALING_ALWAYS.getMask();
                } else {
                    benchmarkFlags =  BeagleBenchmarkFlag.SCALING_DYNAMIC.getMask();
                }

                logger.info("\nRunning benchmarks to automatically select fastest BEAGLE resource for analysis or partition... ");

                List<BenchmarkedResourceDetails> benchmarkedResourceDetails =
<<<<<<< HEAD
                                                    BeagleFactory.getBenchmarkedResourceDetails(
                                                                                tipCount,
                                                                                compactPartialsCount,
                                                                                stateCount,
                                                                                patternCount,
                                                                                categoryCount,
                                                                                resourceList,
                                                                                preferenceFlags,
                                                                                requirementFlags,
                                                                                1, // eigenModelCount,
                                                                                1, // partitionCount,
                                                                                0, // calculateDerivatives,
                                                                                benchmarkFlags);
=======
                        BeagleFactory.getBenchmarkedResourceDetails(
                                tipCount,
                                compactPartialsCount,
                                stateCount,
                                patternCount,
                                categoryCount,
                                resourceList,
                                preferenceFlags,
                                requirementFlags,
                                1, // eigenModelCount,
                                1, // partitionCount,
                                0, // calculateDerivatives,
                                benchmarkFlags);
>>>>>>> 5a3bec29


                logger.info(" Benchmark results, from fastest to slowest:");

                for (BenchmarkedResourceDetails benchmarkedResource : benchmarkedResourceDetails) {
                    logger.info(benchmarkedResource.toString());
                }

                resourceList = new int[]{benchmarkedResourceDetails.get(0).getResourceNumber()};
            }
            // end auto resource selection


            beagle = BeagleFactory.loadBeagleInstance(
                    tipCount,
                    numPartials,
                    compactPartialsCount,
                    stateCount,
                    patternCount,
                    evolutionaryProcessDelegate.getEigenBufferCount(),
                    numMatrices,
                    categoryCount,
                    numScaleBuffers, // Always allocate; they may become necessary
                    resourceList,
                    preferenceFlags,
                    requirementFlags
            );

            InstanceDetails instanceDetails = beagle.getDetails();
            ResourceDetails resourceDetails = null;

            if (instanceDetails != null) {
                resourceDetails = BeagleFactory.getResourceDetails(instanceDetails.getResourceNumber());
                if (resourceDetails != null) {
                    StringBuilder sb = new StringBuilder("  Using BEAGLE resource ");
                    sb.append(resourceDetails.getNumber()).append(": ");
                    sb.append(resourceDetails.getName()).append("\n");
                    if (resourceDetails.getDescription() != null) {
                        String[] description = resourceDetails.getDescription().split("\\|");
                        for (String desc : description) {
                            if (desc.trim().length() > 0) {
                                sb.append("    ").append(desc.trim()).append("\n");
                            }
                        }
                    }
                    sb.append("    with instance flags: ").append(instanceDetails.toString());
                    logger.info(sb.toString());
                } else {
                    logger.info("  Error retrieving BEAGLE resource for instance: " + instanceDetails.toString());
                }
            } else {
                logger.info("  No external BEAGLE resources available, or resource list/requirements not met, using Java implementation");
            }

            instanceFlags = instanceDetails.getFlags();

            if (IS_THREAD_COUNT_COMPATIBLE() && threadCount > 1) {
                beagle.setCPUThreadCount(threadCount);
            }

            if (patternList instanceof UncertainSiteList) { // TODO Remove
                useAmbiguities = true;
            }

            //add in logger info for preOrder traversal
            logger.info("  " + (settings.usePreOrder ? "Using" : "Ignoring") + " preOrder partials in tree likelihood.");
            logger.info("  " + (useAmbiguities ? "Using" : "Ignoring") + " ambiguities in tree likelihood.");
            logger.info("  With " + patternList.getPatternCount() + " unique site patterns.");

            if (patternList.areUncertain() && !useAmbiguities) {
                logger.info("  WARNING: Uncertain site patterns will be ignored.");
            }

            for (int i = 0; i < tipCount; i++) {
                // Find the id of tip i in the patternList
                String id = tree.getTaxonId(i);
                int index = patternList.getTaxonIndex(id);

                if (index == -1) {
                    throw new TaxonList.MissingTaxonException("Taxon, " + id + ", in tree, " + tree.getId() +
                            ", is not found in patternList, " + patternList.getId());
                } else {
                    if (useAmbiguities) {
                        setPartials(beagle, patternList, index, i);
                    } else {
                        setStates(beagle, patternList, index, i);
                    }
                }
            }

            beagle.setPatternWeights(patternWeights);

            String rescaleMessage = "  Using rescaling scheme : " + this.rescalingScheme.getText();
            if (this.rescalingScheme == PartialsRescalingScheme.AUTO &&
                    resourceDetails != null &&
                    (resourceDetails.getFlags() & BeagleFlag.SCALING_AUTO.getMask()) == 0) {
                // If auto scaling in BEAGLE is not supported then do it here
                this.rescalingScheme = PartialsRescalingScheme.DYNAMIC;
                rescaleMessage = "  Auto rescaling not supported in BEAGLE, using : " + this.rescalingScheme.getText();
            }
            boolean parenthesis = false;
            if (this.rescalingScheme == PartialsRescalingScheme.DYNAMIC) {
                rescaleMessage += " (rescaling every " + rescalingFrequency + " evaluations";
                parenthesis = true;
            }
            if (this.delayRescalingUntilUnderflow) {
                rescaleMessage += (parenthesis ? ", " : "(") + "delay rescaling until first overflow";
                parenthesis = true;
            }
            rescaleMessage += (parenthesis ? ")" : "");
            logger.info(rescaleMessage);

            if (this.rescalingScheme == PartialsRescalingScheme.DYNAMIC) {
                everUnderflowed = false; // If false, BEAST does not rescale until first under-/over-flow.
            }

            updateSubstitutionModel = true;
            updateSiteModel = true;

        } catch (TaxonList.MissingTaxonException mte) {
            throw new RuntimeException(mte.toString());
        }

        instanceCount++;
    }

    @Override
    public String getReport() {
        return null;
    }

    @Override
    public TreeTraversal.TraversalType getOptimalTraversalType() {
        if ((instanceFlags & BeagleFlag.FRAMEWORK_CPU.getMask()) != 0) {
            return TreeTraversal.TraversalType.POST_ORDER;
        } else {
            return TreeTraversal.TraversalType.REVERSE_LEVEL_ORDER;
        }
    }

    @Override
    public int getTraitCount() {
        return 1;
    }

    @Override
    public int getTraitDim() {
        return patternCount;
    }

    @Override
    public RateRescalingScheme getRateRescalingScheme() {
        return RateRescalingScheme.NONE;
    }

    public final BranchModel getBranchModel() {
        return branchModel;
    }

    public PatternList getPatternList() {
        return this.patternList;
    }

    private static List<Integer> parseSystemPropertyIntegerArray(String propertyName) {
        List<Integer> order = new ArrayList<Integer>();
        String r = System.getProperty(propertyName);
        if (r != null) {
            String[] parts = r.split(",");
            for (String part : parts) {
                try {
                    int n = Integer.parseInt(part.trim());
                    order.add(n);
                } catch (NumberFormatException nfe) {
                    System.err.println("Invalid entry '" + part + "' in " + propertyName);
                }
            }
        }
        return order;
    }

    public Beagle getBeagleInstance() { return beagle; }

    private static List<String> parseSystemPropertyStringArray(String propertyName) {

        List<String> order = new ArrayList<String>();

        String r = System.getProperty(propertyName);
        if (r != null) {
            String[] parts = r.split(",");
            for (String part : parts) {
                try {
                    String s = part.trim();
                    order.add(s);
                } catch (NumberFormatException nfe) {
                    System.err.println("Invalid entry '" + part + "' in " + propertyName);
                }
            }
        }
        return order;
    }

    private int getSingleScaleBufferCount() {
        return internalNodeCount + 1;
    }

    /**
     * Sets the partials from a sequence in an alignment.
     *
     * @param beagle        beagle
     * @param patternList   patternList
     * @param sequenceIndex sequenceIndex
     * @param nodeIndex     nodeIndex
     */
    private final void setPartials(Beagle beagle,
                                   PatternList patternList,
                                   int sequenceIndex,
                                   int nodeIndex) {
        double[] partials = new double[patternCount * stateCount * categoryCount];

        int v = 0;
        for (int i = 0; i < patternCount; i++) {

            if (patternList instanceof UncertainSiteList) {
                ((UncertainSiteList) patternList).fillPartials(sequenceIndex, i, partials, v);
                v += stateCount;
                // TODO Add this functionality to SimpleSiteList to avoid if statement here
            } else if (patternList.areUncertain()) {

                double[] prob = patternList.getUncertainPatternState(sequenceIndex, i);
                System.arraycopy(prob, 0, partials, v, stateCount);
                v += stateCount;

            } else {
                int state = patternList.getPatternState(sequenceIndex, i);
                boolean[] stateSet = dataType.getStateSet(state);

                for (int j = 0; j < stateCount; j++) {
                    if (stateSet[j]) {
                        partials[v] = 1.0;
                    } else {
                        partials[v] = 0.0;
                    }
                    v++;
                }
            }
        }

        // if there is more than one category then replicate the partials for each
        int n = patternCount * stateCount;
        int k = n;
        for (int i = 1; i < categoryCount; i++) {
            System.arraycopy(partials, 0, partials, k, n);
            k += n;
        }

        beagle.setPartials(nodeIndex, partials);
    }

    /**
     * Sets the partials from a sequence in an alignment.
     */
    private final void setPartials(Beagle beagle,
                                   TipStatesModel tipStatesModel,
                                   int nodeIndex) {
        double[] partials = new double[patternCount * stateCount * categoryCount];

        tipStatesModel.getTipPartials(nodeIndex, partials);

        // if there is more than one category then replicate the partials for each
        int n = patternCount * stateCount;
        int k = n;
        for (int i = 1; i < categoryCount; i++) {
            System.arraycopy(partials, 0, partials, k, n);
            k += n;
        }

        beagle.setPartials(nodeIndex, partials);
    }

    /**
     * Sets the partials from a sequence in an alignment.
     *
     * @param beagle        beagle
     * @param patternList   patternList
     * @param sequenceIndex sequenceIndex
     * @param nodeIndex     nodeIndex
     */
    private final void setStates(Beagle beagle,
                                 PatternList patternList,
                                 int sequenceIndex,
                                 int nodeIndex) {
        int i;

        int[] states = new int[patternCount];

        for (i = 0; i < patternCount; i++) {

            states[i] = patternList.getPatternState(sequenceIndex, i);
        }

        beagle.setTipStates(nodeIndex, states);
    }

    /**
     * Calculate the log likelihood of the current state.
     *
     * @return the log likelihood.
     */
    @Override
    public double calculateLikelihood(List<BranchOperation> branchOperations, List<NodeOperation> nodeOperations, int rootNodeNumber) throws LikelihoodException {

        //recomputeScaleFactors = false;
        if (DEBUG) {
            System.out.println("Partition: " + this.getModelName());
        }

        if (!this.delayRescalingUntilUnderflow || everUnderflowed) {
            if (this.rescalingScheme == PartialsRescalingScheme.ALWAYS || this.rescalingScheme == PartialsRescalingScheme.DELAYED) {
                useScaleFactors = true;
                recomputeScaleFactors = true;
            } else if (this.rescalingScheme == PartialsRescalingScheme.DYNAMIC) {
                useScaleFactors = true;

                if (rescalingCount > rescalingFrequency) {
                    if (DEBUG) {
                        System.out.println("rescalingCount > rescalingFrequency");
                    }
                    rescalingCount = 0;
                    rescalingCountInner = 0;
                }

                if (DEBUG) {
                    System.out.println("rescalingCountInner = " + rescalingCountInner);
                }

                if (rescalingCountInner < RESCALE_TIMES) {
                    if (DEBUG) {
                        System.out.println("rescalingCountInner < RESCALE_TIMES");
                    }

                    recomputeScaleFactors = true;

                    rescalingCountInner++;

                    throw new LikelihoodRescalingException();

                }

                //underflowHandling takes into account the first evaluation when initiating the MCMC chain
                //suggest replacing with boolean initialEvaluation
                if (initialEvaluation) {
                    if (underflowHandling < 1) {
                        underflowHandling++;
                        if (DEBUG) {
                            System.out.println("underflowHandling < 1");
                        }
                    } else if (underflowHandling == 1) {
                        if (DEBUG) {
                            System.out.println("underflowHandling == 1");
                        }
                        recomputeScaleFactors = true;
                        underflowHandling++;
                        initialEvaluation = false;
                    }
                }

                rescalingCount++;
            }
        }

        if (RESCALING_OFF) { // a debugging switch
            useScaleFactors = false;
            recomputeScaleFactors = false;
        }

        int branchUpdateCount = 0;
        for (BranchOperation op : branchOperations) {
            branchUpdateIndices[branchUpdateCount] = op.getBranchNumber();
            branchLengths[branchUpdateCount] = op.getBranchLength();
            branchUpdateCount ++;
        }

        if (updateSubstitutionModel) { // TODO More efficient to update only the substitution model that changed, instead of all
            evolutionaryProcessDelegate.updateSubstitutionModels(beagle, flip);

            // we are currently assuming a no-category model...
        }

        if (updateSiteModel) {
            double[] categoryRates = this.siteRateModel.getCategoryRates();
            if (categoryRates == null) {
                // If this returns null then there was a numerical error calculating the category rates
                // (probably a very small alpha) so reject the move.
                return Double.NEGATIVE_INFINITY;
            }
            beagle.setCategoryRates(categoryRates);
        }

        if (branchUpdateCount > 0) {
            evolutionaryProcessDelegate.updateTransitionMatrices(
                    beagle,
                    branchUpdateIndices,
                    branchLengths,
                    branchUpdateCount,
                    flip);
        }

        if (COUNT_CALCULATIONS) {
            totalMatrixUpdateCount += branchUpdateCount;
        }

        if (flip) {
            // Flip all the buffers to be written to first...
            for (NodeOperation op : nodeOperations) {
                partialBufferHelper.flipOffset(op.getNodeNumber());
            }
        }

        int operationCount = nodeOperations.size();
        int k = 0;
        for (NodeOperation op : nodeOperations) {
            int nodeNum = op.getNodeNumber();

            operations[k] = partialBufferHelper.getOffsetIndex(nodeNum);

            if (!isRestored && !partialBufferHelper.isSafeUpdate(nodeNum) && !recomputeScaleFactors) {
                System.err.println("Stored partial should not be updated!");
            }

            if (useScaleFactors) {
                // get the index of this scaling buffer
                int n = nodeNum - tipCount;

                if (recomputeScaleFactors) {
                    // flip the indicator: can take either n or (internalNodeCount + 1) - n
                    scaleBufferHelper.flipOffset(n);

                    // store the index
                    scaleBufferIndices[n] = scaleBufferHelper.getOffsetIndex(n);

                    operations[k + 1] = scaleBufferIndices[n]; // Write new scaleFactor
                    operations[k + 2] = Beagle.NONE;

                } else {
                    operations[k + 1] = Beagle.NONE;
                    operations[k + 2] = scaleBufferIndices[n]; // Read existing scaleFactor
                }

            } else {

                if (useAutoScaling) {
                    scaleBufferIndices[nodeNum - tipCount] = partialBufferHelper.getOffsetIndex(nodeNum);
                }
                operations[k + 1] = Beagle.NONE; // Not using scaleFactors
                operations[k + 2] = Beagle.NONE;
            }

            operations[k + 3] = partialBufferHelper.getOffsetIndex(op.getLeftChild()); // source node 1
            operations[k + 4] = evolutionaryProcessDelegate.getMatrixIndex(op.getLeftChild()); // source matrix 1
            operations[k + 5] = partialBufferHelper.getOffsetIndex(op.getRightChild()); // source node 2
            operations[k + 6] = evolutionaryProcessDelegate.getMatrixIndex(op.getRightChild()); // source matrix 2

            k += Beagle.OPERATION_TUPLE_SIZE;
        }

        beagle.updatePartials(operations, operationCount, Beagle.NONE);

        if (COUNT_CALCULATIONS) {
            totalEvaluationCount += 1;
            totalPartialsUpdateCount += operationCount;
        }

        int rootIndex = partialBufferHelper.getOffsetIndex(rootNodeNumber);

        double[] categoryWeights = this.siteRateModel.getCategoryProportions();

        // This should probably explicitly be the state frequencies for the root node...
        double[] frequencies = evolutionaryProcessDelegate.getRootStateFrequencies();

        int cumulateScaleBufferIndex = Beagle.NONE;

        if (useScaleFactors) {
            if (recomputeScaleFactors) {
                scaleBufferHelper.flipOffset(internalNodeCount);
                cumulateScaleBufferIndex = scaleBufferHelper.getOffsetIndex(internalNodeCount);
                beagle.resetScaleFactors(cumulateScaleBufferIndex);
                beagle.accumulateScaleFactors(scaleBufferIndices, internalNodeCount, cumulateScaleBufferIndex);
            } else {
                cumulateScaleBufferIndex = scaleBufferHelper.getOffsetIndex(internalNodeCount);
            }
        } else if (useAutoScaling) {
            beagle.accumulateScaleFactors(scaleBufferIndices, internalNodeCount, Beagle.NONE);
        }

        // these could be set only when they change but store/restore would need to be considered
        beagle.setCategoryWeights(0, categoryWeights);
        beagle.setStateFrequencies(0, frequencies);

        double[] sumLogLikelihoods = new double[1];

        if (DEBUG) {
            System.out.println("useScaleFactors=" + useScaleFactors + " recomputeScaleFactors=" + recomputeScaleFactors + " (" + getId() + ")");
        }

        beagle.calculateRootLogLikelihoods(new int[]{rootIndex}, new int[]{0}, new int[]{0},
                new int[]{cumulateScaleBufferIndex}, 1, sumLogLikelihoods);

        double logL = sumLogLikelihoods[0];

        /*if (DEBUG) {
            System.out.println(logL);
            if (logL > -90000) {
                System.exit(0);
            }
        }*/

        if (Double.isNaN(logL) || Double.isInfinite(logL)) {

            if (DEBUG) {
                System.out.println("Double.isNaN(logL) || Double.isInfinite(logL) (" + getId() + ")");
            }

            everUnderflowed = true;

            logL = Double.NEGATIVE_INFINITY;

            if (firstRescaleAttempt && (delayRescalingUntilUnderflow || rescalingScheme == PartialsRescalingScheme.DELAYED)) {

                if (rescalingScheme == PartialsRescalingScheme.DYNAMIC || (rescalingCount == 0)) {
                    // show a message but only every 1000 rescales
                    if (rescalingMessageCount % 1000 == 0) {
                        if (rescalingMessageCount > 0) {
                            Logger.getLogger("dr.evomodel").info("Underflow calculating likelihood (" + rescalingMessageCount + " messages not shown; " + getId() + ").");
                        } else {
                            Logger.getLogger("dr.evomodel").info("Underflow calculating likelihood. Attempting a rescaling... (" + getId() + ")");
                        }
                    }
                    rescalingMessageCount += 1;
                }

                useScaleFactors = true;
                recomputeScaleFactors = true;

                firstRescaleAttempt = false; // Only try to rescale once

                rescalingCount--;

            }

            // turn off double buffer flipping so the next call overwrites the
            // underflowed buffers. Flip will be turned on again in storeState for
            // next step
            flip = false;
            underflowHandling = 0;
            throw new LikelihoodUnderflowException();

        } else {

            firstRescaleAttempt = true;
            recomputeScaleFactors = false;
            flip = true;

        }

        updateSubstitutionModel = false;
        updateSiteModel = false;
        //********************************************************************

        // If these are needed...
        //if (patternLogLikelihoods == null) {
        //    patternLogLikelihoods = new double[patternCount];
        //}
        //beagle.getSiteLogLikelihoods(patternLogLikelihoods);

        return logL;
    }

    public void getPartials(int number, double[] partials) {
        int cumulativeBufferIndex = Beagle.NONE;
        /* No need to rescale partials */
        beagle.getPartials(partialBufferHelper.getOffsetIndex(number), cumulativeBufferIndex, partials);
    }

    private void setPartials(int number, double[] partials) {
        beagle.setPartials(partialBufferHelper.getOffsetIndex(number), partials);
    }

    @Override
    public void makeDirty() {
        updateSiteModel = true;
        updateSubstitutionModel = true;
    }

    @Override
    protected void handleModelChangedEvent(Model model, Object object, int index) {
        if (model == siteRateModel) {
            updateSiteModel = true;
        } else if (model == branchModel) {
            updateSubstitutionModel = true;
        }

        // Tell TreeDataLikelihood to update all nodes
        fireModelChanged();
    }

    @Override
    protected void handleVariableChangedEvent(Variable variable, int index, Parameter.ChangeType type) {

    }

    /**
     * Stores the additional state other than model components
     */
    @Override
    public void storeState() {
        partialBufferHelper.storeState();
        evolutionaryProcessDelegate.storeState();

        if (useScaleFactors || useAutoScaling) { // Only store when actually used
            scaleBufferHelper.storeState();
            System.arraycopy(scaleBufferIndices, 0, storedScaleBufferIndices, 0, scaleBufferIndices.length);
//            storedRescalingCount = rescalingCount;
        }

        // turn on double buffering flipping (may have been turned off to enable a rescale)
        flip = true;

        isRestored = false;
    }

    /**
     * Restore the additional stored state
     */
    @Override
    public void restoreState() {
        updateSiteModel = true; // this is required to upload the categoryRates to BEAGLE after the restore

        partialBufferHelper.restoreState();
        evolutionaryProcessDelegate.restoreState();

        if (useScaleFactors || useAutoScaling) {
            scaleBufferHelper.restoreState();
            int[] tmp = storedScaleBufferIndices;
            storedScaleBufferIndices = scaleBufferIndices;
            scaleBufferIndices = tmp;
//            rescalingCount = storedRescalingCount;
        }

        isRestored = true;

    }

    @Override
    public void setCallback(TreeDataLikelihood treeDataLikelihood) {
        // Do nothing
    }

    @Override
    public void setComputePostOrderStatisticsOnly(boolean computePostOrderStatistic) {
        // Do nothing
    }

    @Override
    public boolean providesPostOrderStatisticsOnly() { return false; }

    @Override
    public int vectorizeNodeOperations(List<ProcessOnTreeDelegate.NodeOperation> nodeOperations, int[] operations) {
        throw new RuntimeException("Not yet implemented");
    }

    @Override
    protected void acceptState() {
    }

    public final boolean isUsePreOrder(){
        return this.settings.usePreOrder;
    }

    public final EvolutionaryProcessDelegate getEvolutionaryProcessDelegate(){
        return this.evolutionaryProcessDelegate;
    }

    public final SiteRateModel getSiteRateModel(){
        return this.siteRateModel;
    }

    public final int getPartialBufferIndex(int nodeNumber) {
        return partialBufferHelper.getOffsetIndex(nodeNumber);
    }

    public final int getScaleBufferCount() {
        return scaleBufferHelper.getBufferCount();
    }

    public final int getPartialBufferCount() {
        return partialBufferHelper.getBufferCount();
    }

    // **************************************************************
    // INSTANCE PROFILEABLE
    // **************************************************************

    @Override
    public long getTotalCalculationCount() {
        // Can only return one count at the moment so return the number of partials updated
        return totalPartialsUpdateCount;
    }

    // **************************************************************
    // INSTANCE CITABLE
    // **************************************************************

    @Override
    public Citation.Category getCategory() {
        return Citation.Category.FRAMEWORK;
    }

    @Override
    public String getDescription() {
        return "Using BEAGLE likelihood calculation library";
    }

    @Override
    public List<Citation> getCitations() {
        return Collections.singletonList(CommonCitations.AYRES_2012_BEAGLE);
    }

    // **************************************************************
    // INSTANCE VARIABLES
    // **************************************************************

    private final int nodeCount;
    private final int tipCount;
    private final int internalNodeCount;

    private final int[] branchUpdateIndices;
    private final double[] branchLengths;

    private int[] scaleBufferIndices;
    private int[] storedScaleBufferIndices;

    private final int[] operations;

    private boolean flip = true;
    private final BufferIndexHelper partialBufferHelper;
    private final BufferIndexHelper scaleBufferHelper;

    private PartialsRescalingScheme rescalingScheme;
    private int rescalingFrequency = RESCALE_FREQUENCY;
    private boolean delayRescalingUntilUnderflow = true;

    private boolean useScaleFactors = false;
    private boolean useAutoScaling = false;

    private boolean recomputeScaleFactors = false;
    private boolean everUnderflowed = false;
    private int rescalingCount = 0;
    private int rescalingCountInner = 0;

    private int threadCount = -1;
    private long instanceFlags;

    private boolean firstRescaleAttempt = false;
    private int rescalingMessageCount = 0;

    //integer to keep track of setting recomputeScaleFactors correctly after an underflow
    private int underflowHandling = 0;

    /**
     * the patternList
     */
    private final PatternList patternList;

    /**
     * the data type
     */
    private final DataType dataType;

    /**
     * the pattern weights
     */
    private final double[] patternWeights;

    /**
     * if the chain is already restored
     */
    private boolean isRestored;

    /**
     * the number of patterns
     */
    private final int patternCount;

    /**
     * the number of states in the data
     */
    private final int stateCount;

    /**
     * the branch-site model for these sites
     */
    private final BranchModel branchModel;

    /**
     * A delegate to handle substitution models on branches
     */
    private final EvolutionaryProcessDelegate evolutionaryProcessDelegate;

    /**
     * the site model for these sites
     */
    private final SiteRateModel siteRateModel;

    /**
     * the pattern likelihoods
     */
    private double[] patternLogLikelihoods = null;

    /**
     * the number of rate categories
     */
    private final int categoryCount;

    /**
     * an array used to transfer tip partials
     */
    private double[] tipPartials;

    /**
     * an array used to transfer tip states
     */
    private int[] tipStates;

    /**
     * the BEAGLE library instance
     */
    private final Beagle beagle;

    /**
     * Flag to specify that the substitution model has changed
     */
    private boolean updateSubstitutionModel;

    /**
     * Flag to specify that the site model has changed
     */
    private boolean updateSiteModel;

    /**
     * Flag to take into account the first likelihood evaluation when initiating the MCMC chain
     */
    private boolean initialEvaluation = true;

    /**
     * PreOrder related settings
     */
    private PreOrderSettings settings;
}<|MERGE_RESOLUTION|>--- conflicted
+++ resolved
@@ -390,21 +390,6 @@
                 logger.info("\nRunning benchmarks to automatically select fastest BEAGLE resource for analysis or partition... ");
 
                 List<BenchmarkedResourceDetails> benchmarkedResourceDetails =
-<<<<<<< HEAD
-                                                    BeagleFactory.getBenchmarkedResourceDetails(
-                                                                                tipCount,
-                                                                                compactPartialsCount,
-                                                                                stateCount,
-                                                                                patternCount,
-                                                                                categoryCount,
-                                                                                resourceList,
-                                                                                preferenceFlags,
-                                                                                requirementFlags,
-                                                                                1, // eigenModelCount,
-                                                                                1, // partitionCount,
-                                                                                0, // calculateDerivatives,
-                                                                                benchmarkFlags);
-=======
                         BeagleFactory.getBenchmarkedResourceDetails(
                                 tipCount,
                                 compactPartialsCount,
@@ -418,8 +403,6 @@
                                 1, // partitionCount,
                                 0, // calculateDerivatives,
                                 benchmarkFlags);
->>>>>>> 5a3bec29
-
 
                 logger.info(" Benchmark results, from fastest to slowest:");
 
