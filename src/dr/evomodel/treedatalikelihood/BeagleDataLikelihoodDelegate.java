--- conflicted
+++ resolved
@@ -180,7 +180,7 @@
 
         isRestored = false;
 
-        this.usePreOrder = usePreOrder;
+        this.settings = settings;
 
         try {
 
@@ -196,16 +196,8 @@
             // one scaling buffer for each internal node plus an extra for the accumulation, then doubled for store/restore
             scaleBufferHelper = new BufferIndexHelper(getSingleScaleBufferCount(), 0);
 
-<<<<<<< HEAD
             if (settings.branchInfinitesimalDerivative) {
                 evolutionaryProcessDelegate = new SubstitutionModelDelegate(tree, branchModel, settings);
-            } else {
-                evolutionaryProcessDelegate = new HomogenousSubstitutionModelDelegate(tree, branchModel, 0, settings);
-=======
-            if (usePreOrder) {
-
-                evolutionaryProcessDelegate = new HomogenousSubstitutionModelDelegate(tree, branchModel, 0, true);
-
             } else {
 
                 if (branchModel.getSubstitutionModels().size() == 1) {
@@ -215,25 +207,16 @@
                     // can do matrix convolution.
 
                     // TODO: the constructor should take the delegate and the delegate should wrap the branchModel
-                    evolutionaryProcessDelegate = new SubstitutionModelDelegate(tree, branchModel);
-                }
->>>>>>> 09943986
-            }
-//            evolutionaryProcessDelegate = new HomogenousSubstitutionModelDelegate(tree, branchModel, 0, settings);
+                    evolutionaryProcessDelegate = new SubstitutionModelDelegate(tree, branchModel, settings);
+                }
+            }
 
             int numPartials = partialBufferHelper.getBufferCount();
             int numScaleBuffers = scaleBufferHelper.getBufferCount();
             int numMatrices = evolutionaryProcessDelegate.getMatrixBufferCount();
-<<<<<<< HEAD
-            this.settings = settings;
 
             // one partial buffer for root node and two for each node including tip nodes (for store restore)
             if (settings.usePreOrder){
-=======
-
-            // one partial buffer for root node and two for each node including tip nodes (for store restore)
-            if (usePreOrder) {
->>>>>>> 09943986
                 numPartials += nodeCount;
                 numScaleBuffers += nodeCount - 1; // don't need to rescale at root
                 numMatrices += evolutionaryProcessDelegate.getCachedMatrixBufferCount(settings);
@@ -1240,10 +1223,7 @@
     /**
      * PreOrder related settings
      */
-<<<<<<< HEAD
     private PreOrderSettings settings;
-=======
-    private final boolean usePreOrder;
->>>>>>> 09943986
+
 
 }