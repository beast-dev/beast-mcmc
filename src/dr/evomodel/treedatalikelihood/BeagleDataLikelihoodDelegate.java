/*
 * BeagleDataLikelihoodDelegate.java
 *
 * Copyright (c) 2002-2017 Alexei Drummond, Andrew Rambaut and Marc Suchard
 *
 * This file is part of BEAST.
 * See the NOTICE file distributed with this work for additional
 * information regarding copyright ownership and licensing.
 *
 * BEAST is free software; you can redistribute it and/or modify
 * it under the terms of the GNU Lesser General Public License as
 * published by the Free Software Foundation; either version 2
 * of the License, or (at your option) any later version.
 *
 *  BEAST is distributed in the hope that it will be useful,
 *  but WITHOUT ANY WARRANTY; without even the implied warranty of
 *  MERCHANTABILITY or FITNESS FOR A PARTICULAR PURPOSE.  See the
 *  GNU Lesser General Public License for more details.
 *
 * You should have received a copy of the GNU Lesser General Public
 * License along with BEAST; if not, write to the
 * Free Software Foundation, Inc., 51 Franklin St, Fifth Floor,
 * Boston, MA  02110-1301  USA
 */

package dr.evomodel.treedatalikelihood;

/**
 * BeagleDataLikelihoodDelegate
 *
 * A DataLikelihoodDelegate that uses BEAGLE
 *
 * @author Andrew Rambaut
 * @author Marc Suchard
 * @version $Id$
 */

import beagle.*;
import dr.evomodel.branchmodel.BranchModel;
import dr.evomodel.siteratemodel.SiteRateModel;
import dr.evomodel.treelikelihood.*;
import dr.evolution.alignment.PatternList;
import dr.evolution.alignment.UncertainSiteList;
import dr.evolution.datatype.DataType;
import dr.evolution.tree.Tree;
import dr.evolution.util.TaxonList;
import dr.evomodel.tipstatesmodel.TipStatesModel;
import dr.inference.model.AbstractModel;
import dr.inference.model.Model;
import dr.inference.model.Parameter;
import dr.inference.model.Variable;
import dr.util.Citable;
import dr.util.Citation;
import dr.util.CommonCitations;

import java.util.ArrayList;
import java.util.Collections;
import java.util.List;
import java.util.logging.Logger;

public class BeagleDataLikelihoodDelegate extends AbstractModel implements DataLikelihoodDelegate, Citable {
    // This property is a comma-delimited list of resource numbers (0 == CPU) to
    // allocate each BEAGLE instance to. If less than the number of instances then
    // will wrap around.
    private static final String RESOURCE_ORDER_PROPERTY = "beagle.resource.order";
    private static final String PREFERRED_FLAGS_PROPERTY = "beagle.preferred.flags";
    private static final String REQUIRED_FLAGS_PROPERTY = "beagle.required.flags";
    private static final String SCALING_PROPERTY = "beagle.scaling";
    private static final String RESCALE_FREQUENCY_PROPERTY = "beagle.rescale";
    private static final String DELAY_SCALING_PROPERTY = "beagle.delay.scaling";
    private static final String EXTRA_BUFFER_COUNT_PROPERTY = "beagle.extra.buffer.count";
    private static final String FORCE_VECTORIZATION = "beagle.force.vectorization";

    // Which scheme to use if choice not specified (or 'default' is selected):
    private static final PartialsRescalingScheme DEFAULT_RESCALING_SCHEME = PartialsRescalingScheme.DYNAMIC;

    private static int instanceCount = 0;
    private static List<Integer> resourceOrder = null;
    private static List<Integer> preferredOrder = null;
    private static List<Integer> requiredOrder = null;
    private static List<String> scalingOrder = null;
    private static List<Integer> extraBufferOrder = null;

    // Default frequency for complete recomputation of scaling factors under the 'dynamic' scheme
    private static final int RESCALE_FREQUENCY = 100;
    private static final int RESCALE_TIMES = 1;

    private static final boolean RESCALING_OFF = false; // a debugging switch

    private static final boolean DEBUG = false;

    /**
     *
     * @param tree Used for configuration - shouldn't be watched for changes
     * @param branchModel Specifies substitution model for each branch
     * @param patternList List of patterns
     * @param siteRateModel Specifies rates per site
     * @param useAmbiguities Whether to respect state ambiguities in data
     * @param usePreOrder Whether to consider pre-order partials
     */
    public BeagleDataLikelihoodDelegate(Tree tree,
                                        PatternList patternList,
                                        BranchModel branchModel,
                                        SiteRateModel siteRateModel,
                                        boolean useAmbiguities,
                                        PartialsRescalingScheme rescalingScheme,
                                        boolean delayRescalingUntilUnderflow,
                                        boolean usePreOrder) {

        super("BeagleDataLikelihoodDelegate");
        final Logger logger = Logger.getLogger("dr.evomodel");

        logger.info("\nUsing BEAGLE DataLikelihood Delegate");
        setId(patternList.getId());

        this.dataType = patternList.getDataType();
        this.patternList = patternList;
        patternCount = patternList.getPatternCount();
        stateCount = dataType.getStateCount();

        // Check for matching state counts
        int stateCount2 = branchModel.getRootFrequencyModel().getFrequencyCount();
        if (stateCount != stateCount2) {
            throw new IllegalArgumentException("Pattern state count (" + stateCount
                    + ") does not match substitution model state count (" + stateCount2 + ")");
        }

        patternWeights = patternList.getPatternWeights();

        this.branchModel = branchModel;
        addModel(this.branchModel);

        this.siteRateModel = siteRateModel;
        addModel(this.siteRateModel);

        this.categoryCount = this.siteRateModel.getCategoryCount();

        nodeCount = tree.getNodeCount();
        tipCount = tree.getExternalNodeCount();
        internalNodeCount = nodeCount - tipCount;

        branchUpdateIndices = new int[nodeCount];
        branchLengths = new double[nodeCount];
        scaleBufferIndices = new int[internalNodeCount];
        storedScaleBufferIndices = new int[internalNodeCount];

        operations = new int[internalNodeCount * Beagle.OPERATION_TUPLE_SIZE];

        firstRescaleAttempt = true;

        isRestored = false;

        try {

            int compactPartialsCount = tipCount;
            if (useAmbiguities || usePreOrder) {
                // if we are using ambiguities then we don't use tip partials
                compactPartialsCount = 0;
            }

            // one partials buffer for each tip and two for each internal node (for store restore)
            partialBufferHelper = new BufferIndexHelper(nodeCount, tipCount);

            // one scaling buffer for each internal node plus an extra for the accumulation, then doubled for store/restore
            scaleBufferHelper = new BufferIndexHelper(getScaleBufferCount(), 0);

            int numPartials = partialBufferHelper.getBufferCount();
            int numScaleBuffers = scaleBufferHelper.getBufferCount();
            this.usePreOrder = false;

            // one partial buffer for root node and two for each node including tip nodes (for store restore)
            if (usePreOrder){
                this.usePreOrder = true;
                numPartials += nodeCount;
                numScaleBuffers += nodeCount - 1; // don't need to rescale at root
            }

            evolutionaryProcessDelegate = new HomogenousSubstitutionModelDelegate(tree, branchModel);

            // Attempt to get the resource order from the System Property
            if (resourceOrder == null) {
                resourceOrder = parseSystemPropertyIntegerArray(RESOURCE_ORDER_PROPERTY);
            }
            if (preferredOrder == null) {
                preferredOrder = parseSystemPropertyIntegerArray(PREFERRED_FLAGS_PROPERTY);
            }
            if (requiredOrder == null) {
                requiredOrder = parseSystemPropertyIntegerArray(REQUIRED_FLAGS_PROPERTY);
            }
            if (scalingOrder == null) {
                scalingOrder = parseSystemPropertyStringArray(SCALING_PROPERTY);
            }
            if (extraBufferOrder == null) {
                extraBufferOrder = parseSystemPropertyIntegerArray(EXTRA_BUFFER_COUNT_PROPERTY);
            }

            // first set the rescaling scheme to use from the parser
            this.rescalingScheme = rescalingScheme;
            this.delayRescalingUntilUnderflow = delayRescalingUntilUnderflow;

            int[] resourceList = null;
            long preferenceFlags = 0;
            long requirementFlags = 0;

            if (scalingOrder.size() > 0) {
                this.rescalingScheme = PartialsRescalingScheme.parseFromString(
                        scalingOrder.get(instanceCount % scalingOrder.size()));
            }

            if (resourceOrder.size() > 0) {
                // added the zero on the end so that a CPU is selected if requested resource fails
                resourceList = new int[]{resourceOrder.get(instanceCount % resourceOrder.size()), 0};
                if (resourceList[0] > 0) {
                    preferenceFlags |= BeagleFlag.PROCESSOR_GPU.getMask(); // Add preference weight against CPU
                }
            }

            if (preferredOrder.size() > 0) {
                preferenceFlags = preferredOrder.get(instanceCount % preferredOrder.size());
            }

            if (requiredOrder.size() > 0) {
                requirementFlags = requiredOrder.get(instanceCount % requiredOrder.size());
            }


            // Define default behaviour here
            if (this.rescalingScheme == PartialsRescalingScheme.DEFAULT) {
                //if GPU: the default is dynamic scaling in BEAST
                if (resourceList != null && resourceList[0] > 1) {
                    this.rescalingScheme = DEFAULT_RESCALING_SCHEME;
                } else { // if CPU: just run as fast as possible
//                    this.rescalingScheme = PartialsRescalingScheme.NONE;
                    // Dynamic should run as fast as none until first underflow
                    this.rescalingScheme = DEFAULT_RESCALING_SCHEME;
                }
            }

            // to keep behaviour of the delayed scheme (always + delay)...
            if (this.rescalingScheme == PartialsRescalingScheme.DELAYED) {
                this.delayRescalingUntilUnderflow = true;
                this.rescalingScheme = PartialsRescalingScheme.ALWAYS;
            }

            if (this.rescalingScheme == PartialsRescalingScheme.AUTO) {
                preferenceFlags |= BeagleFlag.SCALING_AUTO.getMask();
                useAutoScaling = true;
            } else {
//                preferenceFlags |= BeagleFlag.SCALING_MANUAL.getMask();
            }

            String r = System.getProperty(RESCALE_FREQUENCY_PROPERTY);
            if (r != null) {
                rescalingFrequency = Integer.parseInt(r);
                if (rescalingFrequency < 1) {
                    rescalingFrequency = RESCALE_FREQUENCY;
                }
            }

            String d = System.getProperty(DELAY_SCALING_PROPERTY);
            if (d != null) {
                this.delayRescalingUntilUnderflow = Boolean.parseBoolean(d);
            }

            if (preferenceFlags == 0 && resourceList == null) { // else determine dataset characteristics
                if (stateCount == 4 && patternList.getPatternCount() < 10000) // TODO determine good cut-off
                    preferenceFlags |= BeagleFlag.PROCESSOR_CPU.getMask();
            }

            boolean forceVectorization = false;
            String vectorizationString = System.getProperty(FORCE_VECTORIZATION);
            if (vectorizationString != null) {
                forceVectorization = true;
            }

            if (BeagleFlag.VECTOR_SSE.isSet(preferenceFlags) && (stateCount != 4)
                    && !forceVectorization
                    ) {
                // @todo SSE doesn't seem to work for larger state spaces so for now we override the
                // SSE option.
                preferenceFlags &= ~BeagleFlag.VECTOR_SSE.getMask();
                preferenceFlags |= BeagleFlag.VECTOR_NONE.getMask();

                if (stateCount > 4 && this.rescalingScheme == PartialsRescalingScheme.DYNAMIC) {
                    this.rescalingScheme = PartialsRescalingScheme.DELAYED;
                }
            }

            if (!BeagleFlag.PRECISION_SINGLE.isSet(preferenceFlags)) {
                // if single precision not explicitly set then prefer double
                preferenceFlags |= BeagleFlag.PRECISION_DOUBLE.getMask();
            }

            if (evolutionaryProcessDelegate.canReturnComplexDiagonalization()) {
                requirementFlags |= BeagleFlag.EIGEN_COMPLEX.getMask();
            }

<<<<<<< HEAD
=======
            if ((resourceList == null &&
                (BeagleFlag.PROCESSOR_GPU.isSet(preferenceFlags) ||
                BeagleFlag.FRAMEWORK_CUDA.isSet(preferenceFlags) ||
                BeagleFlag.FRAMEWORK_OPENCL.isSet(preferenceFlags)))
                ||
                (resourceList != null && resourceList[0] > 0)) {
                // non-CPU implementations don't have SSE so remove default preference for SSE
                // when using non-CPU preferences or prioritising non-CPU resource
                preferenceFlags &= ~BeagleFlag.VECTOR_SSE.getMask();
            }
>>>>>>> 64748f62

            beagle = BeagleFactory.loadBeagleInstance(
                    tipCount,
                    numPartials,
                    compactPartialsCount,
                    stateCount,
                    patternCount,
                    evolutionaryProcessDelegate.getEigenBufferCount(),
                    evolutionaryProcessDelegate.getMatrixBufferCount(),
                    categoryCount,
                    numScaleBuffers, // Always allocate; they may become necessary
                    resourceList,
                    preferenceFlags,
                    requirementFlags
            );

            InstanceDetails instanceDetails = beagle.getDetails();
            ResourceDetails resourceDetails = null;

            if (instanceDetails != null) {
                resourceDetails = BeagleFactory.getResourceDetails(instanceDetails.getResourceNumber());
                if (resourceDetails != null) {
                    StringBuilder sb = new StringBuilder("  Using BEAGLE resource ");
                    sb.append(resourceDetails.getNumber()).append(": ");
                    sb.append(resourceDetails.getName()).append("\n");
                    if (resourceDetails.getDescription() != null) {
                        String[] description = resourceDetails.getDescription().split("\\|");
                        for (String desc : description) {
                            if (desc.trim().length() > 0) {
                                sb.append("    ").append(desc.trim()).append("\n");
                            }
                        }
                    }
                    sb.append("    with instance flags: ").append(instanceDetails.toString());
                    logger.info(sb.toString());
                } else {
                    logger.info("  Error retrieving BEAGLE resource for instance: " + instanceDetails.toString());
                }
            } else {
                logger.info("  No external BEAGLE resources available, or resource list/requirements not met, using Java implementation");
            }

            if (patternList instanceof UncertainSiteList) { // TODO Remove
                useAmbiguities = true;
            }

            //add in logger info for preOrder traversal
            logger.info("  " + (usePreOrder ? "Using" : "Ignoring") + " preOrder partials in tree likelihood.");
            logger.info("  " + (useAmbiguities ? "Using" : "Ignoring") + " ambiguities in tree likelihood.");
            logger.info("  With " + patternList.getPatternCount() + " unique site patterns.");

            if (patternList.areUncertain() && !useAmbiguities) {
                logger.info("  WARNING: Uncertain site patterns will be ignored.");
            }

            for (int i = 0; i < tipCount; i++) {
                // Find the id of tip i in the patternList
                String id = tree.getTaxonId(i);
                int index = patternList.getTaxonIndex(id);

                if (index == -1) {
                    throw new TaxonList.MissingTaxonException("Taxon, " + id + ", in tree, " + tree.getId() +
                            ", is not found in patternList, " + patternList.getId());
                } else {
                    if (useAmbiguities || usePreOrder) {
                        setPartials(beagle, patternList, index, i);
                    } else {
                        setStates(beagle, patternList, index, i);
                    }
                }
            }

            beagle.setPatternWeights(patternWeights);

            String rescaleMessage = "  Using rescaling scheme : " + this.rescalingScheme.getText();
            if (this.rescalingScheme == PartialsRescalingScheme.AUTO &&
                    resourceDetails != null &&
                    (resourceDetails.getFlags() & BeagleFlag.SCALING_AUTO.getMask()) == 0) {
                // If auto scaling in BEAGLE is not supported then do it here
                this.rescalingScheme = PartialsRescalingScheme.DYNAMIC;
                rescaleMessage = "  Auto rescaling not supported in BEAGLE, using : " + this.rescalingScheme.getText();
            }
            boolean parenthesis = false;
            if (this.rescalingScheme == PartialsRescalingScheme.DYNAMIC) {
                rescaleMessage += " (rescaling every " + rescalingFrequency + " evaluations";
                parenthesis = true;
            }
            if (this.delayRescalingUntilUnderflow) {
                rescaleMessage += (parenthesis ? ", " : "(") + "delay rescaling until first overflow";
                parenthesis = true;
            }
            rescaleMessage += (parenthesis ? ")" : "");
            logger.info(rescaleMessage);

            if (this.rescalingScheme == PartialsRescalingScheme.DYNAMIC) {
                everUnderflowed = false; // If false, BEAST does not rescale until first under-/over-flow.
            }

            updateSubstitutionModel = true;
            updateSiteModel = true;

        } catch (TaxonList.MissingTaxonException mte) {
            throw new RuntimeException(mte.toString());
        }

        instanceCount++;
    }

    @Override
    public String getReport() {
        return null;
    }

    @Override
    public TreeTraversal.TraversalType getOptimalTraversalType() {
        return TreeTraversal.TraversalType.POST_ORDER;
    }

    @Override
    public int getTraitCount() {
        return 1;
    }

    @Override
    public int getTraitDim() {
        return patternCount;
    }

    @Override
    public RateRescalingScheme getRateRescalingScheme() {
        return RateRescalingScheme.NONE;
    }

    public PatternList getPatternList() {
        return this.patternList;
    }

    private static List<Integer> parseSystemPropertyIntegerArray(String propertyName) {
        List<Integer> order = new ArrayList<Integer>();
        String r = System.getProperty(propertyName);
        if (r != null) {
            String[] parts = r.split(",");
            for (String part : parts) {
                try {
                    int n = Integer.parseInt(part.trim());
                    order.add(n);
                } catch (NumberFormatException nfe) {
                    System.err.println("Invalid entry '" + part + "' in " + propertyName);
                }
            }
        }
        return order;
    }

    public Beagle getBeagleInstance() { return beagle; }

    private static List<String> parseSystemPropertyStringArray(String propertyName) {

        List<String> order = new ArrayList<String>();

        String r = System.getProperty(propertyName);
        if (r != null) {
            String[] parts = r.split(",");
            for (String part : parts) {
                try {
                    String s = part.trim();
                    order.add(s);
                } catch (NumberFormatException nfe) {
                    System.err.println("Invalid entry '" + part + "' in " + propertyName);
                }
            }
        }
        return order;
    }

    private int getScaleBufferCount() {
        return internalNodeCount + 1;
    }

    /**
     * Sets the partials from a sequence in an alignment.
     *
     * @param beagle        beagle
     * @param patternList   patternList
     * @param sequenceIndex sequenceIndex
     * @param nodeIndex     nodeIndex
     */
    private final void setPartials(Beagle beagle,
                                   PatternList patternList,
                                   int sequenceIndex,
                                   int nodeIndex) {
        double[] partials = new double[patternCount * stateCount * categoryCount];

        int v = 0;
        for (int i = 0; i < patternCount; i++) {
            
            if (patternList instanceof UncertainSiteList) {
                ((UncertainSiteList) patternList).fillPartials(sequenceIndex, i, partials, v);
                v += stateCount;
                // TODO Add this functionality to SimpleSiteList to avoid if statement here
            } else if (patternList.areUncertain()) {

                double[] prob = patternList.getUncertainPatternState(sequenceIndex, i);
                System.arraycopy(prob, 0, partials, v, stateCount);
                v += stateCount;

            } else {
                int state = patternList.getPatternState(sequenceIndex, i);
                boolean[] stateSet = dataType.getStateSet(state);

                for (int j = 0; j < stateCount; j++) {
                    if (stateSet[j]) {
                        partials[v] = 1.0;
                    } else {
                        partials[v] = 0.0;
                    }
                    v++;
                }
            }
        }

        // if there is more than one category then replicate the partials for each
        int n = patternCount * stateCount;
        int k = n;
        for (int i = 1; i < categoryCount; i++) {
            System.arraycopy(partials, 0, partials, k, n);
            k += n;
        }

        beagle.setPartials(nodeIndex, partials);
    }

    /**
     * Sets the partials from a sequence in an alignment.
     */
    private final void setPartials(Beagle beagle,
                                   TipStatesModel tipStatesModel,
                                   int nodeIndex) {
        double[] partials = new double[patternCount * stateCount * categoryCount];

        tipStatesModel.getTipPartials(nodeIndex, partials);

        // if there is more than one category then replicate the partials for each
        int n = patternCount * stateCount;
        int k = n;
        for (int i = 1; i < categoryCount; i++) {
            System.arraycopy(partials, 0, partials, k, n);
            k += n;
        }

        beagle.setPartials(nodeIndex, partials);
    }

    /**
     * Sets the partials from a sequence in an alignment.
     *
     * @param beagle        beagle
     * @param patternList   patternList
     * @param sequenceIndex sequenceIndex
     * @param nodeIndex     nodeIndex
     */
    private final void setStates(Beagle beagle,
                                 PatternList patternList,
                                 int sequenceIndex,
                                 int nodeIndex) {
        int i;

        int[] states = new int[patternCount];

        for (i = 0; i < patternCount; i++) {

            states[i] = patternList.getPatternState(sequenceIndex, i);
        }

        beagle.setTipStates(nodeIndex, states);
    }

    /**
     * Calculate the log likelihood of the current state.
     *
     * @return the log likelihood.
     */
    @Override
    public double calculateLikelihood(List<BranchOperation> branchOperations, List<NodeOperation> nodeOperations, int rootNodeNumber) throws LikelihoodException {

        //recomputeScaleFactors = false;
        if (DEBUG) {
            System.out.println("Partition: " + this.getModelName());
        }

        if (!this.delayRescalingUntilUnderflow || everUnderflowed) {
            if (this.rescalingScheme == PartialsRescalingScheme.ALWAYS || this.rescalingScheme == PartialsRescalingScheme.DELAYED) {
                useScaleFactors = true;
                recomputeScaleFactors = true;
            } else if (this.rescalingScheme == PartialsRescalingScheme.DYNAMIC) {
                useScaleFactors = true;

                if (rescalingCount > rescalingFrequency) {
                    if (DEBUG) {
                        System.out.println("rescalingCount > rescalingFrequency");
                    }
                    rescalingCount = 0;
                    rescalingCountInner = 0;
                }

                if (DEBUG) {
                    System.out.println("rescalingCountInner = " + rescalingCountInner);
                }

                if (rescalingCountInner < RESCALE_TIMES) {
                    if (DEBUG) {
                        System.out.println("rescalingCountInner < RESCALE_TIMES");
                    }

                    recomputeScaleFactors = true;

                    rescalingCountInner++;

                    throw new LikelihoodRescalingException();

                }

                //underflowHandling takes into account the first evaluation when initiating the MCMC chain
                //suggest replacing with boolean initialEvaluation
                if (initialEvaluation) {
                    if (underflowHandling < 1) {
                        underflowHandling++;
                        if (DEBUG) {
                            System.out.println("underflowHandling < 1");
                        }
                    } else if (underflowHandling == 1) {
                        if (DEBUG) {
                            System.out.println("underflowHandling == 1");
                        }
                        recomputeScaleFactors = true;
                        underflowHandling++;
                        initialEvaluation = false;
                    }
                }

                rescalingCount++;
            }
        }

        if (RESCALING_OFF) { // a debugging switch
            useScaleFactors = false;
            recomputeScaleFactors = false;
        }

        int branchUpdateCount = 0;
        for (BranchOperation op : branchOperations) {
            branchUpdateIndices[branchUpdateCount] = op.getBranchNumber();
            branchLengths[branchUpdateCount] = op.getBranchLength();
            branchUpdateCount ++;
        }

        if (updateSubstitutionModel) { // TODO More efficient to update only the substitution model that changed, instead of all
            evolutionaryProcessDelegate.updateSubstitutionModels(beagle, flip);

            // we are currently assuming a no-category model...
        }

        if (updateSiteModel) {
            double[] categoryRates = this.siteRateModel.getCategoryRates();
            if (categoryRates == null) {
                // If this returns null then there was a numerical error calculating the category rates
                // (probably a very small alpha) so reject the move.
                return Double.NEGATIVE_INFINITY;
            }
            beagle.setCategoryRates(categoryRates);
        }

        if (branchUpdateCount > 0) {
            evolutionaryProcessDelegate.updateTransitionMatrices(
                    beagle,
                    branchUpdateIndices,
                    branchLengths,
                    branchUpdateCount,
                    flip);
        }

        if (flip) {
            // Flip all the buffers to be written to first...
            for (NodeOperation op : nodeOperations) {
                partialBufferHelper.flipOffset(op.getNodeNumber());
            }
        }

        int operationCount = nodeOperations.size();
        int k = 0;
        for (NodeOperation op : nodeOperations) {
            int nodeNum = op.getNodeNumber();

            operations[k] = partialBufferHelper.getOffsetIndex(nodeNum);

            if (!isRestored && !partialBufferHelper.isSafeUpdate(nodeNum)) {
                System.err.println("Stored partial should not be updated!");
            }

            if (useScaleFactors) {
                // get the index of this scaling buffer
                int n = nodeNum - tipCount;

                if (recomputeScaleFactors) {
                    // flip the indicator: can take either n or (internalNodeCount + 1) - n
                    scaleBufferHelper.flipOffset(n);

                    // store the index
                    scaleBufferIndices[n] = scaleBufferHelper.getOffsetIndex(n);

                    operations[k + 1] = scaleBufferIndices[n]; // Write new scaleFactor
                    operations[k + 2] = Beagle.NONE;

                } else {
                    operations[k + 1] = Beagle.NONE;
                    operations[k + 2] = scaleBufferIndices[n]; // Read existing scaleFactor
                }

            } else {

                if (useAutoScaling) {
                    scaleBufferIndices[nodeNum - tipCount] = partialBufferHelper.getOffsetIndex(nodeNum);
                }
                operations[k + 1] = Beagle.NONE; // Not using scaleFactors
                operations[k + 2] = Beagle.NONE;
            }

            operations[k + 3] = partialBufferHelper.getOffsetIndex(op.getLeftChild()); // source node 1
            operations[k + 4] = evolutionaryProcessDelegate.getMatrixIndex(op.getLeftChild()); // source matrix 1
            operations[k + 5] = partialBufferHelper.getOffsetIndex(op.getRightChild()); // source node 2
            operations[k + 6] = evolutionaryProcessDelegate.getMatrixIndex(op.getRightChild()); // source matrix 2

            k += Beagle.OPERATION_TUPLE_SIZE;
        }

        beagle.updatePartials(operations, operationCount, Beagle.NONE);

        int rootIndex = partialBufferHelper.getOffsetIndex(rootNodeNumber);

        double[] categoryWeights = this.siteRateModel.getCategoryProportions();

        // This should probably explicitly be the state frequencies for the root node...
        double[] frequencies = evolutionaryProcessDelegate.getRootStateFrequencies();

        int cumulateScaleBufferIndex = Beagle.NONE;

        if (useScaleFactors) {
            if (recomputeScaleFactors) {
                scaleBufferHelper.flipOffset(internalNodeCount);
                cumulateScaleBufferIndex = scaleBufferHelper.getOffsetIndex(internalNodeCount);
                beagle.resetScaleFactors(cumulateScaleBufferIndex);
                beagle.accumulateScaleFactors(scaleBufferIndices, internalNodeCount, cumulateScaleBufferIndex);
            } else {
                cumulateScaleBufferIndex = scaleBufferHelper.getOffsetIndex(internalNodeCount);
            }
        } else if (useAutoScaling) {
            beagle.accumulateScaleFactors(scaleBufferIndices, internalNodeCount, Beagle.NONE);
        }

        // these could be set only when they change but store/restore would need to be considered
        beagle.setCategoryWeights(0, categoryWeights);
        beagle.setStateFrequencies(0, frequencies);

        double[] sumLogLikelihoods = new double[1];

        if (DEBUG) {
            System.out.println("useScaleFactors=" + useScaleFactors + " recomputeScaleFactors=" + recomputeScaleFactors + " (" + getId() + ")");
        }

        beagle.calculateRootLogLikelihoods(new int[]{rootIndex}, new int[]{0}, new int[]{0},
                new int[]{cumulateScaleBufferIndex}, 1, sumLogLikelihoods);

        double logL = sumLogLikelihoods[0];

        /*if (DEBUG) {
            System.out.println(logL);
            if (logL > -90000) {
                System.exit(0);
            }
        }*/

        if (Double.isNaN(logL) || Double.isInfinite(logL)) {

            if (DEBUG) {
                System.out.println("Double.isNaN(logL) || Double.isInfinite(logL) (" + getId() + ")");
            }

            everUnderflowed = true;

            logL = Double.NEGATIVE_INFINITY;

            if (firstRescaleAttempt && (delayRescalingUntilUnderflow || rescalingScheme == PartialsRescalingScheme.DELAYED)) {

                if (rescalingScheme == PartialsRescalingScheme.DYNAMIC || (rescalingCount == 0)) {
                    // show a message but only every 1000 rescales
                    if (rescalingMessageCount % 1000 == 0) {
                        if (rescalingMessageCount > 0) {
                            Logger.getLogger("dr.evomodel").info("Underflow calculating likelihood (" + rescalingMessageCount + " messages not shown; " + getId() + ").");
                        } else {
                            Logger.getLogger("dr.evomodel").info("Underflow calculating likelihood. Attempting a rescaling... (" + getId() + ")");
                        }
                    }
                    rescalingMessageCount += 1;
                }

                useScaleFactors = true;
                recomputeScaleFactors = true;

                firstRescaleAttempt = false; // Only try to rescale once

                rescalingCount--;

            }

            // turn off double buffer flipping so the next call overwrites the
            // underflowed buffers. Flip will be turned on again in storeState for
            // next step
            flip = false;
            underflowHandling = 0;
            throw new LikelihoodUnderflowException();

        } else {

            firstRescaleAttempt = true;
            recomputeScaleFactors = false;
            flip = true;

        }

        updateSubstitutionModel = false;
        updateSiteModel = false;
        //********************************************************************

        // If these are needed...
        //if (patternLogLikelihoods == null) {
        //    patternLogLikelihoods = new double[patternCount];
        //}
        //beagle.getSiteLogLikelihoods(patternLogLikelihoods);

        return logL;
    }

    public void getPartials(int number, double[] partials) {
        int cumulativeBufferIndex = Beagle.NONE;
        /* No need to rescale partials */
        beagle.getPartials(partialBufferHelper.getOffsetIndex(number), cumulativeBufferIndex, partials);
    }

    private void setPartials(int number, double[] partials) {
        beagle.setPartials(partialBufferHelper.getOffsetIndex(number), partials);
    }

    @Override
    public void makeDirty() {
        updateSiteModel = true;
        updateSubstitutionModel = true;
    }

    @Override
    protected void handleModelChangedEvent(Model model, Object object, int index) {
        if (model == siteRateModel) {
            updateSiteModel = true;
        } else if (model == branchModel) {
            updateSubstitutionModel = true;
        }

        // Tell TreeDataLikelihood to update all nodes
        fireModelChanged();
    }

    @Override
    protected void handleVariableChangedEvent(Variable variable, int index, Parameter.ChangeType type) {

    }

    /**
     * Stores the additional state other than model components
     */
    @Override
    public void storeState() {
        partialBufferHelper.storeState();
        evolutionaryProcessDelegate.storeState();

        if (useScaleFactors || useAutoScaling) { // Only store when actually used
            scaleBufferHelper.storeState();
            System.arraycopy(scaleBufferIndices, 0, storedScaleBufferIndices, 0, scaleBufferIndices.length);
//            storedRescalingCount = rescalingCount;
        }

        // turn on double buffering flipping (may have been turned off to enable a rescale)
        flip = true;

        isRestored = false;
    }

    /**
     * Restore the additional stored state
     */
    @Override
    public void restoreState() {
        updateSiteModel = true; // this is required to upload the categoryRates to BEAGLE after the restore

        partialBufferHelper.restoreState();
        evolutionaryProcessDelegate.restoreState();

        if (useScaleFactors || useAutoScaling) {
            scaleBufferHelper.restoreState();
            int[] tmp = storedScaleBufferIndices;
            storedScaleBufferIndices = scaleBufferIndices;
            scaleBufferIndices = tmp;
//            rescalingCount = storedRescalingCount;
        }

        isRestored = true;

    }

    @Override
    public void setCallback(TreeDataLikelihood treeDataLikelihood) {
        // Callback not necessary
    }

    @Override
    public int vectorizeNodeOperations(List<ProcessOnTreeDelegate.NodeOperation> nodeOperations, int[] operations) {
        throw new RuntimeException("Not yet implemented");
    }

    @Override
    protected void acceptState() {
    }

    public final boolean isUsePreOrder(){
        return this.usePreOrder;
    }

    public final EvolutionaryProcessDelegate getEvolutionaryProcessDelegate(){
        return this.evolutionaryProcessDelegate;
    }

    public final SiteRateModel getSiteRateModel(){
        return this.siteRateModel;
    }

    public final int getPartialBufferIndex(int nodeNumber) {
        return partialBufferHelper.getOffsetIndex(nodeNumber);
    }

    public final int getPartialBufferCount() {
        return partialBufferHelper.getBufferCount();
    }

    // **************************************************************
    // INSTANCE CITABLE
    // **************************************************************

    @Override
    public Citation.Category getCategory() {
        return Citation.Category.FRAMEWORK;
    }

    @Override
    public String getDescription() {
        return "Using BEAGLE likelihood calculation library";
    }

    @Override
    public List<Citation> getCitations() {
        return Collections.singletonList(CommonCitations.AYRES_2012_BEAGLE);
    }

    // **************************************************************
    // INSTANCE VARIABLES
    // **************************************************************

    private final int nodeCount;
    private final int tipCount;
    private final int internalNodeCount;

    private final int[] branchUpdateIndices;
    private final double[] branchLengths;

    private int[] scaleBufferIndices;
    private int[] storedScaleBufferIndices;

    private final int[] operations;

    private boolean flip = true;
    private final BufferIndexHelper partialBufferHelper;
    private final BufferIndexHelper scaleBufferHelper;

    private PartialsRescalingScheme rescalingScheme;
    private int rescalingFrequency = RESCALE_FREQUENCY;
    private boolean delayRescalingUntilUnderflow = true;

    private boolean useScaleFactors = false;
    private boolean useAutoScaling = false;

    private boolean recomputeScaleFactors = false;
    private boolean everUnderflowed = false;
    private int rescalingCount = 0;
    private int rescalingCountInner = 0;

    private boolean firstRescaleAttempt = false;
    private int rescalingMessageCount = 0;

    //integer to keep track of setting recomputeScaleFactors correctly after an underflow
    private int underflowHandling = 0;

    /**
     * the patternList
     */
    private final PatternList patternList;

    /**
     * the data type
     */
    private final DataType dataType;

    /**
     * the pattern weights
     */
    private final double[] patternWeights;

    /**
     * if the chain is already restored
     */
    private boolean isRestored;

    /**
     * the number of patterns
     */
    private final int patternCount;

    /**
     * the number of states in the data
     */
    private final int stateCount;

    /**
     * the branch-site model for these sites
     */
    private final BranchModel branchModel;

    /**
     * A delegate to handle substitution models on branches
     */
    private final EvolutionaryProcessDelegate evolutionaryProcessDelegate;

    /**
     * the site model for these sites
     */
    private final SiteRateModel siteRateModel;

    /**
     * the pattern likelihoods
     */
    private double[] patternLogLikelihoods = null;

    /**
     * the number of rate categories
     */
    private final int categoryCount;

    /**
     * an array used to transfer tip partials
     */
    private double[] tipPartials;

    /**
     * an array used to transfer tip states
     */
    private int[] tipStates;

    /**
     * the BEAGLE library instance
     */
    private final Beagle beagle;

    /**
     * Flag to specify that the substitution model has changed
     */
    private boolean updateSubstitutionModel;

    /**
     * Flag to specify that the site model has changed
     */
    private boolean updateSiteModel;

    /**
     * Flag to take into account the first likelihood evaluation when initiating the MCMC chain
     */
    private boolean initialEvaluation = true;

    /**
     * Flag to specify that the preOrder partials are used
     */
    private boolean usePreOrder = true;

}<|MERGE_RESOLUTION|>--- conflicted
+++ resolved
@@ -295,8 +295,6 @@
                 requirementFlags |= BeagleFlag.EIGEN_COMPLEX.getMask();
             }
 
-<<<<<<< HEAD
-=======
             if ((resourceList == null &&
                 (BeagleFlag.PROCESSOR_GPU.isSet(preferenceFlags) ||
                 BeagleFlag.FRAMEWORK_CUDA.isSet(preferenceFlags) ||
@@ -307,7 +305,6 @@
                 // when using non-CPU preferences or prioritising non-CPU resource
                 preferenceFlags &= ~BeagleFlag.VECTOR_SSE.getMask();
             }
->>>>>>> 64748f62
 
             beagle = BeagleFactory.loadBeagleInstance(
                     tipCount,
@@ -503,7 +500,7 @@
 
         int v = 0;
         for (int i = 0; i < patternCount; i++) {
-            
+
             if (patternList instanceof UncertainSiteList) {
                 ((UncertainSiteList) patternList).fillPartials(sequenceIndex, i, partials, v);
                 v += stateCount;
