--- conflicted
+++ resolved
@@ -56,11 +56,7 @@
         doubleBufferCount = maxIndexValue - minIndexValue;
         indexOffsets = new int[doubleBufferCount];
         storedIndexOffsets = new int[doubleBufferCount];
-<<<<<<< HEAD
-        flippedSinceLastReset = new boolean[doubleBufferCount];
-=======
         indexOffsetsFlipped = new boolean[doubleBufferCount];
->>>>>>> 64748f62
 
         this.constantOffset = bufferSetNumber * getBufferCount();
     }
@@ -72,16 +68,9 @@
     public void flipOffset(int i) {
         assert(i >= minIndexValue) : "shouldn't be trying to flip the first 'static' indices";
 
-<<<<<<< HEAD
-        final int index = i - minIndexValue;
-        if (!flippedSinceLastReset[index]) {
-            indexOffsets[index] = doubleBufferCount - indexOffsets[index];
-            flippedSinceLastReset[index] = true;
-=======
         if (!indexOffsetsFlipped[i - minIndexValue]){ // only flip once before reject / accept
             indexOffsets[i - minIndexValue] = doubleBufferCount - indexOffsets[i - minIndexValue];
             indexOffsetsFlipped[i - minIndexValue] = true;
->>>>>>> 64748f62
         }
     }
 
@@ -112,27 +101,15 @@
         int[] tmp = storedIndexOffsets;
         storedIndexOffsets = indexOffsets;
         indexOffsets = tmp;
-<<<<<<< HEAD
-
-        resetMultipleFlips();
-    }
-
-    private void resetMultipleFlips() {
-        Arrays.fill(flippedSinceLastReset, false);
-=======
         Arrays.fill(indexOffsetsFlipped, false);
->>>>>>> 64748f62
     }
 
     private final int minIndexValue;
     private final int constantOffset;
     private final int doubleBufferCount;
-<<<<<<< HEAD
-    private final boolean[] flippedSinceLastReset;
-=======
     private final boolean[] indexOffsetsFlipped;
->>>>>>> 64748f62
 
     private int[] indexOffsets;
     private int[] storedIndexOffsets;
-}+
+}//END: class