/*
 * MultiPartitionDataLikelihoodDelegate.java
 *
 * Copyright (c) 2002-2017 Alexei Drummond, Andrew Rambaut and Marc Suchard
 *
 * This file is part of BEAST.
 * See the NOTICE file distributed with this work for additional
 * information regarding copyright ownership and licensing.
 *
 * BEAST is free software; you can redistribute it and/or modify
 * it under the terms of the GNU Lesser General Public License as
 * published by the Free Software Foundation; either version 2
 * of the License, or (at your option) any later version.
 *
 *  BEAST is distributed in the hope that it will be useful,
 *  but WITHOUT ANY WARRANTY; without even the implied warranty of
 *  MERCHANTABILITY or FITNESS FOR A PARTICULAR PURPOSE.  See the
 *  GNU Lesser General Public License for more details.
 *
 * You should have received a copy of the GNU Lesser General Public
 * License along with BEAST; if not, write to the
 * Free Software Foundation, Inc., 51 Franklin St, Fifth Floor,
 * Boston, MA  02110-1301  USA
 */

package dr.evomodel.treedatalikelihood;

/**
 * MultiPartitionDataLikelihoodDelegate
 *
 * A DataLikelihoodDelegate that uses BEAGLE 3 to allow for parallelization across multiple data partitions
 *
 * @author Andrew Rambaut
 * @author Marc Suchard
 * @author Guy Baele
 * @version $Id$
 */

import beagle.*;
import dr.evolution.alignment.PatternList;
import dr.evolution.datatype.DataType;
import dr.evolution.tree.Tree;
import dr.evolution.util.TaxonList;
import dr.evomodel.branchmodel.BranchModel;
import dr.evomodel.siteratemodel.SiteRateModel;
import dr.evomodel.treelikelihood.PartialsRescalingScheme;
import dr.inference.model.AbstractModel;
import dr.inference.model.Model;
import dr.inference.model.Parameter;
import dr.inference.model.Variable;
import dr.util.Citable;
import dr.util.Citation;
import dr.util.CommonCitations;

import java.util.ArrayList;
import java.util.Collections;
import java.util.List;
import java.util.logging.Logger;

public class MultiPartitionDataLikelihoodDelegate extends AbstractModel implements DataLikelihoodDelegate, Citable {

    private static final boolean RESCALING_OFF = false; // a debugging switch
    private static final boolean DEBUG = false;

    public static boolean IS_MULTI_PARTITION_COMPATIBLE() {
        return BeagleInfo.getVersionNumbers()[0] >= 3;
    }

    // This property is a comma-delimited list of resource numbers (0 == CPU) to
    // allocate each BEAGLE instance to. If less than the number of instances then
    // will wrap around.
    private static final String RESOURCE_ORDER_PROPERTY = "beagle.resource.order";
    private static final String PREFERRED_FLAGS_PROPERTY = "beagle.preferred.flags";
    private static final String REQUIRED_FLAGS_PROPERTY = "beagle.required.flags";
    private static final String SCALING_PROPERTY = "beagle.scaling";
    private static final String RESCALE_FREQUENCY_PROPERTY = "beagle.rescale";
    private static final String DELAY_SCALING_PROPERTY = "beagle.delay.scaling";
    private static final String EXTRA_BUFFER_COUNT_PROPERTY = "beagle.extra.buffer.count";
    private static final String FORCE_VECTORIZATION = "beagle.force.vectorization";

    // Which scheme to use if choice not specified (or 'default' is selected):
    private static final PartialsRescalingScheme DEFAULT_RESCALING_SCHEME = PartialsRescalingScheme.DYNAMIC;

    private static int instanceCount = 0;
    private static List<Integer> resourceOrder = null;
    private static List<Integer> preferredOrder = null;
    private static List<Integer> requiredOrder = null;
    private static List<String> scalingOrder = null;
    private static List<Integer> extraBufferOrder = null;

    // Default frequency for complete recomputation of scaling factors under the 'dynamic' scheme
    private static final int RESCALE_FREQUENCY = 100;
    private static final int RESCALE_TIMES = 1;

    /**
     * Construct an instance using a list of PatternLists, one for each partition. The
     * partitions will share a tree but can have different branchModels and siteRateModels
     * The latter should either have a size of 1 (in which case they are shared across partitions)
     * or equal to patternLists.size() where each partition has a different model.
     *
     * @param tree Used for configuration - shouldn't be watched for changes
     * @param branchModels Specifies a list of branch models for each partition
     * @param patternLists List of patternLists comprising each partition
     * @param siteRateModels A list of siteRateModels for each partition
     * @param useAmbiguities Whether to respect state ambiguities in data
     */
    public MultiPartitionDataLikelihoodDelegate(Tree tree,
                                                List<PatternList> patternLists,
                                                List<BranchModel> branchModels,
                                                List<SiteRateModel> siteRateModels,
                                                boolean useAmbiguities,
                                                PartialsRescalingScheme rescalingScheme,
                                                boolean delayRescalingUntilUnderflow) {

        super("MultiPartitionDataLikelihoodDelegate");
        final Logger logger = Logger.getLogger("dr.evomodel");

        logger.info("\nUsing Multi-Partition Data Likelihood Delegate with BEAGLE 3 extensions");

        setId(patternLists.get(0).getId());

        this.dataType = patternLists.get(0).getDataType();
        stateCount = dataType.getStateCount();

        partitionCount = patternLists.size();
        patternCounts = new int[partitionCount];
        int total = 0;
        int k = 0;
        for (PatternList patternList : patternLists) {
            assert(patternList.getDataType().equals(this.dataType));
            patternCounts[k] = patternList.getPatternCount();
            total += patternCounts[k];
            k++;
        }
        totalPatternCount = total;

        useScaleFactors = new boolean[partitionCount];
        recomputeScaleFactors = new boolean[partitionCount];
        everUnderflowed = new boolean[partitionCount];
        flip = new boolean[partitionCount];
        for (int i = 0; i < partitionCount; i++) {
            flip[i] = true;
        }

        underflowHandling = new int[partitionCount];

        // Branch models determine the substitution models per branch. There can be either
        // one per partition or one shared across all partitions
        assert(branchModels.size() == 1 || (branchModels.size() == patternLists.size()));

        this.branchModels.addAll(branchModels);
        for (BranchModel branchModel : this.branchModels) {
            addModel(branchModel);
        }

        // SiteRateModels determine the rates per category (for site-heterogeneity models).
        // There can be either one per partition or one shared across all partitions
        assert(siteRateModels.size() == 1 || (siteRateModels.size() == patternLists.size()));

        this.siteRateModels.addAll(siteRateModels);
        this.categoryCount = this.siteRateModels.get(0).getCategoryCount();
        for (SiteRateModel siteRateModel : this.siteRateModels) {
            assert(siteRateModel.getCategoryCount() == categoryCount);
            addModel(siteRateModel);
        }

        nodeCount = tree.getNodeCount();
        tipCount = tree.getExternalNodeCount();
        internalNodeCount = nodeCount - tipCount;

        branchUpdateIndices = new int[nodeCount];
        branchLengths = new double[nodeCount];
        //changed initialization to account for multiple partitions
        scaleBufferIndices = new int[partitionCount][internalNodeCount];
        storedScaleBufferIndices = new int[partitionCount][internalNodeCount];

        operations = new int[internalNodeCount * Beagle.PARTITION_OPERATION_TUPLE_SIZE * partitionCount];

        rescalingCount = new int[partitionCount];
        rescalingCountInner = new int[partitionCount];
        firstRescaleAttempt = new boolean[partitionCount];
        for (int i = 0; i < partitionCount; i++) {
            firstRescaleAttempt[i] = true;
        }

        try {

            int compactPartialsCount = tipCount;
            if (useAmbiguities) {
                // if we are using ambiguities then we don't use tip partials
                compactPartialsCount = 0;
            }

            partialBufferHelper = new BufferIndexHelper[partitionCount];
            scaleBufferHelper = new BufferIndexHelper[partitionCount];
            for (int i = 0; i < partitionCount; i++) {
                // one partials buffer for each tip and two for each internal node (for store restore)
                partialBufferHelper[i] = new BufferIndexHelper(nodeCount, tipCount);

                // one scaling buffer for each internal node plus an extra for the accumulation, then doubled for store/restore
                scaleBufferHelper[i] = new BufferIndexHelper(getScaleBufferCount(), 0);
            }

            int eigenBufferCount = 0;
            int matrixBufferCount = 0;

            // create a substitutionModelDelegate for each branchModel
            int partitionNumber = 0;
            for (BranchModel branchModel : this.branchModels) {
                HomogenousSubstitutionModelDelegate substitutionModelDelegate = new HomogenousSubstitutionModelDelegate(tree, branchModel, partitionNumber);
                evolutionaryProcessDelegates.add(substitutionModelDelegate);

                eigenBufferCount += substitutionModelDelegate.getEigenBufferCount();
                matrixBufferCount += substitutionModelDelegate.getMatrixBufferCount();

                partitionNumber ++;
            }

            // Attempt to get the resource order from the System Property
            if (resourceOrder == null) {
                resourceOrder = parseSystemPropertyIntegerArray(RESOURCE_ORDER_PROPERTY);
            }
            if (preferredOrder == null) {
                preferredOrder = parseSystemPropertyIntegerArray(PREFERRED_FLAGS_PROPERTY);
            }
            if (requiredOrder == null) {
                requiredOrder = parseSystemPropertyIntegerArray(REQUIRED_FLAGS_PROPERTY);
            }
            if (scalingOrder == null) {
                scalingOrder = parseSystemPropertyStringArray(SCALING_PROPERTY);
            }
            if (extraBufferOrder == null) {
                extraBufferOrder = parseSystemPropertyIntegerArray(EXTRA_BUFFER_COUNT_PROPERTY);
            }

            // first set the rescaling scheme to use from the parser
            this.rescalingScheme = rescalingScheme;
            this.delayRescalingUntilUnderflow = delayRescalingUntilUnderflow;

            int[] resourceList = null;
            long preferenceFlags = 0;
            long requirementFlags = 0;

            if (scalingOrder.size() > 0) {
                this.rescalingScheme = PartialsRescalingScheme.parseFromString(
                        scalingOrder.get(instanceCount % scalingOrder.size()));
            }

            if (resourceOrder.size() > 0) {
                // added the zero on the end so that a CPU is selected if requested resource fails
                resourceList = new int[]{resourceOrder.get(instanceCount % resourceOrder.size()), 0};
                if (resourceList[0] > 0) {
                    preferenceFlags |= BeagleFlag.PROCESSOR_GPU.getMask(); // Add preference weight against CPU
                }
            }

            if (preferredOrder.size() > 0) {
                preferenceFlags = preferredOrder.get(instanceCount % preferredOrder.size());
            }

            if (requiredOrder.size() > 0) {
                requirementFlags = requiredOrder.get(instanceCount % requiredOrder.size());
            }

            // Define default behaviour here
            if (this.rescalingScheme == PartialsRescalingScheme.DEFAULT) {
                //if GPU: the default is dynamic scaling in BEAST
                if (resourceList != null && resourceList[0] > 1) {
                    this.rescalingScheme = DEFAULT_RESCALING_SCHEME;
                } else {
                    // if CPU: just run as fast as possible
                    // this.rescalingScheme = PartialsRescalingScheme.NONE;
                    // Dynamic should run as fast as none until first underflow
                    this.rescalingScheme = DEFAULT_RESCALING_SCHEME;
                }
            }

            // to keep behaviour of the delayed scheme (always + delay)...
            if (this.rescalingScheme == PartialsRescalingScheme.DELAYED) {
                this.delayRescalingUntilUnderflow = true;
                this.rescalingScheme = PartialsRescalingScheme.ALWAYS;
            }

            if (this.rescalingScheme == PartialsRescalingScheme.AUTO) {
                preferenceFlags |= BeagleFlag.SCALING_AUTO.getMask();
                useAutoScaling = true;
            } else {
                // preferenceFlags |= BeagleFlag.SCALING_MANUAL.getMask();
            }

            String r = System.getProperty(RESCALE_FREQUENCY_PROPERTY);
            if (r != null) {
                rescalingFrequency = Integer.parseInt(r);
                if (rescalingFrequency < 1) {
                    rescalingFrequency = RESCALE_FREQUENCY;
                }
            }

            String d = System.getProperty(DELAY_SCALING_PROPERTY);
            if (d != null) {
                this.delayRescalingUntilUnderflow = Boolean.parseBoolean(d);
            }

            // I don't think this performance stuff should be here. Perhaps have an intelligent automatic
            // load balancer further up the chain.
//            if (preferenceFlags == 0 && resourceList == null) { // else determine dataset characteristics
//                if (stateCount == 4 && patternList.getPatternCount() < 10000) // TODO determine good cut-off
//                    preferenceFlags |= BeagleFlag.PROCESSOR_CPU.getMask();
//            }

            boolean forceVectorization = false;
            String vectorizationString = System.getProperty(FORCE_VECTORIZATION);
            if (vectorizationString != null) {
                forceVectorization = true;
            }

            if (BeagleFlag.VECTOR_SSE.isSet(preferenceFlags) && (stateCount != 4)
                    && !forceVectorization
                    ) {
                // @todo SSE doesn't seem to work for larger state spaces so for now we override the
                // SSE option.
                preferenceFlags &= ~BeagleFlag.VECTOR_SSE.getMask();
                preferenceFlags |= BeagleFlag.VECTOR_NONE.getMask();

                if (stateCount > 4 && this.rescalingScheme == PartialsRescalingScheme.DYNAMIC) {
                    this.rescalingScheme = PartialsRescalingScheme.DELAYED;
                }
            }

            if (!BeagleFlag.PRECISION_SINGLE.isSet(preferenceFlags)) {
                // if single precision not explicitly set then prefer double
                preferenceFlags |= BeagleFlag.PRECISION_DOUBLE.getMask();
            }

            if (evolutionaryProcessDelegates.get(0).canReturnComplexDiagonalization()) {
                requirementFlags |= BeagleFlag.EIGEN_COMPLEX.getMask();
            }

            //TODO: check getBufferCount() calls with Daniel
            //TODO: should we multiple getBufferCount() by the number of partitions?
            beagle = BeagleFactory.loadBeagleInstance(
                    tipCount,
                    partialBufferHelper[0].getBufferCount(),
                    compactPartialsCount,
                    stateCount,
                    totalPatternCount,
                    eigenBufferCount,
                    matrixBufferCount,
                    categoryCount,
                    scaleBufferHelper[0].getBufferCount(), // Always allocate; they may become necessary
                    resourceList,
                    preferenceFlags,
                    requirementFlags
            );

            InstanceDetails instanceDetails = beagle.getDetails();
            ResourceDetails resourceDetails = null;

            if (instanceDetails != null) {
                resourceDetails = BeagleFactory.getResourceDetails(instanceDetails.getResourceNumber());
                if (resourceDetails != null) {
                    StringBuilder sb = new StringBuilder("  Using BEAGLE resource ");
                    sb.append(resourceDetails.getNumber()).append(": ");
                    sb.append(resourceDetails.getName()).append("\n");
                    if (resourceDetails.getDescription() != null) {
                        String[] description = resourceDetails.getDescription().split("\\|");
                        for (String desc : description) {
                            if (desc.trim().length() > 0) {
                                sb.append("    ").append(desc.trim()).append("\n");
                            }
                        }
                    }
                    sb.append("    with instance flags: ").append(instanceDetails.toString());
                    logger.info(sb.toString());
                } else {
                    logger.info("  Error retrieving BEAGLE resource for instance: " + instanceDetails.toString());
                }
            } else {
                logger.info("  No external BEAGLE resources available, or resource list/requirements not met, using Java implementation");
            }

            patternPartitions = new int[totalPatternCount];
            patternWeights = new double[totalPatternCount];

            int j = 0;
            k = 0;
            for (PatternList patternList : patternLists) {
                double[] pw = patternList.getPatternWeights();
                for (int i = 0; i < patternList.getPatternCount(); i++) {
                    patternPartitions[k] = j;
                    patternWeights[k] = pw[i];
                    k++;
                }
                j++;
            }

            //use value of j to construct partitionIndices?
            //TODO: check with Daniel if this is correct
            partitionIndices = new int[partitionCount];
            for (int i = 0; i < partitionCount; i++) {
                partitionIndices[i] = i;
            }

            logger.info("  " + (useAmbiguities ? "Using" : "Ignoring") + " ambiguities in tree likelihood.");
            String patternCountString = "" + patternLists.get(0).getPatternCount();
            for (int i = 1; i < patternLists.size(); i++) {
                patternCountString += ", " + patternLists.get(i).getPatternCount();
            }
            logger.info("  With " + patternLists.size() + " partitions comprising " + patternCountString + " unique site patterns");

            // @todo - should check that each patternList spans the same set of taxa
            for (int i = 0; i < tipCount; i++) {
                String id = tree.getTaxonId(i);
                if (useAmbiguities) {
                    setPartials(beagle, patternLists, id, i);
                } else {
                    setStates(beagle, patternLists, id, i);
                }
            }

            beagle.setPatternWeights(patternWeights);
            beagle.setPatternPartitions(partitionCount, patternPartitions);

            String rescaleMessage = "  Using rescaling scheme : " + this.rescalingScheme.getText();
            if (this.rescalingScheme == PartialsRescalingScheme.AUTO &&
                    resourceDetails != null &&
                    (resourceDetails.getFlags() & BeagleFlag.SCALING_AUTO.getMask()) == 0) {
                // If auto scaling in BEAGLE is not supported then do it here
                this.rescalingScheme = PartialsRescalingScheme.DYNAMIC;
                rescaleMessage = "  Auto rescaling not supported in BEAGLE, using : " + this.rescalingScheme.getText();
            }
            boolean parenthesis = false;
            if (this.rescalingScheme == PartialsRescalingScheme.DYNAMIC) {
                rescaleMessage += " (rescaling every " + rescalingFrequency + " evaluations";
                parenthesis = true;
            }
            if (this.delayRescalingUntilUnderflow) {
                rescaleMessage += (parenthesis ? ", " : "(") + "delay rescaling until first overflow";
                parenthesis = true;
            }
            rescaleMessage += (parenthesis ? ")" : "");
            logger.info(rescaleMessage);

            if (this.rescalingScheme == PartialsRescalingScheme.DYNAMIC) {
                for (int i = 0; i < partitionCount; i++) {
                    everUnderflowed[i] = false; // If false, BEAST does not rescale until first under-/over-flow.
                }
            }

            updateSubstitutionModels = new boolean[branchModels.size()];
            updateSubstitutionModels();

            updateSiteRateModels = new boolean[siteRateModels.size()];
            updateSiteRateModels();

        } catch (TaxonList.MissingTaxonException mte) {
            throw new RuntimeException(mte.toString());
        }
    }

    @Override
    public TreeTraversal.TraversalType getOptimalTraversalType() {
        return TreeTraversal.TraversalType.REVERSE_LEVEL_ORDER;
    }


    @Override
    public int getTraitCount() {
        return 1;
    }

    @Override
    public int getTraitDim() {
        return totalPatternCount;
    }

    private void updateSubstitutionModels(boolean... state) {
        for (int i = 0; i < updateSubstitutionModels.length; i++) {
            updateSubstitutionModels[i] = (state.length < 1 || state[0]);
        }
    }

    private void updateSubstitutionModel(BranchModel branchModel) {
        for (int i = 0; i < branchModels.size(); i++) {
            if (branchModels.get(i) == branchModel) {
                updateSubstitutionModels[i] = true;
            }
        }
    }

    private void updateSiteRateModels(boolean... state) {
        for (int i = 0; i < updateSiteRateModels.length; i++) {
            updateSiteRateModels[i] = (state.length < 1 || state[0]);
        }
    }

    private void updateSiteRateModel(SiteRateModel siteRateModel) {
        for (int i = 0; i < siteRateModels.size(); i++) {
            if (siteRateModels.get(i) == siteRateModel) {
                updateSiteRateModels[i] = true;
            }
        }
    }


    private static List<Integer> parseSystemPropertyIntegerArray(String propertyName) {
        List<Integer> order = new ArrayList<Integer>();
        String r = System.getProperty(propertyName);
        if (r != null) {
            String[] parts = r.split(",");
            for (String part : parts) {
                try {
                    int n = Integer.parseInt(part.trim());
                    order.add(n);
                } catch (NumberFormatException nfe) {
                    System.err.println("Invalid entry '" + part + "' in " + propertyName);
                }
            }
        }
        return order;
    }

    private static List<String> parseSystemPropertyStringArray(String propertyName) {

        List<String> order = new ArrayList<String>();

        String r = System.getProperty(propertyName);
        if (r != null) {
            String[] parts = r.split(",");
            for (String part : parts) {
                try {
                    String s = part.trim();
                    order.add(s);
                } catch (NumberFormatException nfe) {
                    System.err.println("Invalid entry '" + part + "' in " + propertyName);
                }
            }
        }
        return order;
    }

    private int getScaleBufferCount() {
        return internalNodeCount + 1;
    }

    /**
     * Sets the partials from a sequence in an alignment.
     *
     * @param beagle        beagle
     * @param patternLists  patternLists
     * @param taxonId       taxonId
     * @param nodeIndex     nodeIndex
     */
    private final void setPartials(Beagle beagle,
                                   List<PatternList> patternLists,
                                   String taxonId,
                                   int nodeIndex) throws TaxonList.MissingTaxonException {

        double[] partials = new double[totalPatternCount * stateCount * categoryCount];
        int v = 0;
        for (PatternList patternList : patternLists) {
            int sequenceIndex = patternList.getTaxonIndex(taxonId);

            if (sequenceIndex == -1) {
                throw new TaxonList.MissingTaxonException("Taxon, " + taxonId +
                        ", not found in patternList, " + patternList.getId());
            }

            boolean[] stateSet;

            for (int i = 0; i < patternList.getPatternCount(); i++) {

                int state = patternList.getPatternState(sequenceIndex, i);
                stateSet = dataType.getStateSet(state);

                for (int j = 0; j < stateCount; j++) {
                    if (stateSet[j]) {
                        partials[v] = 1.0;
                    } else {
                        partials[v] = 0.0;
                    }
                    v++;
                }
            }
        }

        // if there is more than one category then replicate the partials for each
        int n = totalPatternCount * stateCount;
        int k = n;
        for (int i = 1; i < categoryCount; i++) {
            System.arraycopy(partials, 0, partials, k, n);
            k += n;
        }

        beagle.setPartials(nodeIndex, partials);
    }

    /**
     * Sets the partials from a sequence in an alignment.
     *
     * @param beagle        beagle
     * @param patternLists  patternLists
     * @param taxonId       taxonId
     * @param nodeIndex     nodeIndex
     */
    private final void setStates(Beagle beagle,
                                 List<PatternList> patternLists,
                                 String taxonId,
                                 int nodeIndex) throws TaxonList.MissingTaxonException {

        int[] states = new int[totalPatternCount];

        int v = 0;
        for (PatternList patternList : patternLists) {
            int sequenceIndex = patternList.getTaxonIndex(taxonId);

            if (sequenceIndex == -1) {
                throw new TaxonList.MissingTaxonException("Taxon, " + taxonId +
                        ", not found in patternList, " + patternList.getId());
            }

            for (int i = 0; i < patternList.getPatternCount(); i++) {
                states[v] = patternList.getPatternState(sequenceIndex, i);
                v++;
            }
        }

        beagle.setTipStates(nodeIndex, states);
    }

    /**
     * Calculate the log likelihood of the current state.
     *
     * @return the log likelihood.
     */
    @Override
    public double calculateLikelihood(List<BranchOperation> branchOperations, List<NodeOperation> nodeOperations, int rootNodeNumber) throws LikelihoodException {

        boolean updatePartition[] = new boolean[partitionCount];

        for (int i = 0; i < partitionCount; i++) {
            if (!this.delayRescalingUntilUnderflow || everUnderflowed[i]) {
                if (this.rescalingScheme == PartialsRescalingScheme.ALWAYS || this.rescalingScheme == PartialsRescalingScheme.DELAYED) {
                    useScaleFactors[i] = true;
                    recomputeScaleFactors[i] = true;
                } else if (this.rescalingScheme == PartialsRescalingScheme.DYNAMIC) {
                    useScaleFactors[i] = true;

                    if (rescalingCount[i] > rescalingFrequency) {
                        if (DEBUG) {
                            System.out.println("rescalingCount > rescalingFrequency");
                        }
                        rescalingCount[i] = 0;
                        rescalingCountInner[i] = 0;
                    }

                    if (DEBUG) {
                        System.out.println("rescalingCountInner = " + rescalingCountInner[i]);
                    }

                    if (rescalingCountInner[i] < RESCALE_TIMES) {
                        if (DEBUG) {
                            System.out.println("rescalingCountInner < RESCALE_TIMES");
                        }

                        recomputeScaleFactors[i] = true;

                        rescalingCountInner[i]++;

                        throw new LikelihoodRescalingException();

                    }

                    if (initialEvaluation) {
                        if (underflowHandling[i] < 1) {
                            underflowHandling[i]++;
                            if (DEBUG) {
                                System.out.println("underflowHandling < 1");
                            }
                        } else if (underflowHandling[i] == 1) {
                            if (DEBUG) {
                                System.out.println("underflowHandling == 1");
                            }
                            recomputeScaleFactors[i] = true;
                            underflowHandling[i]++;
                            initialEvaluation = false;
                        }
                    }

                    rescalingCount[i]++;
                }
            }
        }

        if (RESCALING_OFF) { // a debugging switch
            for (int i = 0; i < partitionCount; i++) {
                useScaleFactors[i] = false;
                recomputeScaleFactors[i] = false;
            }
        }

        int k = 0;
        for (EvolutionaryProcessDelegate evolutionaryProcessDelegate : evolutionaryProcessDelegates) {
            if (updateSubstitutionModels[k]) {
                // TODO: More efficient to update only the substitution model that changed, instead of all
                // TODO: flip currently assumes 1 substitution model per partition
                evolutionaryProcessDelegate.updateSubstitutionModels(beagle, flip[k]);
                updatePartition[k] = true;
                // we are currently assuming a no-category model...
            }
            k++;
        }

        k = 0;
        for (SiteRateModel siteRateModel : siteRateModels) {
            if (updateSiteRateModels[k]) {
                double[] categoryRates = siteRateModel.getCategoryRates();
                beagle.setCategoryRatesWithIndex(k, categoryRates);
                updatePartition[k] = true;
            }
            k++;
        }

        int branchUpdateCount = 0;
        for (BranchOperation op : branchOperations) {
            branchUpdateIndices[branchUpdateCount] = op.getBranchNumber();
            branchLengths[branchUpdateCount] = op.getBranchLength();
            branchUpdateCount++;
        }

        if (branchUpdateCount > 0) {
            // TODO below only applies to homogenous substitution models

            int   [] eigenDecompositionIndices = new int   [branchUpdateCount * partitionCount];
            int   [] categoryRateIndices       = new int   [branchUpdateCount * partitionCount];
            int   [] probabilityIndices        = new int   [branchUpdateCount * partitionCount];
            double[] edgeLengths               = new double[branchUpdateCount * partitionCount];

            int op = 0;
            int partition = 0;
            for (EvolutionaryProcessDelegate evolutionaryProcessDelegate : evolutionaryProcessDelegates) {
                if (updatePartition[partition]) {
                    if (flip[partition]) {
                        evolutionaryProcessDelegate.flipTransitionMatrices(branchUpdateIndices,
                                branchUpdateCount);
                    }

                    for (int i = 0; i < branchUpdateCount; i++) {
                        eigenDecompositionIndices[op] = evolutionaryProcessDelegate.getEigenIndex(0);
                        categoryRateIndices[op] = partition % siteRateModels.size();
                        probabilityIndices[op] = evolutionaryProcessDelegate.getMatrixIndex(branchUpdateIndices[i]);
                        edgeLengths[op] = branchLengths[i];
                        op++;
                    }
                }
                partition++;
            }

            beagle.updateTransitionMatricesWithMultipleModels(
                    eigenDecompositionIndices,
                    categoryRateIndices,
                    probabilityIndices,
                    null, // firstDerivativeIndices
                    null, // secondDerivativeIndices
                    edgeLengths,
                    op);
        }

        for (int i = 0; i < partitionCount; i++) {
            if (flip[i]) {
                // Flip all the buffers to be written to first...
                for (NodeOperation op : nodeOperations) {
                    partialBufferHelper[i].flipOffset(op.getNodeNumber());
                }
            }
        }

        int operationCount = 0;
        k = 0;
        for (NodeOperation op : nodeOperations) {
            int nodeNum = op.getNodeNumber();

            int[] writeScale = new int[partitionCount];
            int[] readScale = new int[partitionCount];

            for (int i = 0; i < partitionCount; i++) {
                if (updatePartition[i]) {
                    if (useScaleFactors[i]) {
                        // get the index of this scaling buffer
                        int n = nodeNum - tipCount;

                        if (recomputeScaleFactors[i]) {
                            // flip the indicator: can take either n or (internalNodeCount + 1) - n
                            scaleBufferHelper[i].flipOffset(n);

                            // store the index
                            scaleBufferIndices[i][n] = scaleBufferHelper[i].getOffsetIndex(n);

                            writeScale[i] = scaleBufferIndices[i][n]; // Write new scaleFactor
                            readScale[i] = Beagle.NONE;

                        } else {
                            writeScale[i] = Beagle.NONE;
                            readScale[i] = scaleBufferIndices[i][n]; // Read existing scaleFactor
                        }

                    } else {

                        if (useAutoScaling) {
                            scaleBufferIndices[i][nodeNum - tipCount] = partialBufferHelper[i].getOffsetIndex(nodeNum);
                        }
                        writeScale[i] = Beagle.NONE; // Not using scaleFactors
                        readScale[i] = Beagle.NONE;
                    }
                }
            }

            //Example 1: 1 partition with 1 evolutionary model & -beagle_instances 3
            //partition 0 -> model 0
            //partition 1 -> model 0
            //partition 2 -> model 0

            //Example 2: 3 partitions with 3 evolutionary models & -beagle_instances 2
            //partitions 0 & 1 -> model 0
            //partitions 2 & 3 -> model 1
            //partitions 4 & 5 -> model 2

            int mapPartition = partitionCount / evolutionaryProcessDelegates.size();

            for (int i = 0; i < partitionCount; i++) {
                if (updatePartition[i]) {

                    EvolutionaryProcessDelegate evolutionaryProcessDelegate = evolutionaryProcessDelegates.get(i / (mapPartition));
                    /*if (evolutionaryProcessDelegates.size() == partitionCount) {
                        evolutionaryProcessDelegate = evolutionaryProcessDelegates.get(i);
                    } else {
                        evolutionaryProcessDelegate = evolutionaryProcessDelegates.get(0);
                    }*/

                    operations[k] = partialBufferHelper[i].getOffsetIndex(nodeNum);
                    operations[k + 1] = writeScale[i];
                    operations[k + 2] = readScale[i];
                    operations[k + 3] = partialBufferHelper[i].getOffsetIndex(op.getLeftChild()); // source node 1
                    operations[k + 4] = evolutionaryProcessDelegate.getMatrixIndex(op.getLeftChild()); // source matrix 1
                    operations[k + 5] = partialBufferHelper[i].getOffsetIndex(op.getRightChild()); // source node 2
                    operations[k + 6] = evolutionaryProcessDelegate.getMatrixIndex(op.getRightChild()); // source matrix 2
                    operations[k + 7] = i;
                    //TODO: we don't know the cumulateScaleBufferIndex here yet (see below)
                    operations[k + 8] = Beagle.NONE;

                    k += Beagle.PARTITION_OPERATION_TUPLE_SIZE;
                    operationCount++;
                }

            }
        }

        beagle.updatePartialsByPartition(operations, operationCount);

        //double[] rootPartials = new double[totalPatternCount * stateCount];
        //beagle.getPartials(rootIndex, 0, rootPartials);

        int[] cumulativeScaleIndices  = new int[partitionCount];
        for (int i = 0; i < partitionCount; i++) {
<<<<<<< HEAD
            if (updatePartition[i]) {

                if (useScaleFactors[i]) {
                    if (recomputeScaleFactors[i]) {
                        scaleBufferHelper[i].flipOffset(internalNodeCount);
                        cumulateScaleBufferIndex = scaleBufferHelper[i].getOffsetIndex(internalNodeCount);
                        //TODO: check with Daniel if calling these methods using an iteration can be done more efficiently
                        for (int j = 0; j < partitionCount; j++) {
                            beagle.resetScaleFactorsByPartition(cumulateScaleBufferIndex, j);
                            beagle.accumulateScaleFactorsByPartition(scaleBufferIndices[j], internalNodeCount, cumulateScaleBufferIndex, j);
                        }
                    } else {
                        cumulateScaleBufferIndex = scaleBufferHelper[i].getOffsetIndex(internalNodeCount);
                    }
                } else if (useAutoScaling) {
                    //TODO: check with Daniel if calling these methods using an iteration can be done more efficiently
                    for (int j = 0; j < partitionCount; j++) {
                        beagle.accumulateScaleFactorsByPartition(scaleBufferIndices[j], internalNodeCount, Beagle.NONE, j);
                    }
=======
            cumulativeScaleIndices[i] = Beagle.NONE;
            if (useScaleFactors[i]) {
                if (recomputeScaleFactors[i]) {
                    scaleBufferHelper[i].flipOffset(internalNodeCount);
                    cumulativeScaleIndices[i] = scaleBufferHelper[i].getOffsetIndex(internalNodeCount);
                    //TODO: check with Daniel if calling these methods using an iteration can be done more efficiently
                    beagle.resetScaleFactorsByPartition(cumulativeScaleIndices[i], i);
                    beagle.accumulateScaleFactorsByPartition(scaleBufferIndices[i], internalNodeCount, cumulativeScaleIndices[i], i);
                } else {
                    cumulativeScaleIndices[i] = scaleBufferHelper[i].getOffsetIndex(internalNodeCount);
                }
            } else if (useAutoScaling) {
                //TODO: check with Daniel if calling these methods using an iteration can be done more efficiently
                for (int j = 0; j < partitionCount; j++) {
                    beagle.accumulateScaleFactorsByPartition(scaleBufferIndices[j], internalNodeCount, Beagle.NONE, j);
>>>>>>> 336f7a5d
                }
            }
        }

//        double[] scaleFactors = new double[totalPatternCount];
//        beagle.getLogScaleFactors(cumulateScaleBufferIndex, scaleFactors);

        // these could be set only when they change but store/restore would need to be considered
        for (int i = 0; i < siteRateModels.size(); i++) {
            double[] categoryWeights = this.siteRateModels.get(i).getCategoryProportions();
            beagle.setCategoryWeights(i, categoryWeights);

            // This should probably explicitly be the state frequencies for the root node...
            double[] frequencies = evolutionaryProcessDelegates.get(i).getRootStateFrequencies();
            beagle.setStateFrequencies(i, frequencies);
        }

        double[] sumLogLikelihoods = new double[1];
        double[] sumLogLikelihoodsByPartition = new double[partitionCount];

        if (DEBUG) {
            for (int i = 0; i < partitionCount; i++) {
                System.out.println("useScaleFactors=" + useScaleFactors[i] + " recomputeScaleFactors=" + recomputeScaleFactors[i] + " (partition: " + i + ")");
            }
        }

                /*System.out.println("partitionCount = " + partitionCount);
                for (int i = 0; i < partitionCount; i++) {
                    System.out.println("partitionIndices[" + i + "] = " + partitionIndices[i]);
                }*/

        int[] rootIndices             = new int[partitionCount];
        int[] categoryWeightsIndices  = new int[partitionCount];
        int[] stateFrequenciesIndices = new int[partitionCount];

        for (int i = 0; i < partitionCount; i++) {
            rootIndices            [i]  = partialBufferHelper[i].getOffsetIndex(rootNodeNumber);
            categoryWeightsIndices [i]  = i % siteRateModels.size();
            stateFrequenciesIndices[i]  = i % siteRateModels.size();
            cumulativeScaleIndices [i]  = cumulativeScaleIndices[i];
        }

        //TODO: check these arguments with Daniel
        //TODO: partitionIndices needs to be set according to which partitions need updating?
        beagle.calculateRootLogLikelihoodsByPartition(rootIndices,
                categoryWeightsIndices,
                stateFrequenciesIndices,
                cumulativeScaleIndices,
                partitionIndices,
                partitionCount,
                1,
                sumLogLikelihoodsByPartition,
                sumLogLikelihoods);

                /*System.out.println();
                for (int i = 0; i < partitionCount; i++) {
                    System.out.println("partition " + i + " lnL = " + sumLogLikelihoodsByPartition[i]);
                }*/

        double logL = sumLogLikelihoods[0];

        if (DEBUG) {
            for (int i = 0; i < partitionCount; i++) {
                System.out.println("partition " + i + ": " + sumLogLikelihoodsByPartition[i] +
                        (updatePartition[i] ? " [updated]" : ""));
            }
        }

        // If these are needed...
//        if (patternLogLikelihoods == null) {
//            patternLogLikelihoods = new double[totalPatternCount];
//        }
//        beagle.getSiteLogLikelihoods(patternLogLikelihoods);

        if (Double.isNaN(logL) || Double.isInfinite(logL)) {

            if (DEBUG) {
                System.out.println("Double.isNaN(logL) || Double.isInfinite(logL)");
            }

            for (int i = 0; i < partitionCount; i++) {
                if (Double.isNaN(sumLogLikelihoodsByPartition[i]) || Double.isInfinite(sumLogLikelihoodsByPartition[i])) {
                    everUnderflowed[i] = true;
                    underflowHandling[i] = 0;
                }
            }

            logL = Double.NEGATIVE_INFINITY;

            boolean anyPartitionUnderflowed = false;
            for (int i = 0; i < partitionCount; i++) {
                if (firstRescaleAttempt[i] && (delayRescalingUntilUnderflow || rescalingScheme == PartialsRescalingScheme.DELAYED)) {
                    if (rescalingScheme == PartialsRescalingScheme.DYNAMIC || (rescalingCount[i] == 0)) {
                        // show a message but only every 1000 rescales
                        if (rescalingMessageCount % 1000 == 0) {
                            if (rescalingMessageCount > 0) {
                                Logger.getLogger("dr.evomodel").info("Underflow calculating likelihood (" + rescalingMessageCount + " messages not shown).");
                            } else {
                                Logger.getLogger("dr.evomodel").info("Underflow calculating likelihood. Attempting a rescaling... (" + getId() + ")");
                            }
                        }
                        rescalingMessageCount += 1;
                    }

                    if (Double.isNaN(sumLogLikelihoodsByPartition[i]) || Double.isInfinite(sumLogLikelihoodsByPartition[i])) {
                        useScaleFactors[i] = true;
                        recomputeScaleFactors[i] = true;
                        anyPartitionUnderflowed = true;
                        if (DEBUG) {
                            System.out.println("Double.isNaN(logL) || Double.isInfinite(logL) (partition index: " + i + ")");
                        }
                    }

                    firstRescaleAttempt[i] = false; // Only try to rescale once

                    rescalingCount[i]--;
                }
            }

            if (anyPartitionUnderflowed) {
                // turn off double buffer flipping so the next call overwrites the
                // underflowed buffers. Flip will be turned on again in storeState for
                // next step
                for (int i = 0; i < partitionCount; i++) {
                    flip[i] = false;
                }
            }

            throw new LikelihoodUnderflowException();

        } else {

            //TODO: probably better to only switch back those booleans that were actually altered
            for (int i = 0; i < partitionCount; i++) {
                firstRescaleAttempt[i] = true;
                recomputeScaleFactors[i] = false;
                flip[i] = true;
            }

        }

        updateSubstitutionModels(false);
        updateSiteRateModels(false);
        //********************************************************************

        return logL;
    }

    /*public void getPartials(int number, double[] partials) {
        int cumulativeBufferIndex = Beagle.NONE;
        // No need to rescale partials
        beagle.getPartials(partialBufferHelper.getOffsetIndex(number), cumulativeBufferIndex, partials);
    }*/

    /*private void setPartials(int number, double[] partials) {
        beagle.setPartials(partialBufferHelper.getOffsetIndex(number), partials);
    }*/

    @Override
    public void makeDirty() {
        updateSiteRateModels();
        updateSubstitutionModels();
    }

    @Override
    protected void handleModelChangedEvent(Model model, Object object, int index) {
        if (model instanceof SiteRateModel) {
            updateSiteRateModel((SiteRateModel)model);
        } else if (model instanceof BranchModel) {
            updateSubstitutionModel((BranchModel)model);
        }
        // Tell TreeDataLikelihood to update all nodes
        fireModelChanged();
    }

    @Override
    protected void handleVariableChangedEvent(Variable variable, int index, Parameter.ChangeType type) {

    }

    /**
     * Stores the additional state other than model components
     */
    @Override
    public void storeState() {
        for (int i = 0; i < partitionCount; i++) {
            partialBufferHelper[i].storeState();
        }
        for (EvolutionaryProcessDelegate evolutionaryProcessDelegate : evolutionaryProcessDelegates) {
            evolutionaryProcessDelegate.storeState();
        }

        for (int i = 0; i < partitionCount; i++) {
            if (useScaleFactors[i] || useAutoScaling) { // Only store when actually used
                scaleBufferHelper[i].storeState();
                System.arraycopy(scaleBufferIndices[i], 0, storedScaleBufferIndices[i], 0, scaleBufferIndices[i].length);
                //storedRescalingCount = rescalingCount;
            }

            // turn on double buffering flipping (may have been turned off to enable a rescale)
            flip[i] = true;
        }
    }

    /**
     * Restore the additional stored state
     */
    @Override
    public void restoreState() {
        updateSiteRateModels(); // this is required to upload the categoryRates to BEAGLE after the restore

        for (int i = 0; i < partitionCount; i++) {
            partialBufferHelper[i].restoreState();
        }
        for (EvolutionaryProcessDelegate evolutionaryProcessDelegate : evolutionaryProcessDelegates) {
            evolutionaryProcessDelegate.restoreState();
        }

        for (int i = 0; i < partitionCount; i++) {
            if (useScaleFactors[i] || useAutoScaling) {
                scaleBufferHelper[i].restoreState();
                int[] tmp = storedScaleBufferIndices[i];
                storedScaleBufferIndices[i] = scaleBufferIndices[i];
                scaleBufferIndices[i] = tmp;
                //rescalingCount = storedRescalingCount;
            }
        }

    }

    @Override
    public void setCallback(TreeDataLikelihood treeDataLikelihood) {
        // Callback not necessary
    }

    @Override
    protected void acceptState() {
    }

    // **************************************************************
    // INSTANCE CITABLE
    // **************************************************************

    @Override
    public Citation.Category getCategory() {
        return Citation.Category.FRAMEWORK;
    }

    @Override
    public String getDescription() {
        return "Using BEAGLE likelihood calculation library";
    }

    @Override
    public List<Citation> getCitations() {
        return Collections.singletonList(CommonCitations.AYRES_2012_BEAGLE);
    }

    // **************************************************************
    // INSTANCE VARIABLES
    // **************************************************************

    private int nodeCount;
    private int tipCount;
    private int internalNodeCount;

    private int[] branchUpdateIndices;
    private double[] branchLengths;

    //provide per partition buffer indices
    private int[][] scaleBufferIndices;
    private int[][] storedScaleBufferIndices;

    private int[] operations;

    //allow flipping per partition
    private boolean[] flip;
    private BufferIndexHelper[] partialBufferHelper;
    private BufferIndexHelper[] scaleBufferHelper;

    private PartialsRescalingScheme rescalingScheme;
    private int rescalingFrequency = RESCALE_FREQUENCY;
    private boolean delayRescalingUntilUnderflow = true;

    //allow per partition rescaling
    private boolean[] useScaleFactors;
    private boolean[] recomputeScaleFactors;

    private boolean useAutoScaling = false;

    //keep track of underflow on a per partition basis
    private boolean[] everUnderflowed;

    private int[] rescalingCount;
    private int[] rescalingCountInner;

    private boolean[] firstRescaleAttempt;
    private int rescalingMessageCount = 0;

    //integer to keep track of setting recomputeScaleFactors correctly after an underflow
    private int[] underflowHandling;

    /**
     * the patternLists
     */
    private final DataType dataType;

    private final int partitionCount;

    /**
     * the pattern weights across all patterns
     */
    private final double[] patternWeights;

    /**
     * The partition for each pattern
     */
    private final int[] patternPartitions;

    /**
     * The index number for each partition
     */
    private final int[] partitionIndices;

    /**
     * the number of patterns for each partition
     */
    private final int[] patternCounts;

    /**
     * total number of patterns across all partitions
     */
    private final int totalPatternCount;

    /**
     * the number of states in the data
     */
    private final int stateCount;

    /**
     * the branch-site model for these sites
     */
    private final List<BranchModel> branchModels = new ArrayList<BranchModel>();

    /**
     * A delegate to handle substitution models on branches
     */
    private final List<EvolutionaryProcessDelegate> evolutionaryProcessDelegates = new ArrayList<EvolutionaryProcessDelegate>();

    /**
     * the site model for these sites
     */
    private final List<SiteRateModel> siteRateModels = new ArrayList<SiteRateModel>();

    /**
     * the pattern likelihoods
     */
    private double[] patternLogLikelihoods = null;

    /**
     * the number of rate categories
     */
    private final int categoryCount;

    /**
     * an array used to transfer tip partials
     */
    private double[] tipPartials;

    /**
     * an array used to transfer tip states
     */
    private int[] tipStates;

    /**
     * the BEAGLE library instance
     */
    private final Beagle beagle;

    /**
     * Flag to specify that the substitution model has changed
     */
    private final boolean[] updateSubstitutionModels;

    /**
     * Flag to specify that the site model has changed
     */
    private final boolean[] updateSiteRateModels;

    /**
     * Flag to take into account the first likelihood evaluation when initiating the MCMC chain
     */
    private boolean initialEvaluation = true;

}<|MERGE_RESOLUTION|>--- conflicted
+++ resolved
@@ -862,43 +862,23 @@
 
         int[] cumulativeScaleIndices  = new int[partitionCount];
         for (int i = 0; i < partitionCount; i++) {
-<<<<<<< HEAD
             if (updatePartition[i]) {
-
+                cumulativeScaleIndices[i] = Beagle.NONE;
                 if (useScaleFactors[i]) {
                     if (recomputeScaleFactors[i]) {
                         scaleBufferHelper[i].flipOffset(internalNodeCount);
-                        cumulateScaleBufferIndex = scaleBufferHelper[i].getOffsetIndex(internalNodeCount);
+                        cumulativeScaleIndices[i] = scaleBufferHelper[i].getOffsetIndex(internalNodeCount);
                         //TODO: check with Daniel if calling these methods using an iteration can be done more efficiently
-                        for (int j = 0; j < partitionCount; j++) {
-                            beagle.resetScaleFactorsByPartition(cumulateScaleBufferIndex, j);
-                            beagle.accumulateScaleFactorsByPartition(scaleBufferIndices[j], internalNodeCount, cumulateScaleBufferIndex, j);
-                        }
+                        beagle.resetScaleFactorsByPartition(cumulativeScaleIndices[i], i);
+                        beagle.accumulateScaleFactorsByPartition(scaleBufferIndices[i], internalNodeCount, cumulativeScaleIndices[i], i);
                     } else {
-                        cumulateScaleBufferIndex = scaleBufferHelper[i].getOffsetIndex(internalNodeCount);
+                        cumulativeScaleIndices[i] = scaleBufferHelper[i].getOffsetIndex(internalNodeCount);
                     }
                 } else if (useAutoScaling) {
                     //TODO: check with Daniel if calling these methods using an iteration can be done more efficiently
                     for (int j = 0; j < partitionCount; j++) {
                         beagle.accumulateScaleFactorsByPartition(scaleBufferIndices[j], internalNodeCount, Beagle.NONE, j);
                     }
-=======
-            cumulativeScaleIndices[i] = Beagle.NONE;
-            if (useScaleFactors[i]) {
-                if (recomputeScaleFactors[i]) {
-                    scaleBufferHelper[i].flipOffset(internalNodeCount);
-                    cumulativeScaleIndices[i] = scaleBufferHelper[i].getOffsetIndex(internalNodeCount);
-                    //TODO: check with Daniel if calling these methods using an iteration can be done more efficiently
-                    beagle.resetScaleFactorsByPartition(cumulativeScaleIndices[i], i);
-                    beagle.accumulateScaleFactorsByPartition(scaleBufferIndices[i], internalNodeCount, cumulativeScaleIndices[i], i);
-                } else {
-                    cumulativeScaleIndices[i] = scaleBufferHelper[i].getOffsetIndex(internalNodeCount);
-                }
-            } else if (useAutoScaling) {
-                //TODO: check with Daniel if calling these methods using an iteration can be done more efficiently
-                for (int j = 0; j < partitionCount; j++) {
-                    beagle.accumulateScaleFactorsByPartition(scaleBufferIndices[j], internalNodeCount, Beagle.NONE, j);
->>>>>>> 336f7a5d
                 }
             }
         }
