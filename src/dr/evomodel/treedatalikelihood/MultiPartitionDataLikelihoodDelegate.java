--- conflicted
+++ resolved
@@ -84,7 +84,6 @@
     private static final int RESCALE_FREQUENCY = 100;
     private static final int RESCALE_TIMES = 1;
 
-
     /**
      * Construct an instance using a list of PatternLists, one for each partition. The
      * partitions will share a tree but can have different branchModels and siteRateModels
@@ -593,14 +592,9 @@
 
         int branchUpdateCount = 0;
         for (BranchOperation op : branchOperations) {
-            if (flip) {
-                for (SubstitutionModelDelegate substitutionModelDelegate : substitutionModelDelegates) {
-                    substitutionModelDelegate.flipMatrixBuffer(op.getBranchNumber());
-                }
-            }
             branchUpdateIndices[branchUpdateCount] = op.getBranchNumber();
             branchLengths[branchUpdateCount] = op.getBranchLength();
-            branchUpdateCount ++;
+            branchUpdateCount++;
         }
 
         int k = 0;
@@ -782,10 +776,7 @@
         } else if (model instanceof BranchModel) {
             updateSubstitutionModel((BranchModel)model);
         }
-<<<<<<< HEAD
         // Tell TreeDataLikelihood to update all nodes
-=======
->>>>>>> 4e2ed233
         fireModelChanged();
     }
 
