/*
 * SubstitutionModelDelegate.java
 *
 * Copyright (c) 2002-2016 Alexei Drummond, Andrew Rambaut and Marc Suchard
 *
 * This file is part of BEAST.
 * See the NOTICE file distributed with this work for additional
 * information regarding copyright ownership and licensing.
 *
 * BEAST is free software; you can redistribute it and/or modify
 * it under the terms of the GNU Lesser General Public License as
 * published by the Free Software Foundation; either version 2
 * of the License, or (at your option) any later version.
 *
 *  BEAST is distributed in the hope that it will be useful,
 *  but WITHOUT ANY WARRANTY; without even the implied warranty of
 *  MERCHANTABILITY or FITNESS FOR A PARTICULAR PURPOSE.  See the
 *  GNU Lesser General Public License for more details.
 *
 * You should have received a copy of the GNU Lesser General Public
 * License along with BEAST; if not, write to the
 * Free Software Foundation, Inc., 51 Franklin St, Fifth Floor,
 * Boston, MA  02110-1301  USA
 */

package dr.evomodel.treedatalikelihood;

import beagle.Beagle;
import dr.evomodel.branchmodel.BranchModel;
import dr.evomodel.substmodel.EigenDecomposition;
import dr.evomodel.substmodel.SubstitutionModel;
import dr.evolution.tree.Tree;
import dr.util.Timer;

import java.io.Serializable;
import java.util.ArrayDeque;
import java.util.ArrayList;
import java.util.Deque;
import java.util.List;

/**
 * @author Andrew Rambaut
 * @author Filip Bielejec
 * @author Marc A. Suchard
 * @version $Id$
 */
public final class SubstitutionModelDelegate implements EvolutionaryProcessDelegate, Serializable {
    private static final boolean DEBUG = false;
    private static final boolean RUN_IN_SERIES = false;
    public static final boolean MEASURE_RUN_TIME = false;

    public double updateTime;
    public double convolveTime;

    private static final int BUFFER_POOL_SIZE_DEFAULT = 100;

    private final Tree tree;
    private final List<SubstitutionModel> substitutionModelList;
    private final BranchModel branchModel;

    private final int eigenCount;
    private final int nodeCount;

    private final int extraBufferCount;
    private final int reserveBufferIndex;

    private final BufferIndexHelper eigenBufferHelper;
    private final BufferIndexHelper matrixBufferHelper;

    private Deque<Integer> availableBuffers = new ArrayDeque<Integer>();

    /**
     * A class which handles substitution models including epoch models where multiple
     * substitution models on a branch are convolved.
     * @param tree
     * @param branchModel Describes which substitution models use on each branch
     */
    public SubstitutionModelDelegate(Tree tree, BranchModel branchModel) {
        this(tree, branchModel, 0, BUFFER_POOL_SIZE_DEFAULT);
    }

    /**
     * A class which handles substitution models including epoch models where multiple
     * substitution models on a branch are convolved.
     * @param tree
     * @param branchModel Describes which substitution models use on each branch
     * @param partitionNumber which data partition is this (used to offset eigen and matrix buffer numbers)
     */
    public SubstitutionModelDelegate(Tree tree, BranchModel branchModel, int partitionNumber) {
        this(tree, branchModel, partitionNumber, BUFFER_POOL_SIZE_DEFAULT);
    }

    public SubstitutionModelDelegate(Tree tree, BranchModel branchModel, int partitionNumber, int bufferPoolSize) {

        if (MEASURE_RUN_TIME) {
            updateTime = 0;
            convolveTime = 0;
        }

        this.tree = tree;

        this.substitutionModelList = branchModel.getSubstitutionModels();

        this.branchModel = branchModel;

        eigenCount = substitutionModelList.size();
<<<<<<< HEAD
        nodeCount = tree.getNodeCount(); // the root doesn't need a matrix
=======
        nodeCount = tree.getNodeCount();
>>>>>>> 4e2ed233

        // two eigen buffers for each decomposition for store and restore.
        eigenBufferHelper = new BufferIndexHelper(eigenCount, 0, partitionNumber);

        // two matrices for each node less the root
        matrixBufferHelper = new BufferIndexHelper(nodeCount, 0, partitionNumber);

        this.extraBufferCount = branchModel.requiresMatrixConvolution() ?
                (bufferPoolSize > 0 ? bufferPoolSize : BUFFER_POOL_SIZE_DEFAULT) : 0;

        if (branchModel.requiresMatrixConvolution() && this.extraBufferCount < eigenCount) {
            throw new RuntimeException("SubstitutionModelDelegate requires at least " + eigenCount + " extra buffers to convolve matrices");
        }

        for (int i = 0; i < extraBufferCount; i++) {
            pushAvailableBuffer(i + matrixBufferHelper.getBufferCount());
        }

        // one extra created as a reserve
        // which is used to free up buffers when the avail stack is empty.
        reserveBufferIndex = matrixBufferHelper.getBufferCount() + extraBufferCount;
        
		if (DEBUG) {
			System.out.println("Creating reserve buffer with index: "
					+ reserveBufferIndex);
		}
	
    }// END: Constructor

    @Override
    public boolean canReturnComplexDiagonalization() {
        for (SubstitutionModel model : substitutionModelList) {
            if (model.canReturnComplexDiagonalization()) {
                return true;
            }
        }
        return false;
    }

    @Override
    public int getEigenBufferCount() {
        return eigenBufferHelper.getBufferCount();
    }

    @Override
    public int getMatrixBufferCount() {
        // plus one for the reserve buffer
        return matrixBufferHelper.getBufferCount() + extraBufferCount + 1;
    }

    @Override
    public int getSubstitutionModelCount() {
        return substitutionModelList.size();
    }

    @Override
    public SubstitutionModel getSubstitutionModel(int index) {
        return substitutionModelList.get(index);
    }

    @Override
    public int getMatrixIndex(int branchIndex) {
        return matrixBufferHelper.getOffsetIndex(branchIndex);
    }

    @Override
    public double[] getRootStateFrequencies() {
        return branchModel.getRootFrequencyModel().getFrequencies();
    }// END: getStateFrequencies


    @Override
    public void updateSubstitutionModels(Beagle beagle, boolean flipBuffers) {
        for (int i = 0; i < eigenCount; i++) {
            if (flipBuffers) {
                eigenBufferHelper.flipOffset(i);
            }

            EigenDecomposition ed = substitutionModelList.get(i).getEigenDecomposition();

            beagle.setEigenDecomposition(
                    eigenBufferHelper.getOffsetIndex(i),
                    ed.getEigenVectors(),
                    ed.getInverseEigenVectors(),
                    ed.getEigenValues());
        }
    }

    @Override
    public void updateTransitionMatrices(Beagle beagle, int[] branchIndices, double[] edgeLength, int updateCount, boolean flipBuffers) {

        int[][] probabilityIndices = new int[eigenCount][updateCount];
        double[][] edgeLengths = new double[eigenCount][updateCount];

        int[] counts = new int[eigenCount];

        List<Deque<Integer>> convolutionList = new ArrayList<Deque<Integer>>();

        for (int i = 0; i < updateCount; i++) {

            BranchModel.Mapping mapping = branchModel.getBranchModelMapping(tree.getNode(branchIndices[i]));
            int[] order = mapping.getOrder();
            double[] weights = mapping.getWeights();

            if (order.length == 1) {
                int k = order[0];
                if (flipBuffers) {
                    matrixBufferHelper.flipOffset(branchIndices[i]);
                }
                probabilityIndices[k][counts[k]] = matrixBufferHelper.getOffsetIndex(branchIndices[i]);
                edgeLengths[k][counts[k]] = edgeLength[i];
                counts[k]++;
            } else {
                double sum = 0.0;
                for (double w : weights) {
                    sum += w;
                }

                if (getAvailableBufferCount() < order.length) {
                    // too few buffers available, process what we have and continue...
                    if (flipBuffers) { throw new UnsupportedOperationException("flipping not implemented for Epoch models"); }
                    computeTransitionMatrices(beagle, probabilityIndices, edgeLengths, counts);
                    convolveMatrices(beagle, convolutionList);

                    // reset the counts
                    for (int k = 0; k < eigenCount; k++) {
                        counts[k] = 0;
                    }
                }

                Deque<Integer> bufferIndices = new ArrayDeque<Integer>();
                for (int j = 0; j < order.length; j++) {

                    int buffer = popAvailableBuffer();

                    if (buffer < 0) {
                        // no buffers available
                        throw new RuntimeException("Ran out of buffers for transition matrices - computing current list.");
                    }

                    int k = order[j];
                    probabilityIndices[k][counts[k]] = buffer;
                    edgeLengths[k][counts[k]] = weights[j] * edgeLength[i] / sum;
                    counts[k]++;

                    bufferIndices.add(buffer);
                }
                bufferIndices.add(matrixBufferHelper.getOffsetIndex(branchIndices[i]));

                convolutionList.add(bufferIndices);
			}// END: if convolution needed

		}// END: i loop

        computeTransitionMatrices(beagle, probabilityIndices, edgeLengths, counts);
        convolveMatrices(beagle, convolutionList);

    }// END: updateTransitionMatrices

    private void computeTransitionMatrices(Beagle beagle, int[][] probabilityIndices, double[][] edgeLengths, int[] counts) {

        Timer timer;
        if (MEASURE_RUN_TIME) {
            timer = new Timer();
            timer.start();
        }

        if (DEBUG) {
            System.out.print("Computing matrices:");
        }

        for (int i = 0; i < eigenCount; i++) {
            if (DEBUG) {
                for (int j = 0; j < counts[i]; j++) {
//                    System.out.print(" " + probabilityIndices[i][j]);
                	System.out.print(" " + probabilityIndices[i][j] + " (" + edgeLengths[i][j] + ")");
                }
            }
            if (counts[i] > 0) {
                beagle.updateTransitionMatrices(eigenBufferHelper.getOffsetIndex(i),
                        probabilityIndices[i],
                        null, // firstDerivativeIndices
                        null, // secondDerivativeIndices
                        edgeLengths[i],
                        counts[i]);
            }
        }

        if (DEBUG) {
            System.out.println();
        }

        if (MEASURE_RUN_TIME) {
            timer.stop();
            double timeInSeconds = timer.toSeconds();
            updateTime += timeInSeconds;
        }

    }//END: computeTransitionMatrices

    private void convolveMatrices(Beagle beagle, List<Deque<Integer>> convolutionList) {

        Timer timer;
        if (MEASURE_RUN_TIME) {
            timer = new Timer();
            timer.start();
        }

        while (convolutionList.size() > 0) {
            int[] firstConvolutionBuffers = new int[nodeCount];
            int[] secondConvolutionBuffers = new int[nodeCount];
            int[] resultConvolutionBuffers = new int[nodeCount];
            int operationsCount = 0;

            List<Deque<Integer>> empty = new ArrayList<Deque<Integer>>();

            for (Deque<Integer> convolve : convolutionList) {

                if (convolve.size() > 3) {
                    firstConvolutionBuffers[operationsCount] = convolve.pop();
                    secondConvolutionBuffers[operationsCount] = convolve.pop();

                    int buffer;
                    boolean done;

                    do {
                        done = true;

                        buffer = popAvailableBuffer();

                        if (buffer < 0) {
                            // no buffers available
//                        throw new RuntimeException("All out of buffers");

                            // we have run out of buffers, process what we have and continue...
                            if (DEBUG) {
                                System.out.println("Ran out of buffers for convolving - computing current list.");
                                System.out.print("Convolving " + operationsCount + " matrices:");
                                for (int i = 0; i < operationsCount; i++) {
                                    System.out.print(" " + firstConvolutionBuffers[i] + "*" + secondConvolutionBuffers[i] + "->" + resultConvolutionBuffers[i]);
                                }
                                System.out.println();
                            }

                            if (operationsCount > 0) {

                                convolveAndRelease(beagle, firstConvolutionBuffers, secondConvolutionBuffers, resultConvolutionBuffers, operationsCount);

                                // copy the uncompleted operation back down to the beginning of the operations list
                                firstConvolutionBuffers[0] = firstConvolutionBuffers[operationsCount];
                                secondConvolutionBuffers[0] = secondConvolutionBuffers[operationsCount];

                                // reset the operation count
                                operationsCount = 0;
                                done = false;

                                // there should be enough spare buffers to get a resultConvolutionBuffer for this operation now
                            } else {
                                // only one partially setup operation so there would be none to free up
                                // in this case we will use the reserve buffer
                                resultConvolutionBuffers[operationsCount] = getReserveBuffer();
                                convolveAndRelease(beagle, firstConvolutionBuffers, secondConvolutionBuffers, resultConvolutionBuffers, 1);
                                convolve.push(getReserveBuffer());
                                done = true; // break out of the do loop
                            }
                        }
                    } while (!done);

                    if (buffer >= 0) {
                        // if the buffer is still negative then the loop above will have used the reserve buffer
                        // to complete the convolution.
                        resultConvolutionBuffers[operationsCount] = buffer;
                        convolve.push(buffer);
                        operationsCount++;
                    }

                } else if (convolve.size() == 3) {
                    firstConvolutionBuffers[operationsCount] = convolve.pop();
                    secondConvolutionBuffers[operationsCount] = convolve.pop();
                    resultConvolutionBuffers[operationsCount] = convolve.pop();
                    operationsCount++;
                } else {
                    throw new RuntimeException("Unexpected convolve list size");
                }

                if (convolve.size() == 0) {
                    empty.add(convolve);
                }
            }

            if (DEBUG) {
                System.out.print("Convolving " + operationsCount+ " matrices:");
                for (int i = 0; i < operationsCount; i++) {
                    System.out.print(" " + firstConvolutionBuffers[i] + "*" + secondConvolutionBuffers[i] + "->" + resultConvolutionBuffers[i]);
                }
                System.out.println();
            }

            convolveAndRelease(beagle, firstConvolutionBuffers, secondConvolutionBuffers, resultConvolutionBuffers, operationsCount);

            convolutionList.removeAll(empty);
        }

        if (MEASURE_RUN_TIME) {
            timer.stop();
            double timeInSeconds = timer.toSeconds();
            convolveTime += timeInSeconds;
        }

    }// END: convolveTransitionMatrices

    private void convolveAndRelease(Beagle beagle, int[] firstConvolutionBuffers, int[] secondConvolutionBuffers, int[] resultConvolutionBuffers, int operationsCount) {

        if (RUN_IN_SERIES) {
			if (operationsCount > 1) {
			    throw new RuntimeException("Unable to convolve matrices in series");
			}
		}

        beagle.convolveTransitionMatrices(firstConvolutionBuffers, // A
                secondConvolutionBuffers, // B
                resultConvolutionBuffers, // C
                operationsCount // count
        );

        for (int i = 0; i < operationsCount; i++) {
            if (firstConvolutionBuffers[i] >= matrixBufferHelper.getBufferCount() && firstConvolutionBuffers[i] != reserveBufferIndex) {
                pushAvailableBuffer(firstConvolutionBuffers[i]);
            }
            if (secondConvolutionBuffers[i] >= matrixBufferHelper.getBufferCount() && secondConvolutionBuffers[i] != reserveBufferIndex) {
                pushAvailableBuffer(secondConvolutionBuffers[i]);
            }
        }

    }//END: convolveAndRelease

    private int getAvailableBufferCount() {
        if (RUN_IN_SERIES) {
            return 0;
        } else {
            return availableBuffers.size();
        }
    }

    private int popAvailableBuffer() {
        if (availableBuffers.isEmpty()) {
            return -1;
        }
        return availableBuffers.pop();
    }

    /**
     * the reserve buffer is one extra buffer used to free up some spare buffers
     * @return
     */
    private int getReserveBuffer() {
        return reserveBufferIndex;
    }

    private void pushAvailableBuffer(int index) {
        availableBuffers.push(index);
    }

    @Override
    public void storeState() {
        eigenBufferHelper.storeState();
        matrixBufferHelper.storeState();
    }

    @Override
    public void restoreState() {
        eigenBufferHelper.restoreState();
        matrixBufferHelper.restoreState();
    }

}// END: class<|MERGE_RESOLUTION|>--- conflicted
+++ resolved
@@ -104,11 +104,7 @@
         this.branchModel = branchModel;
 
         eigenCount = substitutionModelList.size();
-<<<<<<< HEAD
-        nodeCount = tree.getNodeCount(); // the root doesn't need a matrix
-=======
-        nodeCount = tree.getNodeCount();
->>>>>>> 4e2ed233
+        nodeCount = tree.getNodeCount() - 1; // the root doesn't need a matrix
 
         // two eigen buffers for each decomposition for store and restore.
         eigenBufferHelper = new BufferIndexHelper(eigenCount, 0, partitionNumber);
