--- conflicted
+++ resolved
@@ -127,16 +127,7 @@
             }
 
             logLikelihood = calculateLogLikelihood();
-<<<<<<< HEAD
-
-            if (COUNT_TOTAL_OPERATIONS) {
-                long endTime = System.nanoTime();
-                totalLikelihoodTime += (endTime - startTime) / 1000000;
-            }
-
-=======
             setAllNodesUpdated();
->>>>>>> 07b0219e
             likelihoodKnown = true;
         }
 
@@ -386,7 +377,6 @@
 
             if (COUNT_TOTAL_OPERATIONS)
                 sb.append("\n  total operations = ").append(totalOperationCount).append(
-<<<<<<< HEAD
                           "\n  matrix updates = ").append(totalMatrixUpdateCount).append(
                           "\n  model changes = ").append(totalModelChangedCount).append(
                           "\n  make dirties = ").append(totalMakeDirtyCount).append(
@@ -397,17 +387,6 @@
                           "\n  get post-order statistics = ").append(totalPostOrderStatistics).append(
                           "\n  calculate post-order statistics = ").append(totalCalculatePostOrderStatistics).append(
                           "\n  average likelihood time = ").append(totalLikelihoodTime / totalCalculateLikelihoodCount);
-=======
-                        "\n  matrix updates = ").append(totalMatrixUpdateCount).append(
-                        "\n  model changes = ").append(totalModelChangedCount).append(
-                        "\n  make dirties = ").append(totalMakeDirtyCount).append(
-                        "\n  calculate likelihoods = ").append(totalCalculateLikelihoodCount).append(
-                        "\n  get likelihoods = ").append(totalGetLogLikelihoodCount).append(
-                        "\n  all rate updates = ").append(totalRateUpdateAllCount).append(
-                        "\n  partial rate updates = ").append(totalRateUpdateSingleCount).append(
-                        "\n  get post-order statistics = ").append(totalPostOrderStatistics).append(
-                        "\n  calculate post-order statistics = ").append(totalCalculatePostOrderStatistics);
->>>>>>> 07b0219e
 
             return sb.toString();
         } else {
