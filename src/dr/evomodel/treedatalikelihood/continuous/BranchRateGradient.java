--- conflicted
+++ resolved
@@ -52,12 +52,7 @@
 
 import java.util.List;
 
-<<<<<<< HEAD
-import static dr.math.matrixAlgebra.missingData.MissingOps.safeInvert2;
-import static dr.math.matrixAlgebra.missingData.MissingOps.safeWeightedAverage;
-=======
 import static dr.math.matrixAlgebra.missingData.MissingOps.*;
->>>>>>> b4a762ad
 
 /**
  * @author Marc A. Suchard
@@ -450,10 +445,6 @@
 
                 PermutationIndices indices = new PermutationIndices(child.getRawPrecision());
 
-<<<<<<< HEAD
-                DenseMatrix64F totalV = new DenseMatrix64F(dim, dim);
-                safeInvert2(totalP, totalV, false);
-=======
                 if (indices.getNumberOfInfiniteDiagonals() == dim) {
 
                     return computeJointFullyObserved(child, dim);
@@ -489,7 +480,6 @@
             private static NormalSufficientStatistics computeJointLatent(NormalSufficientStatistics below,
                                                                          NormalSufficientStatistics above,
                                                                          int dim) {
->>>>>>> b4a762ad
 
                 DenseMatrix64F mean = new DenseMatrix64F(dim, 1);
                 DenseMatrix64F precision = new DenseMatrix64F(dim, dim);
