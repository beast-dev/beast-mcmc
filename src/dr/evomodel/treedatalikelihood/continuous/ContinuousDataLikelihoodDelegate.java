--- conflicted
+++ resolved
@@ -781,12 +781,8 @@
         for (BranchOperation op : branchOperations) {
             branchUpdateIndices[branchUpdateCount] = op.getBranchNumber();
             branchLengths[branchUpdateCount] = op.getBranchLength() * branchNormalization;
-<<<<<<< HEAD
-            branchUpdateCount++;
-=======
             realTimeBranchLengths[branchUpdateCount] = op.getRealTimeBranchLength() * branchNormalization;
             branchUpdateCount ++;
->>>>>>> 8ae6c184
         }
 
         if (!updateTipData.isEmpty()) {
