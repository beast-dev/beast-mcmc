/*
 * ContinuousDataLikelihoodDelegate.java
 *
 * Copyright (c) 2002-2016 Alexei Drummond, Andrew Rambaut and Marc Suchard
 *
 * This file is part of BEAST.
 * See the NOTICE file distributed with this work for additional
 * information regarding copyright ownership and licensing.
 *
 * BEAST is free software; you can redistribute it and/or modify
 * it under the terms of the GNU Lesser General Public License as
 * published by the Free Software Foundation; either version 2
 * of the License, or (at your option) any later version.
 *
 *  BEAST is distributed in the hope that it will be useful,
 *  but WITHOUT ANY WARRANTY; without even the implied warranty of
 *  MERCHANTABILITY or FITNESS FOR A PARTICULAR PURPOSE.  See the
 *  GNU Lesser General Public License for more details.
 *
 * You should have received a copy of the GNU Lesser General Public
 * License along with BEAST; if not, write to the
 * Free Software Foundation, Inc., 51 Franklin St, Fifth Floor,
 * Boston, MA  02110-1301  USA
 */

package dr.evomodel.treedatalikelihood.continuous;

/*
 * ContinuousDataLikelihoodDelegate
 *
 * A DataLikelihoodDelegate for continuous traits
 *
 * @author Andrew Rambaut
 * @author Marc Suchard
 * @author Philippe Lemey
 * @version $Id$
 */

import dr.evolution.tree.*;
import dr.evolution.util.Taxon;
import dr.evolution.util.TaxonList;
import dr.evomodel.branchratemodel.BranchRateModel;
import dr.evomodel.continuous.MultivariateDiffusionModel;
import dr.evomodel.treedatalikelihood.*;
import dr.evomodel.treedatalikelihood.continuous.cdi.*;
import dr.evomodel.treedatalikelihood.preorder.*;
import dr.inference.model.*;
import dr.math.KroneckerOperation;
import dr.math.distributions.MultivariateNormalDistribution;
import dr.math.distributions.WishartSufficientStatistics;
import dr.math.interfaces.ConjugateWishartStatisticsProvider;
import dr.math.matrixAlgebra.Matrix;
import dr.util.Citable;
import dr.util.Citation;
import dr.util.CommonCitations;

import java.util.*;
import java.util.logging.Logger;

public class ContinuousDataLikelihoodDelegate extends AbstractModel implements DataLikelihoodDelegate,
        ConjugateWishartStatisticsProvider, Citable {

    private final int numTraits;
    private final int dimTrait;
    private final PrecisionType precisionType;
    private final ContinuousRateTransformation rateTransformation;
    private final Tree tree;
    private final BranchRateModel rateModel;
    private final ConjugateRootTraitPrior rootPrior;
    private final boolean forceCompletelyObserved;

    private double branchNormalization;
    private double storedBranchNormalization;

    private boolean allowSingular = false;

    private TreeDataLikelihood callbackLikelihood = null;

    public ContinuousDataLikelihoodDelegate(Tree tree,
                                            DiffusionProcessDelegate diffusionProcessDelegate,
                                            ContinuousTraitPartialsProvider dataModel,
                                            ConjugateRootTraitPrior rootPrior,
                                            ContinuousRateTransformation rateTransformation,
                                            BranchRateModel rateModel,
                                            boolean allowSingular) {
        this(tree, diffusionProcessDelegate, dataModel, rootPrior, rateTransformation, rateModel,
                false, allowSingular);
    }

    public ContinuousDataLikelihoodDelegate(Tree tree,
                                            DiffusionProcessDelegate diffusionProcessDelegate,
                                            ContinuousTraitPartialsProvider dataModel,
                                            ConjugateRootTraitPrior rootPrior,
                                            ContinuousRateTransformation rateTransformation,
                                            BranchRateModel rateModel,
                                            boolean forceCompletelyObserved,
                                            boolean allowSingular) {

        super("ContinuousDataLikelihoodDelegate");
        final Logger logger = Logger.getLogger("dr.evomodel.treedatalikelihood");

        logger.info("Using ContinuousDataLikelihood Delegate");

        this.diffusionProcessDelegate = diffusionProcessDelegate;
        addModel(diffusionProcessDelegate);

        this.dataModel = dataModel;
        if (dataModel instanceof Model) {
            addModel((Model) dataModel);
        }

        if (rateModel != null) {
            addModel(rateModel);
        }

        this.numTraits = dataModel.getTraitCount();
        this.dimTrait = dataModel.getTraitDimension();

        this.precisionType =
//                diffusionProcessDelegate.hasDrift() ? // TODO Handle drift in Basic/SCALAR integrator
//                PrecisionType.FULL :
                forceCompletelyObserved ?
                        PrecisionType.SCALAR :
                        dataModel.getPrecisionType();
        
        this.rateTransformation = rateTransformation;
        this.tree = tree;
        this.rateModel = rateModel;
        this.rootPrior = rootPrior;

        this.forceCompletelyObserved = forceCompletelyObserved;
        this.allowSingular = allowSingular;

        int nodeCount = tree.getNodeCount();
        tipCount = tree.getExternalNodeCount();
        int internalNodeCount = nodeCount - tipCount;

        branchUpdateIndices = new int[nodeCount];
        branchLengths = new double[nodeCount];

        // one or two partials buffer for each tip and two for each internal node (for store restore)
        partialBufferHelper = new BufferIndexHelper(nodeCount,
                dataModel.bufferTips() ? 0 : tipCount);

        int partialBufferCount = partialBufferHelper.getBufferCount();
        int matrixBufferCount = diffusionProcessDelegate.getEigenBufferCount();

        rootProcessDelegate = new RootProcessDelegate.FullyConjugate(rootPrior, precisionType, numTraits,
                partialBufferCount, matrixBufferCount);

        partialBufferCount += rootProcessDelegate.getExtraPartialBufferCount();
        matrixBufferCount += rootProcessDelegate.getExtraMatrixBufferCount();

        operations = new int[(internalNodeCount + rootProcessDelegate.getExtraPartialBufferCount())
                * ContinuousDiffusionIntegrator.OPERATION_TUPLE_SIZE];

        try {

            ContinuousDiffusionIntegrator base;
            if (precisionType == PrecisionType.SCALAR) {

                base = new ContinuousDiffusionIntegrator.Basic(
                        precisionType,
                        numTraits,
                        dimTrait,
                        partialBufferCount,
                        matrixBufferCount
                );

            } else if (precisionType == PrecisionType.FULL) {

                if (diffusionProcessDelegate instanceof DiagonalOrnsteinUhlenbeckDiffusionModelDelegate) {
                    base = new SafeMultivariateDiagonalActualizedWithDriftIntegrator(
                            precisionType,
                            numTraits,
                            dimTrait,
                            partialBufferCount,
                            matrixBufferCount
                    );
                } else {
                    if (diffusionProcessDelegate instanceof OrnsteinUhlenbeckDiffusionModelDelegate) {
                        base = new SafeMultivariateActualizedWithDriftIntegrator(
                                precisionType,
                                numTraits,
                                dimTrait,
                                partialBufferCount,
                                matrixBufferCount
                        );
                    } else {
                        if (diffusionProcessDelegate instanceof DriftDiffusionModelDelegate) {
                            base = new SafeMultivariateWithDriftIntegrator(
                                    precisionType,
                                    numTraits,
                                    dimTrait,
                                    partialBufferCount,
                                    matrixBufferCount
                            );
                        } else {
                            if (allowSingular) {
                                base = new SafeMultivariateIntegrator(
                                        precisionType,
                                        numTraits,
                                        dimTrait,
                                        partialBufferCount,
                                        matrixBufferCount
                                );
                            } else {
                                base = new MultivariateIntegrator(
                                        precisionType,
                                        numTraits,
                                        dimTrait,
                                        partialBufferCount,
                                        matrixBufferCount
                                );
                            }
                        }
                    }
                }
            } else {
                throw new RuntimeException("Not yet implemented");
            }

            cdi = base;
            System.err.println("Base CDI is " + cdi.getClass().getCanonicalName());

            // TODO Make separate library
//            cdi = CDIFactory.loadCDIInstance();
//
//            InstanceDetails instanceDetails = cdi.getDetails();
//            ResourceDetails resourceDetails = null;
//
//            if (instanceDetails != null) {
//                resourceDetails = CDIFactory.getResourceDetails(instanceDetails.getResourceNumber());
//                if (resourceDetails != null) {
//                    StringBuilder sb = new StringBuilder("  Using CDI resource ");
//                    sb.append(resourceDetails.getNumber()).append(": ");
//                    sb.append(resourceDetails.getName()).append("\n");
//                    if (resourceDetails.getDescription() != null) {
//                        String[] description = resourceDetails.getDescription().split("\\|");
//                        for (String desc : description) {
//                            if (desc.trim().length() > 0) {
//                                sb.append("    ").append(desc.trim()).append("\n");
//                            }
//                        }
//                    }
//                    sb.append("    with instance flags: ").append(instanceDetails.toString());
//                    logger.info(sb.toString());
//                } else {
//                    logger.info("  Error retrieving CDI resource for instance: " + instanceDetails.toString());
//                }
//            } else {
//                logger.info("  No external CDI resources available, or resource list/requirements not met, using Java implementation");
//            }

            // Check tip data
            for (int i = 0; i < tipCount; i++) {
                final NodeRef node = tree.getExternalNode(i);
                final int index = node.getNumber();

                assert (i == index);

                if (!checkDataAlignment(node, tree)) {
                    throw new TaxonList.MissingTaxonException("Missing taxon");
                }
            }            

            setAllTipData(dataModel.bufferTips());

            rootProcessDelegate.setRootPartial(cdi);

            updateDiffusionModel = true;
            
        } catch (TaxonList.MissingTaxonException mte) {
            throw new RuntimeException(mte.toString());
        }
    }

    public TreeDataLikelihood getCallbackLikelihood() { return callbackLikelihood; }

    public PrecisionType getPrecisionType() {
        return precisionType;
    }

    public ContinuousTraitPartialsProvider getDataModel() { return dataModel; }

    public RootProcessDelegate getRootProcessDelegate() {
        return rootProcessDelegate;
    }

    public ConjugateRootTraitPrior getRootPrior() { return rootPrior; }

    public int getPartialBufferCount() { return partialBufferHelper.getBufferCount(); }

    public double[][] getTreeVariance() {

        final double normalization = rateTransformation.getNormalization();
        final double priorSampleSize = rootProcessDelegate.getPseudoObservations();

        return MultivariateTraitDebugUtilities.getTreeVariance(tree, callbackLikelihood.getBranchRateModel(),
                normalization, priorSampleSize);
    }

    public double[][] getTreePrecision() {
        Matrix precision = new Matrix(getTreeVariance()).inverse();
        return precision.toComponents();
    }

    public double[][] getTraitVariance() {
        Matrix variance = new Matrix(getDiffusionModel().getPrecisionmatrix()).inverse();
        return variance.toComponents();
    }

    public double[][] getTreeTraitPrecision() {
        return KroneckerOperation.product(
                getTreePrecision(),
                getDiffusionModel().getPrecisionmatrix());
    }

    public double[][] getTreeTraitVariance() {
        return KroneckerOperation.product(
                getTreeVariance(),
                getTraitVariance()
        );
    }

    @Override
    public String getReport() {

        StringBuilder sb = new StringBuilder();
        sb.append("Tree:\n");
        sb.append(callbackLikelihood.getId()).append("\t");

        sb.append(cdi.getReport());

        final Tree tree = callbackLikelihood.getTree();
        sb.append(tree.toString());
        sb.append("\n\n");

        final double normalization = rateTransformation.getNormalization();
        final double priorSampleSize = rootProcessDelegate.getPseudoObservations();

        double[][] treeStructure = MultivariateTraitDebugUtilities.getTreeVariance(tree, callbackLikelihood.getBranchRateModel(),
                1.0, Double.POSITIVE_INFINITY);
        sb.append("Tree structure:\n");
        sb.append(new Matrix(treeStructure));
        sb.append("\n\n");

        double[][] treeVariance = getTreeVariance();
        double[][] traitPrecision = getDiffusionModel().getPrecisionmatrix();
        Matrix traitVariance = new Matrix(traitPrecision).inverse();

        double[][] jointVariance = MultivariateTraitDebugUtilities.getJointVariance(tree, normalization,
                priorSampleSize, callbackLikelihood, traitVariance, sb, diffusionProcessDelegate);

<<<<<<< HEAD
        sb.append("Tree variance:\n");
        sb.append(treeV);
        sb.append("\n\n");

        sb.append("Tree precision:\n");
        sb.append(treeP);
=======
        double[] priorMean = rootPrior.getMean();
        sb.append("prior mean: ").append(new dr.math.matrixAlgebra.Vector(priorMean));
>>>>>>> 570f4bbe
        sb.append("\n\n");

//        for (int index = 0; index < drift.length / dimTrait; ++index) {
//            for (int dim = 0; dim < dimTrait; ++dim) {
//                drift[index * dimTrait + dim] += priorMean[dim];
//            }
//        }

        double[][] treeDrift = MultivariateTraitDebugUtilities.getTreeDrift(tree, diffusionProcessDelegate, priorMean, sb);

<<<<<<< HEAD
        sb.append("Joint precision:\n");
        sb.append(new Matrix(getTreeTraitPrecision()));
        sb.append("\n\n");

        double[][] treeDrift = MultivariateTraitDebugUtilities.getTreeDrift(tree, diffusionProcessDelegate);
        if (diffusionProcessDelegate.hasDrift()) {
            sb.append("Tree drift:\n");
            sb.append(new Matrix(treeDrift));
            sb.append("\n\n");
        }
=======
>>>>>>> 570f4bbe
        double[] drift = KroneckerOperation.vectorize(treeDrift);

        final int datumLength = tipCount * dimTrait;

        sb.append("Tree dim : ").append(treeStructure.length).append("\n");
        sb.append("dimTrait : ").append(dimTrait).append("\n");
        sb.append("numTraits: ").append(numTraits).append("\n");
        sb.append("jVar dim : ").append(jointVariance.length).append("\n");
        sb.append("datum dim: ").append(datumLength);
        sb.append("\n\n");

        double[] data = dataModel.getParameter().getParameterValues();

        if (dataModel instanceof ContinuousTraitDataModel) {
            for (int tip = 0; tip < tipCount; ++tip) {
                double[] tipData = ((ContinuousTraitDataModel) dataModel).getTipObservation(tip, precisionType);
                System.arraycopy(tipData, 0, data, tip * numTraits * dimTrait, numTraits * dimTrait);
            }
        }

        sb.append("data: ").append(new dr.math.matrixAlgebra.Vector(data));
        sb.append("\n\n");

        double[][] graphStructure = MultivariateTraitDebugUtilities.getGraphVariance(tree,
                callbackLikelihood.getBranchRateModel(), normalization, priorSampleSize);
        double[][] jointGraphVariance = KroneckerOperation.product(graphStructure, traitVariance.toComponents());

        sb.append("graph structure:\n");
        sb.append(new Matrix(graphStructure));
        sb.append("\n\n");

        for (int trait = 0; trait < numTraits; ++trait) {
            sb.append("Trait #").append(trait).append("\n");

            double[] rawDatum = new double[datumLength];

            List<Integer> missing = new ArrayList<Integer>();
            int index = 0;
            for (int tip = 0; tip < tipCount; ++tip) {
                for (int dim = 0; dim < dimTrait; ++dim) {
                    double d = data[tip * dimTrait * numTraits + trait * dimTrait + dim];
                    rawDatum[index] = d;
                    if (Double.isNaN(d)) {
                        missing.add(index);
                    }
                    ++index;
                }
            }

            double[][] varianceDatum = jointVariance;
            double[] datum = rawDatum;

            double[] driftDatum = drift;
            
            int[] notMissingIndices;
            if (missing.size() > 0) {
                notMissingIndices = new int[datumLength - missing.size()];
                int offsetNotMissing = 0;
                for (int i = 0; i < datumLength; ++i) {
                    if (!missing.contains(i)) {
                        notMissingIndices[offsetNotMissing] = i;
                        ++offsetNotMissing;
                    }
                }

                datum = Matrix.gatherEntries(rawDatum, notMissingIndices);
                varianceDatum = Matrix.gatherRowsAndColumns(jointVariance, notMissingIndices, notMissingIndices);

                driftDatum = Matrix.gatherEntries(drift, notMissingIndices);
            }

            sb.append("datum : ").append(new dr.math.matrixAlgebra.Vector(datum)).append("\n");

            sb.append("drift : ").append(new dr.math.matrixAlgebra.Vector(driftDatum)).append("\n");

            sb.append("variance:\n");
            sb.append(new Matrix(varianceDatum));

            MultivariateNormalDistribution mvn = new MultivariateNormalDistribution(driftDatum, new Matrix(varianceDatum).inverse().toComponents());
            double logDensity = mvn.logPdf(datum);
            sb.append("\n\n");
            sb.append("logDatumLikelihood: ").append(logDensity).append("\n\n");

            // Compute joint for internal nodes
            int[] cNotMissingJoint = new int[dimTrait * tipCount];
            int[] cMissingJoint = new int[dimTrait * (tipCount - 1)];

            // External nodes
            for (int tipTrait = 0; tipTrait < dimTrait * tipCount; ++tipTrait) {
                cNotMissingJoint[tipTrait] = tipTrait;
            }

            // Internal nodes
            for (int tipTrait = dimTrait * tipCount; tipTrait < dimTrait * (2 * tipCount - 1); ++tipTrait) {
                cMissingJoint[tipTrait - dimTrait * tipCount] = tipTrait;
            }
            
            double[] rawDatumJoint = new double[dimTrait * (2 * tipCount - 1)];
            System.arraycopy(rawDatum, 0, rawDatumJoint, 0, rawDatum.length);

            double[][] driftJointMatrix = MultivariateTraitDebugUtilities.getGraphDrift(tree, diffusionProcessDelegate);
            double[] driftJoint = KroneckerOperation.vectorize(driftJointMatrix);
            
            for (int idx = 0; idx < driftJoint.length / dimTrait; ++idx) {
                for (int dim = 0; dim < dimTrait; ++dim) {
                    driftJoint[idx * dimTrait + dim] += priorMean[dim];
                }
            }

            ConditionalVarianceAndTransform cVarianceJoint = new ConditionalVarianceAndTransform(
                    new Matrix(jointGraphVariance), cMissingJoint, cNotMissingJoint);

            double[] cMeanJoint = cVarianceJoint.getConditionalMean(rawDatumJoint, 0, driftJoint, 0);

            sb.append("cDriftJoint: ").append(new dr.math.matrixAlgebra.Vector(driftJoint)).append("\n\n");

            sb.append("cMeanInternalJoint: ").append(new dr.math.matrixAlgebra.Vector(cMeanJoint)).append("\n\n");

            // Compute full conditional distributions
            sb.append("Full conditional distributions:\n");


            int[] cMissing = new int[dimTrait];
            int[] cNotMissing = new int[tipCount * dimTrait - dimTrait];

            for (int tip = 0; tip < tipCount; ++tip) {

                for (int cTrait = 0; cTrait < dimTrait; ++cTrait) {
                    cMissing[cTrait] = tip * dimTrait + cTrait;
                }

                for (int m = 0; m < tip * dimTrait; ++m) {
                    cNotMissing[m] = m;
                }

                for (int m = (tip + 1) * dimTrait; m < tipCount * dimTrait; ++m) {
                    cNotMissing[m - dimTrait] = m;
                }

                ConditionalVarianceAndTransform cVariance = new ConditionalVarianceAndTransform(
                        new Matrix(jointVariance), cMissing, cNotMissing);

                double[] cMean = cVariance.getConditionalMean(rawDatum, 0, drift, 0);
                Matrix cVar = cVariance.getConditionalVariance();

                sb.append("cMean #").append(tip).append(" ").append(new dr.math.matrixAlgebra.Vector(cMean))
                    .append(" cVar ").append(cVar).append("\n");
            }
        }

        return sb.toString();
    }

    @Override
    public final int getTraitCount() {
        return numTraits;
    }

    @Override
    public final int getTraitDim() {
        return dimTrait;
    }

    @Override
    public RateRescalingScheme getRateRescalingScheme() {
        return rateTransformation.getRateRescalingScheme();
    }

    public final ContinuousDiffusionIntegrator getIntegrator() {
        return cdi;
    }

    final ContinuousRateTransformation getRateTransformation() {
        return rateTransformation;
    }

    @Override
    public void setCallback(TreeDataLikelihood treeDataLikelihood) {
        this.callbackLikelihood = treeDataLikelihood;
    }

    @Override
    public int vectorizeNodeOperations(final List<ProcessOnTreeDelegate.NodeOperation> nodeOperations,
                                       final int[] operations) {

        int k = 0;
        for (NodeOperation op : nodeOperations) {

            operations[k    ] = getActiveNodeIndex(op.getNodeNumber());
            operations[k + 1] = getActiveNodeIndex(op.getLeftChild());    // source node 1
            operations[k + 2] = getActiveMatrixIndex(op.getLeftChild());  // source matrix 1
            operations[k + 3] = getActiveNodeIndex(op.getRightChild());   // source node 2
            operations[k + 4] = getActiveMatrixIndex(op.getRightChild()); // source matrix 2

            k += ContinuousDiffusionIntegrator.OPERATION_TUPLE_SIZE;
        }

        return nodeOperations.size();
    }

//    public static String getStringOfVectorizedOperations(final int[] operations, final int count) {
//        StringBuilder sb = new StringBuilder();
//        int k = 0;
//        for (int i = 0; i < count; ++i) {
//            sb.append(operations[k    ]).append(" ");
//            sb.append(operations[k + 1]).append(" ");
//            sb.append(operations[k + 2]).append(" ");
//            sb.append(operations[k + 3]).append(" ");
//            sb.append(operations[k + 4]).append("\n");
//
//            k += ContinuousDiffusionIntegrator.OPERATION_TUPLE_SIZE;
//        }
//
//        return sb.toString();
//    }

    public DiffusionProcessDelegate getDiffusionProcessDelegate() { return diffusionProcessDelegate; }

    public MultivariateDiffusionModel getDiffusionModel() {
        return diffusionProcessDelegate.getDiffusionModel(0);
    }

    private void setAllTipData(boolean flip) {
        for (int index = 0; index < tipCount; index++) {
             setTipData(index, flip);
        }
        updateTipData.clear();
    }
    
    private void setTipData(int tipIndex, boolean flip) {
        if (flip) {
            partialBufferHelper.flipOffset(tipIndex);
        }

        final double[] tipPartial = dataModel.getTipPartial(tipIndex, forceCompletelyObserved);
        setTipDataDirectly(tipIndex, tipPartial);
    }

    void setTipDataDirectly(int tipIndex, double[] tipPartial) {
        cdi.setPostOrderPartial(partialBufferHelper.getOffsetIndex(tipIndex),
                tipPartial);
    }
    
    private boolean checkDataAlignment(NodeRef node, Tree tree) {
        int index = node.getNumber();
        Parameter traitParameter = dataModel.getParameter().getParameter(index);
        if (traitParameter == null) {
            return true;
        } else {
            String name1 = traitParameter.getParameterName();
            Taxon taxon = tree.getNodeTaxon(node);
            return name1.contains(taxon.getId());
        }
    }

    @Override
    public TreeTraversal.TraversalType getOptimalTraversalType() {
        return TreeTraversal.TraversalType.POST_ORDER;
    }

    /**
     * Calculate the log likelihood of the current state.
     *
     * @return the log likelihood.
     */
    @Override
    public double calculateLikelihood(List<BranchOperation> branchOperations, List<NodeOperation> nodeOperations,
                                      int rootNodeNumber) {

        branchNormalization = rateTransformation.getNormalization();

        int branchUpdateCount = 0;
        for (BranchOperation op : branchOperations) {
            branchUpdateIndices[branchUpdateCount] = op.getBranchNumber();
            branchLengths[branchUpdateCount] = op.getBranchLength() * branchNormalization;
            branchUpdateCount ++;
        }

        if (!updateTipData.isEmpty()) {
            if (updateTipData.getFirst() == -1) { // Update all tips
                setAllTipData(flip);
            } else {
                while(!updateTipData.isEmpty()) {
                    int tipIndex = updateTipData.removeFirst();
                    setTipData(tipIndex, flip);
                }
            }
        }

        if (updateDiffusionModel) {
            diffusionProcessDelegate.setDiffusionModels(cdi, flip);
        }

        if (branchUpdateCount > 0) {
            diffusionProcessDelegate.updateDiffusionMatrices(
                    cdi,
                    branchUpdateIndices,
                    branchLengths,
                    branchUpdateCount,
                    flip);
        }

        if (flip) {
            // Flip all the buffers to be written to first...
            for (NodeOperation op : nodeOperations) {
                partialBufferHelper.flipOffset(op.getNodeNumber());
            }
        }

        int operationCount = vectorizeNodeOperations(nodeOperations, operations);

        int[] degreesOfFreedom = null;
        double[] outerProducts = null;

        if (computeWishartStatistics) {
            degreesOfFreedom = new int[numTraits];
            outerProducts = new double[dimTrait * dimTrait  * numTraits];
            cdi.setWishartStatistics(degreesOfFreedom, outerProducts);
        }

        cdi.updatePostOrderPartials(operations, operationCount, computeWishartStatistics);

        double[] logLikelihoods = new double[numTraits];

        rootProcessDelegate.calculateRootLogLikelihood(cdi, partialBufferHelper.getOffsetIndex(rootNodeNumber),
                logLikelihoods, computeWishartStatistics);

        if (computeWishartStatistics) {
            cdi.getWishartStatistics(degreesOfFreedom, outerProducts);
            wishartStatistics = new WishartSufficientStatistics(
                    degreesOfFreedom,
                    outerProducts
            );

        } else {
            wishartStatistics = null;
        }

        double logL = 0.0;
        for (double d : logLikelihoods) {
            logL += d;
        }

        updateDiffusionModel = false;

        return logL;
    }

    public final int getActiveNodeIndex(final int index) {
        return partialBufferHelper.getOffsetIndex(index);
    }

    public final int getActiveMatrixIndex(final int index) {
        return diffusionProcessDelegate.getMatrixIndex(index);
    }

    public void getPostOrderPartial(final int nodeNumber, double[] vector) {
        cdi.getPostOrderPartial(getActiveNodeIndex(nodeNumber), vector);
    }

//    public void getPostOrderPartial(final int nodeNumber, double[] vector, double[] matrix, double[] displacement) {
//        cdi.getPostOrderPartial(getActiveNodeIndex(nodeNumber), vector, matrix, displacement);
//    }
//
//    public void getPreOrderPartial(final int nodeNumber, double[] vector) {
//        cdi.getPreOrderPartial(getActiveNodeIndex(nodeNumber), vector);
//    }

    @Override
    public void makeDirty() {
        updateDiffusionModel = true;
        fireModelChanged(); // Signal simulation processes
    }

    @Override
    protected void handleModelChangedEvent(Model model, Object object, int index) {
        if (model == diffusionProcessDelegate) {
            updateDiffusionModel = true;
            // Tell TreeDataLikelihood to update all nodes
            fireModelChanged();
        } else if (model == dataModel) {
            if (object == dataModel) {
                if (index == -1) { // all taxa updated
                    updateTipData.addFirst(index);
                    fireModelChanged();
                } else { // only one taxon updated
                    updateTipData.addLast(index);
                    fireModelChanged(this, index);
                }
            }

        } else if (model instanceof BranchRateModel) {
            fireModelChanged();
        } else {
            throw new RuntimeException("Unknown model component");
        }
    }

    @Override
    protected void handleVariableChangedEvent(Variable variable, int index, Parameter.ChangeType type) {
        // Do nothing
    }

    /**
     * Stores the additional state other than model components
     */
    @Override
    public void storeState() {
        partialBufferHelper.storeState();

        // turn on double buffering flipping (may have been turned off to enable a rescale)
        flip = true;

        storedBranchNormalization = branchNormalization;
    }

    /**
     * Restore the additional stored state
     */
    @Override
    public void restoreState() {
        partialBufferHelper.restoreState();

        branchNormalization = storedBranchNormalization;
    }

    @Override
    protected void acceptState() {
    }

    // **************************************************************
    // INSTANCE CITABLE
    // **************************************************************

    @Override
    public Citation.Category getCategory() {
        return Citation.Category.TRAIT_MODELS;
    }

    @Override
    public String getDescription() {
        return "TODO";
    }

    @Override
    public List<Citation> getCitations() {
        return Collections.singletonList(CommonCitations.LEMEY_2010_PHYLOGEOGRAPHY);
    }

    // **************************************************************
    // INSTANCE VARIABLES
    // **************************************************************

    private final int tipCount;

    private final int[] branchUpdateIndices;
    private final double[] branchLengths;

    private final int[] operations;

    private boolean flip = true;
    private final BufferIndexHelper partialBufferHelper;

    private final DiffusionProcessDelegate diffusionProcessDelegate;

    private final RootProcessDelegate rootProcessDelegate;

    private final ContinuousTraitPartialsProvider dataModel;

    private final ContinuousDiffusionIntegrator cdi;

    private boolean updateDiffusionModel;

    private final Deque<Integer> updateTipData = new ArrayDeque<Integer>();

    private WishartSufficientStatistics wishartStatistics = null;

    private boolean computeWishartStatistics = false;

    @Override
    public WishartSufficientStatistics getWishartStatistics() {
        return wishartStatistics;
    }

    void setComputeWishartStatistics(boolean computeWishartStatistics) {
        this.computeWishartStatistics = computeWishartStatistics;
    }

    @Override
    public MatrixParameterInterface getPrecisionParameter() {
        return getDiffusionModel().getPrecisionParameter();
    }

    public void addFullConditionalGradientTrait(String traitName) {

        ProcessSimulationDelegate gradientDelegate = new TipGradientViaFullConditionalDelegate(traitName,
                (MutableTreeModel) getCallbackLikelihood().getTree(),
                getDiffusionModel(),
                (ContinuousTraitDataModel) getDataModel(), getRootPrior(),
                getRateTransformation(), this);

        TreeTraitProvider traitProvider = new ProcessSimulation(getCallbackLikelihood(), gradientDelegate);

        getCallbackLikelihood().addTraits(traitProvider.getTreeTraits());
    }

    public void addFullConditionalDensityTrait(String traitName) {

        ProcessSimulationDelegate gradientDelegate = new TipFullConditionalDistributionDelegate(traitName,
                getCallbackLikelihood().getTree(),
                getDiffusionModel(),
                getDataModel(), getRootPrior(),
                getRateTransformation(), this);

        TreeTraitProvider traitProvider = new ProcessSimulation(getCallbackLikelihood(), gradientDelegate);

        getCallbackLikelihood().addTraits(traitProvider.getTreeTraits());
    }

    public void addNewFullConditionalDensityTrait(String traitName) {

        ProcessSimulationDelegate gradientDelegate = new NewTipFullConditionalDistributionDelegate(traitName,
                getCallbackLikelihood().getTree(),
                getDiffusionModel(),
                getDataModel(), getRootPrior(),
                getRateTransformation(), this);

        TreeTraitProvider traitProvider = new ProcessSimulation(getCallbackLikelihood(), gradientDelegate);

        getCallbackLikelihood().addTraits(traitProvider.getTreeTraits());
    }

    public void addWrappedFullConditionalDensityTrait(String traitName) {

        ProcessSimulationDelegate gradientDelegate = new WrappedTipFullConditionalDistributionDelegate(traitName,
                getCallbackLikelihood().getTree(),
                getDiffusionModel(),
                getDataModel(), getRootPrior(),
                getRateTransformation(), this);

        TreeTraitProvider traitProvider = new ProcessSimulation(getCallbackLikelihood(), gradientDelegate);

        getCallbackLikelihood().addTraits(traitProvider.getTreeTraits());
    }

    void addBranchConditionalDensityTrait(String traitName) {

        ProcessSimulationDelegate gradientDelegate = new BranchConditionalDistributionDelegate(traitName,
                getCallbackLikelihood().getTree(),
                getDiffusionModel(),
                getDataModel(), getRootPrior(),
                getRateTransformation(), this);

        TreeTraitProvider traitProvider = new ProcessSimulation(getCallbackLikelihood(), gradientDelegate);

        getCallbackLikelihood().addTraits(traitProvider.getTreeTraits());
    }

    static ContinuousDataLikelihoodDelegate createObservedDataOnly(ContinuousDataLikelihoodDelegate likelihoodDelegate) {
        return new ContinuousDataLikelihoodDelegate(likelihoodDelegate.tree,
                likelihoodDelegate.diffusionProcessDelegate,
                likelihoodDelegate.dataModel,
                likelihoodDelegate.rootPrior,
                likelihoodDelegate.rateTransformation,
                likelihoodDelegate.rateModel,
                true,
                false);
    }

    static ContinuousDataLikelihoodDelegate createWithMissingData(ContinuousDataLikelihoodDelegate likelihoodDelegate) {

        if (!(likelihoodDelegate.dataModel instanceof ContinuousTraitDataModel)) {
            throw new IllegalArgumentException("Not yet implemented");
        }

        List<Integer> originalMissingIndices = ((ContinuousTraitDataModel) likelihoodDelegate.dataModel).getOriginalMissingIndices();

        if (originalMissingIndices.size() == 0) {
            throw new IllegalArgumentException("ContinuousDataLikelihoodDelegate has no missing traits");
        }

        ContinuousTraitPartialsProvider newDataModel = new ContinuousTraitDataModel(((ContinuousTraitDataModel) likelihoodDelegate.dataModel).getName(),
                likelihoodDelegate.dataModel.getParameter(),
                ((ContinuousTraitDataModel) likelihoodDelegate.dataModel).getOriginalMissingIndices(),
                true,
                likelihoodDelegate.getTraitDim(), PrecisionType.FULL);

        return new ContinuousDataLikelihoodDelegate(likelihoodDelegate.tree,
                likelihoodDelegate.diffusionProcessDelegate,
                newDataModel,
                likelihoodDelegate.rootPrior,
                likelihoodDelegate.rateTransformation,
                likelihoodDelegate.rateModel,
                false,
                likelihoodDelegate.allowSingular);
    }
}<|MERGE_RESOLUTION|>--- conflicted
+++ resolved
@@ -122,7 +122,7 @@
                 forceCompletelyObserved ?
                         PrecisionType.SCALAR :
                         dataModel.getPrecisionType();
-        
+
         this.rateTransformation = rateTransformation;
         this.tree = tree;
         this.rateModel = rateModel;
@@ -262,14 +262,14 @@
                 if (!checkDataAlignment(node, tree)) {
                     throw new TaxonList.MissingTaxonException("Missing taxon");
                 }
-            }            
+            }
 
             setAllTipData(dataModel.bufferTips());
 
             rootProcessDelegate.setRootPartial(cdi);
 
             updateDiffusionModel = true;
-            
+
         } catch (TaxonList.MissingTaxonException mte) {
             throw new RuntimeException(mte.toString());
         }
@@ -345,47 +345,32 @@
         sb.append(new Matrix(treeStructure));
         sb.append("\n\n");
 
-        double[][] treeVariance = getTreeVariance();
+//        double[][] treeVariance = getTreeVariance();
         double[][] traitPrecision = getDiffusionModel().getPrecisionmatrix();
         Matrix traitVariance = new Matrix(traitPrecision).inverse();
 
         double[][] jointVariance = MultivariateTraitDebugUtilities.getJointVariance(tree, normalization,
                 priorSampleSize, callbackLikelihood, traitVariance, sb, diffusionProcessDelegate);
 
-<<<<<<< HEAD
-        sb.append("Tree variance:\n");
-        sb.append(treeV);
-        sb.append("\n\n");
-
-        sb.append("Tree precision:\n");
-        sb.append(treeP);
-=======
         double[] priorMean = rootPrior.getMean();
         sb.append("prior mean: ").append(new dr.math.matrixAlgebra.Vector(priorMean));
->>>>>>> 570f4bbe
         sb.append("\n\n");
 
-//        for (int index = 0; index < drift.length / dimTrait; ++index) {
-//            for (int dim = 0; dim < dimTrait; ++dim) {
-//                drift[index * dimTrait + dim] += priorMean[dim];
-//            }
-//        }
-
-        double[][] treeDrift = MultivariateTraitDebugUtilities.getTreeDrift(tree, diffusionProcessDelegate, priorMean, sb);
-
-<<<<<<< HEAD
+        sb.append("Joint variance:\n");
+        sb.append(new Matrix(jointVariance));
+        sb.append("\n\n");
+
         sb.append("Joint precision:\n");
         sb.append(new Matrix(getTreeTraitPrecision()));
         sb.append("\n\n");
 
-        double[][] treeDrift = MultivariateTraitDebugUtilities.getTreeDrift(tree, diffusionProcessDelegate);
+        double[][] treeDrift = MultivariateTraitDebugUtilities.getTreeDrift(tree, diffusionProcessDelegate, priorMean, sb);
         if (diffusionProcessDelegate.hasDrift()) {
             sb.append("Tree drift:\n");
             sb.append(new Matrix(treeDrift));
             sb.append("\n\n");
         }
-=======
->>>>>>> 570f4bbe
+
         double[] drift = KroneckerOperation.vectorize(treeDrift);
 
         final int datumLength = tipCount * dimTrait;
@@ -439,7 +424,7 @@
             double[] datum = rawDatum;
 
             double[] driftDatum = drift;
-            
+
             int[] notMissingIndices;
             if (missing.size() > 0) {
                 notMissingIndices = new int[datumLength - missing.size()];
@@ -482,13 +467,13 @@
             for (int tipTrait = dimTrait * tipCount; tipTrait < dimTrait * (2 * tipCount - 1); ++tipTrait) {
                 cMissingJoint[tipTrait - dimTrait * tipCount] = tipTrait;
             }
-            
+
             double[] rawDatumJoint = new double[dimTrait * (2 * tipCount - 1)];
             System.arraycopy(rawDatum, 0, rawDatumJoint, 0, rawDatum.length);
 
             double[][] driftJointMatrix = MultivariateTraitDebugUtilities.getGraphDrift(tree, diffusionProcessDelegate);
             double[] driftJoint = KroneckerOperation.vectorize(driftJointMatrix);
-            
+
             for (int idx = 0; idx < driftJoint.length / dimTrait; ++idx) {
                 for (int dim = 0; dim < dimTrait; ++dim) {
                     driftJoint[idx * dimTrait + dim] += priorMean[dim];
@@ -614,7 +599,7 @@
         }
         updateTipData.clear();
     }
-    
+
     private void setTipData(int tipIndex, boolean flip) {
         if (flip) {
             partialBufferHelper.flipOffset(tipIndex);
@@ -628,7 +613,7 @@
         cdi.setPostOrderPartial(partialBufferHelper.getOffsetIndex(tipIndex),
                 tipPartial);
     }
-    
+
     private boolean checkDataAlignment(NodeRef node, Tree tree) {
         int index = node.getNumber();
         Parameter traitParameter = dataModel.getParameter().getParameter(index);
