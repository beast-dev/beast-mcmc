--- conflicted
+++ resolved
@@ -822,11 +822,7 @@
         return getDiffusionModel().getPrecisionParameter();
     }
 
-<<<<<<< HEAD
-    void addFullConditionalGradientTrait(String traitName) {
-=======
     public void addFullConditionalGradientTrait(String traitName) {
->>>>>>> 117dce6a
 
         ProcessSimulationDelegate gradientDelegate = new TipGradientViaFullConditionalDelegate(traitName,
                 (MutableTreeModel) getCallbackLikelihood().getTree(),
@@ -839,11 +835,7 @@
         getCallbackLikelihood().addTraits(traitProvider.getTreeTraits());
     }
 
-<<<<<<< HEAD
-    void addFullConditionalDensityTrait(String traitName) {
-=======
     public void addFullConditionalDensityTrait(String traitName) {
->>>>>>> 117dce6a
 
         ProcessSimulationDelegate gradientDelegate = new TipFullConditionalDistributionDelegate(traitName,
                 getCallbackLikelihood().getTree(),
