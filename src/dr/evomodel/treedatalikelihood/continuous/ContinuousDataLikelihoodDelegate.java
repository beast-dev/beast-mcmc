--- conflicted
+++ resolved
@@ -345,10 +345,7 @@
         sb.append(new Matrix(treeStructure));
         sb.append("\n\n");
 
-<<<<<<< HEAD
-=======
         double[][] treeVariance = getTreeVariance();
->>>>>>> fec9cc50
         double[][] traitPrecision = getDiffusionModel().getPrecisionmatrix();
         Matrix traitVariance = new Matrix(traitPrecision).inverse();
 
