--- conflicted
+++ resolved
@@ -88,28 +88,17 @@
             if (type == Parameter.ChangeType.VALUE_CHANGED) {
                 fireModelChanged(this, getTaxonIndex(index));
             } else if (type == Parameter.ChangeType.ALL_VALUES_CHANGED){
-<<<<<<< HEAD
-                if (!allDataChange) {
-                    fireModelChanged(this);
-                    allDataChange = true;
-                }
-=======
 //                if (!allDataChange) {
                     fireModelChanged(this);
 //                    allDataChange = true;
 //                }
->>>>>>> bd385700
             } else {
                 throw new RuntimeException("Unhandled parameter change type");
             }
         }
     }
 
-<<<<<<< HEAD
-    private boolean allDataChange = false;
-=======
 //    private boolean allDataChange = false;
->>>>>>> bd385700
 
     private int getTaxonIndex(int parameterIndex) {
         return parameterIndex / (dimTrait * numTraits);
@@ -117,11 +106,7 @@
 
     @Override
     protected void storeState() {
-<<<<<<< HEAD
-        allDataChange = false;
-=======
 //        allDataChange = false;
->>>>>>> bd385700
     }
 
     @Override
