/*
 * ContinuousTraitData.java
 *
 * Copyright (c) 2002-2016 Alexei Drummond, Andrew Rambaut and Marc Suchard
 *
 * This file is part of BEAST.
 * See the NOTICE file distributed with this work for additional
 * information regarding copyright ownership and licensing.
 *
 * BEAST is free software; you can redistribute it and/or modify
 * it under the terms of the GNU Lesser General Public License as
 * published by the Free Software Foundation; either version 2
 * of the License, or (at your option) any later version.
 *
 *  BEAST is distributed in the hope that it will be useful,
 *  but WITHOUT ANY WARRANTY; without even the implied warranty of
 *  MERCHANTABILITY or FITNESS FOR A PARTICULAR PURPOSE.  See the
 *  GNU Lesser General Public License for more details.
 *
 * You should have received a copy of the GNU Lesser General Public
 * License along with BEAST; if not, write to the
 * Free Software Foundation, Inc., 51 Franklin St, Fifth Floor,
 * Boston, MA  02110-1301  USA
 */

package dr.evomodel.treedatalikelihood.continuous;

import dr.evolution.tree.NodeRef;
import dr.evolution.tree.Tree;
import dr.evolution.tree.TreeTrait;
import dr.evomodel.treedatalikelihood.continuous.cdi.PrecisionType;
import dr.evomodel.treedatalikelihood.preorder.ContinuousExtensionDelegate;
import dr.evomodel.treedatalikelihood.preorder.ModelExtensionProvider;
import dr.inference.model.*;
import org.ejml.data.DenseMatrix64F;

import java.util.List;

/**
 * @author Marc A. Suchard
 */
public class ContinuousTraitDataModel extends AbstractModel implements ContinuousTraitPartialsProvider,
        ModelExtensionProvider {

    private final CompoundParameter parameter;
    private final boolean[] originalMissingIndicators;

    final int numTraits;
    final int dimTrait;
    final PrecisionType precisionType;

    private final boolean[] missingIndicators;
    private boolean useMissingIndices;

    private String tipTraitName = null;

    public ContinuousTraitDataModel(String name,
                                    CompoundParameter parameter,
                                    boolean[] missingIndicators,
                                    boolean useMissingIndices,
                                    final int dimTrait, PrecisionType precisionType) {

        this(name, parameter, missingIndicators, useMissingIndices, dimTrait,
                parameter.getParameter(0).getDimension() / dimTrait,
                precisionType);
    }

    public ContinuousTraitDataModel(String name,
                                    CompoundParameter parameter,
                                    boolean[] missingIndicators,
                                    boolean useMissingIndices,
                                    final int dimTrait, final int numTraits,
                                    PrecisionType precisionType) {
        super(name);
        this.parameter = parameter;
        addVariable(parameter);

        this.originalMissingIndicators = missingIndicators;
        this.useMissingIndices = true;
        this.missingIndicators = (useMissingIndices ? missingIndicators : new boolean[missingIndicators.length]);

        this.dimTrait = dimTrait;
        this.numTraits = numTraits;
        this.precisionType = precisionType;


    }

    public boolean bufferTips() {
        return true;
    }

    @Override
    public int getTraitCount() {
        return numTraits;
    }

    @Override
    public int getTraitDimension() {
        return dimTrait;
    }

    @Override
    public String getTipTraitName() {
        return tipTraitName;
    }

    @Override
    public void setTipTraitName(String name) {
        tipTraitName = name;
    }

    @Override
    public PrecisionType getPrecisionType() {
        return precisionType;
    }

    public String getName() {
        return super.getModelName();
    }

    @Override
    public CompoundParameter getParameter() {
        return parameter;
    }

    @Override
    public boolean usesMissingIndices() {
        return useMissingIndices;
    }

    @Override
    public ContinuousTraitPartialsProvider[] getChildModels() {
        return new ContinuousTraitPartialsProvider[0];
    }

    @Override
    public List<Integer> getMissingIndices() {
        return ContinuousTraitPartialsProvider.indicatorToIndices(missingIndicators); // TODO: finish deprecating
    }

    @Override
    public boolean[] getDataMissingIndicators() {
        return missingIndicators;
    }

    List<Integer> getOriginalMissingIndices() {
        return ContinuousTraitPartialsProvider.indicatorToIndices(originalMissingIndicators); // TODO: finish deprecating
    }

    boolean[] getOriginalMissingIndicators() {
        return originalMissingIndicators;
    }

    @Override
    protected void handleModelChangedEvent(Model model, Object object, int index) {
        // No sub-models
    }

    @Override
    protected void handleVariableChangedEvent(Variable variable, int index, Parameter.ChangeType type) {
        if (variable == parameter) {
            if (type == Parameter.ChangeType.VALUE_CHANGED) {
                fireModelChanged(this, getTaxonIndex(index));
            } else if (type == Parameter.ChangeType.ALL_VALUES_CHANGED) {
//                if (!allDataChange) {
                fireModelChanged(this);
//                    allDataChange = true;
//                }
            } else {
                throw new RuntimeException("Unhandled parameter change type");
            }
        }
    }

//    private boolean allDataChange = false;

    private int getTaxonIndex(int parameterIndex) {
        return parameterIndex / (dimTrait * numTraits);
    }

    @Override
    protected void storeState() {
//        allDataChange = false;
    }

    @Override
    protected void restoreState() {
    }

    @Override
    protected void acceptState() {
    }

    private double[] getScalarTipPartial(int taxonIndex) { // TODO: test
        double[] partial = new double[numTraits * (dimTrait + 1)];
        final Parameter p = parameter.getParameter(taxonIndex);
        int offset = 0;
        for (int i = 0; i < numTraits; ++i) {
            boolean missing = false;
            for (int j = 0; j < dimTrait; ++j) {
                final int index = i * dimTrait + j;
                final int missingIndex = index + dimTrait * numTraits * taxonIndex;
                partial[offset + j] = p.getParameterValue(index);
                if (missingIndicators != null && missingIndicators[missingIndex]) {
                    missing = true;
                }
            }
            partial[offset + dimTrait] = missing ? 0.0 : Double.POSITIVE_INFINITY;
            offset += dimTrait + 1;
        }
        return partial;
    }

    private static final boolean OLD = false;

    @Override
    public double[] getTipPartial(int taxonIndex, boolean fullyObserved) {
        if (fullyObserved) {

            final PrecisionType precisionType = PrecisionType.SCALAR;
            final int offsetInc = precisionType.getPartialsDimension(dimTrait);
            final double precision = PrecisionType.getObservedPrecisionValue(false);

            double[] tipPartial = getTipPartial(taxonIndex, precisionType);

            for (int i = 0; i < numTraits; ++i) {
                precisionType.fillPrecisionInPartials(tipPartial, i * offsetInc, 0, precision, dimTrait);
            }

            return tipPartial;
        } else {
            return getTipPartial(taxonIndex, precisionType);
        }
    }

    private double[] getTipPartial(int taxonIndex, final PrecisionType precisionType) {

        if (OLD) {
            return getScalarTipPartial(taxonIndex);
        }

        final int offsetInc = precisionType.getPartialsDimension(dimTrait);
        final double[] partial = new double[numTraits * offsetInc];
        final Parameter p = parameter.getParameter(taxonIndex);

        int offset = 0;

        for (int i = 0; i < numTraits; ++i) {

            int effDim = 0;

            for (int j = 0; j < dimTrait; ++j) {

                final int pIndex = i * dimTrait + j;
                final int missingIndex = pIndex + dimTrait * numTraits * taxonIndex;

                partial[offset + j] = p.getParameterValue(pIndex);

                final boolean missing = missingIndicators != null && missingIndicators[missingIndex];
                if (!missing) ++effDim;
                final double precision = PrecisionType.getObservedPrecisionValue(missing);

                precisionType.fillPrecisionInPartials(partial, offset, j, precision, dimTrait);
            }

            precisionType.fillEffDimInPartials(partial, offset, effDim, dimTrait);
            precisionType.fillNoDeterminantInPartials(partial, offset, dimTrait);

            offset += offsetInc;
        }

        return partial;
    }

    double[] getTipObservation(int taxonIndex, final PrecisionType precisionType) {
        final int offsetInc = precisionType.getPartialsDimension(dimTrait);

        final double[] partial = getTipPartial(taxonIndex, precisionType);
        final double[] data = new double[numTraits * dimTrait];

        for (int i = 0; i < numTraits; ++i) {
            precisionType.copyObservation(partial, i * offsetInc, data, i * dimTrait, dimTrait);
        }

        return data;
    }

    @Override
    public ContinuousExtensionDelegate getExtensionDelegate(ContinuousDataLikelihoodDelegate delegate,
                                                            TreeTrait treeTrait, Tree tree) {
        return new ContinuousExtensionDelegate.NullExtensionDelegate(delegate, this, treeTrait, tree);
    }

    @Override
    public double[] transformTreeTraits(double[] treeTraits) {
        return treeTraits.clone();
<<<<<<< HEAD
=======
    }

    @Override
    public void updateTipDataGradient(DenseMatrix64F precision, DenseMatrix64F variance, NodeRef node,
                                      int offset, int dimGradient) {
        // do nothing
    }

    @Override
    public boolean needToUpdateTipDataGradient(int offset, int dimGradient) {
        return false;
>>>>>>> 20feeef4
    }

    /*
     * For partially observed tips: (y_1, y_2)^t \sim N(\mu, \Sigma) where
     *
     *      \mu = (\mu_1, \mu_2)^t
     *      \Sigma = ((\Sigma_{11}, \Sigma_{12}), (\Sigma_{21}, \Sigma_{22})^t
     *
     * then  y_1 | y_2 \sim N (\bar{\mu}, \bar{\Sigma}), where
     *
     *      \bar{\mu} = \mu_1 + \Sigma_{12}\Sigma_{22}^{-1}(y_2 - \mu_2), and
     *      \bar{\Sigma} = \Sigma_{11} - \Sigma_{12}\Sigma_{22}^1\Sigma{21}
     *
     */
}<|MERGE_RESOLUTION|>--- conflicted
+++ resolved
@@ -295,8 +295,6 @@
     @Override
     public double[] transformTreeTraits(double[] treeTraits) {
         return treeTraits.clone();
-<<<<<<< HEAD
-=======
     }
 
     @Override
@@ -308,7 +306,6 @@
     @Override
     public boolean needToUpdateTipDataGradient(int offset, int dimGradient) {
         return false;
->>>>>>> 20feeef4
     }
 
     /*
