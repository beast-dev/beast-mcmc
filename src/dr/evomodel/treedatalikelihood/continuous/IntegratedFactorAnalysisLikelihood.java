/*
 * IntegratedFactorTraitDataModel.java
 *
 * Copyright (c) 2002-2018 Alexei Drummond, Andrew Rambaut and Marc Suchard
 *
 * This file is part of BEAST.
 * See the NOTICE file distributed with this work for additional
 * information regarding copyright ownership and licensing.
 *
 * BEAST is free software; you can redistribute it and/or modify
 * it under the terms of the GNU Lesser General Public License as
 * published by the Free Software Foundation; either version 2
 * of the License, or (at your option) any later version.
 *
 *  BEAST is distributed in the hope that it will be useful,
 *  but WITHOUT ANY WARRANTY; without even the implied warranty of
 *  MERCHANTABILITY or FITNESS FOR A PARTICULAR PURPOSE.  See the
 *  GNU Lesser General Public License for more details.
 *
 * You should have received a copy of the GNU Lesser General Public
 * License along with BEAST; if not, write to the
 * Free Software Foundation, Inc., 51 Franklin St, Fifth Floor,
 * Boston, MA  02110-1301  USA
 */

package dr.evomodel.treedatalikelihood.continuous;

<<<<<<< HEAD
import dr.evolution.tree.BranchRates;
import dr.evolution.tree.MutableTreeModel;
import dr.evolution.tree.Tree;
import dr.evolution.tree.TreeTrait;
import dr.util.TaskPool;
=======
import dr.evolution.tree.*;
import dr.evomodel.continuous.hmc.TaxonTaskPool;
>>>>>>> 51c07e7a
import dr.evomodel.treedatalikelihood.continuous.cdi.PrecisionType;
import dr.evomodel.treedatalikelihood.preorder.ContinuousExtensionDelegate;
import dr.evomodel.treedatalikelihood.preorder.ModelExtensionProvider;
import dr.evomodelxml.treelikelihood.TreeTraitParserUtilities;
import dr.inference.model.*;
import dr.math.KroneckerOperation;
import dr.math.distributions.MultivariateNormalDistribution;
import dr.math.matrixAlgebra.IllegalDimension;
import dr.math.matrixAlgebra.Matrix;
import dr.math.matrixAlgebra.Vector;
import dr.math.matrixAlgebra.WrappedVector;
import dr.math.matrixAlgebra.missingData.MissingOps;
import dr.xml.*;
import org.ejml.data.DenseMatrix64F;

import java.util.*;

import static dr.evomodelxml.treelikelihood.TreeTraitParserUtilities.STANDARDIZE;
import static dr.evomodelxml.treelikelihood.TreeTraitParserUtilities.TARGET_SD;
import static dr.math.matrixAlgebra.missingData.MissingOps.*;

/**
 * @author Marc A. Suchard
 * @author Gabriel Hassler
 */

public class IntegratedFactorAnalysisLikelihood extends AbstractModelLikelihood
        implements ContinuousTraitPartialsProvider, ModelExtensionProvider.NormalExtensionProvider, Reportable {

    public IntegratedFactorAnalysisLikelihood(String name,
                                              CompoundParameter traitParameter,
                                              List<Integer> missingIndices,
                                              MatrixParameterInterface loadings,
                                              Parameter traitPrecision,
                                              double nuggetPrecision,
                                              TaskPool taskPool,
                                              CacheProvider cacheProvider) {

        super(name);

        this.traitParameter = traitParameter;
        this.loadingsTransposed = loadings;
        this.traitPrecision = traitPrecision;

        this.numTaxa = traitParameter.getParameterCount();
        this.dimTrait = traitParameter.getParameter(0).getDimension();
        this.numFactors = loadings.getColumnDimension();

        assert (dimTrait == loadings.getRowDimension());

        this.dimPartial = numFactors + PrecisionType.FULL.getMatrixLength(numFactors);

        addVariable(traitParameter);
        addVariable(loadings);
        addVariable(traitPrecision);

        this.missingDataIndices = missingIndices;
        this.missingDataIndicator = ContinuousTraitPartialsProvider.indicesToIndicator(
                missingIndices, traitParameter.getDimension());
        this.observedIndicators = setupObservedIndicators(missingDataIndices, numTaxa, dimTrait);
        this.observedDimensions = setupObservedDimensions(observedIndicators);

        this.missingFactorIndices = new ArrayList<>();
        for (int i = 0; i < numTaxa * dimTrait; ++i) {
            missingFactorIndices.add(i);
        }

        this.nuggetPrecision = nuggetPrecision;
        this.taskPool = (taskPool != null) ? taskPool : new TaskPool(numTaxa, 1);

        this.usePrecisionCache = cacheProvider.useCache();

        if (usePrecisionCache && this.taskPool.getNumThreads() > 1) {
            throw new IllegalArgumentException("Cannot currently parallelize cached precisions");
        }

        if (this.taskPool.getNumTaxon() != numTaxa) {
            throw new IllegalArgumentException("Incorrectly specified TaskPool");
        }
    }

    @Override
    public boolean bufferTips() {
        return true;
    }

    @Override
    public int getTraitCount() {
        return 1;
    }

    @Override
    public int getDataDimension() {
        return dimTrait;
    }

    @Override
    public int getTraitDimension() {
        return numFactors;
    }  // Returns dimension of latent factors

    @Override
    public PrecisionType getPrecisionType() {
        return PrecisionType.FULL;
    }

    @Override
    public double[] getTipPartial(int taxonIndex, boolean fullyObserved) {
        if (fullyObserved) {
            throw new IllegalArgumentException("Wishart statistics are not implemented for the integrated factor model");
        }

        checkStatistics();

        double[] partial = new double[dimPartial];
        System.arraycopy(partials, taxonIndex * dimPartial, partial, 0, dimPartial);
        return partial;
    }

    @Override
    public List<Integer> getMissingIndices() {
        return missingFactorIndices;
    }

    @Override
    public boolean[] getMissingIndicator() {
        return missingDataIndicator;
    }

    public List<Integer> getMissingDataIndices() {
        return missingDataIndices;
    }

    @Override
    public CompoundParameter getParameter() {
        return traitParameter;
    }

    @Override
    public Model getModel() {
        return this;
    }

    @Override
    public double getLogLikelihood() {
        if (!likelihoodKnown) {
            logLikelihood = calculateLogLikelihood();
            likelihoodKnown = true;
        }
        return logLikelihood;
    }

    @Override
    public void makeDirty() {
        likelihoodKnown = false;
        statisticsKnown = false;
        innerProductsKnown = false;
    }

    @Override
    protected void handleModelChangedEvent(Model model, Object object, int index) {
        // No model dependencies
    }

    @Override
    protected void handleVariableChangedEvent(Variable variable, int index, Parameter.ChangeType type) {
        if (variable == loadingsTransposed) {
            statisticsKnown = false;
            likelihoodKnown = false;
            fireModelChanged(this);
        } else if (variable == traitParameter || variable == traitPrecision) {
            innerProductsKnown = false;
            statisticsKnown = false;
            likelihoodKnown = false;
            fireModelChanged(this);
        } else {
            throw new RuntimeException("Unhandled parameter change type");
        }
    }

    @Override
    protected void storeState() {
        storedLogLikelihood = logLikelihood;
        storedLikelihoodKnow = likelihoodKnown;
        storedStatisticsKnown = statisticsKnown;

        System.arraycopy(partials, 0, storedPartials, 0, partials.length);
        System.arraycopy(normalizationConstants, 0,
                storedNormalizationConstants, 0, normalizationConstants.length);

        if (USE_INNER_PRODUCT_CACHE) {
            storedInnerProductsKnown = innerProductsKnown;

            System.arraycopy(traitInnerProducts, 0,
                    storedTraitInnerProducts, 0, traitInnerProducts.length);
        }
    }

    @Override
    protected void restoreState() {
        logLikelihood = storedLogLikelihood;
        likelihoodKnown = storedLikelihoodKnow;
        statisticsKnown = storedStatisticsKnown;

        double[] tmp1 = partials;
        partials = storedPartials;
        storedPartials = tmp1;

        double[] tmp2 = normalizationConstants;
        normalizationConstants = storedNormalizationConstants;
        storedNormalizationConstants = tmp2;

        if (USE_INNER_PRODUCT_CACHE) {
            innerProductsKnown = storedInnerProductsKnown;

            double[] tmp3 = traitInnerProducts;
            traitInnerProducts = storedTraitInnerProducts;
            storedTraitInnerProducts = tmp3;
        }
    }

    @Override
    protected void acceptState() {
        // Do nothing
    }

    // Access for FactorAnalysisOperatorAdaptor

    public int getNumberOfFactors() {
        return numFactors;
    }

    public int getNumberOfTaxa() {
        return numTaxa;
    }

    public int getNumberOfTraits() {
        return dimTrait;
    }

    public MatrixParameterInterface getLoadings() {
        return loadingsTransposed;
    }

    public Parameter getPrecision() {
        return traitPrecision;
    }

    // Private class functions

    private double calculateLogLikelihood() {

        checkStatistics();

        double logLikelihood = 0.0;
        for (double r : normalizationConstants) {
            logLikelihood += r;
        }
        return logLikelihood;
    }

    private void setupStatistics() {
        if (partials == null) {
            partials = new double[numTaxa * dimPartial];
            storedPartials = new double[numTaxa * dimPartial];
        }

        if (normalizationConstants == null) {
            normalizationConstants = new double[numTaxa];
            storedNormalizationConstants = new double[numTaxa];
        }

        if (USE_INNER_PRODUCT_CACHE) {
            if (traitInnerProducts == null) {
                traitInnerProducts = new double[numTaxa];
                storedTraitInnerProducts = new double[numTaxa];
            }
        }

        if (USE_INNER_PRODUCT_CACHE) {
            if (!innerProductsKnown) {
                setupInnerProducts();
                innerProductsKnown = true;
            }
        }

        loadings = loadingsTransposed.getParameterValues();
        gamma = traitPrecision.getParameterValues();

        computePartialsAndRemainders();
    }

    private final double nuggetPrecision;
    private final TaskPool taskPool;

    @Override
    public ContinuousExtensionDelegate getExtensionDelegate(ContinuousDataLikelihoodDelegate delegate,
                                                            TreeTrait treeTrait, Tree tree) {
        return new ContinuousExtensionDelegate.MultivariateNormalExtensionDelegate(delegate, treeTrait,
                this, tree);
    }

    @Override
    public DenseMatrix64F getExtensionVariance() { //TODO: setup buffer if needed (probably not)
        //TODO: check that this does what it's supposed to.
        double[] precisionBuffer = traitPrecision.getParameterValues();
        DenseMatrix64F varianceMat = MissingOps.wrapDiagonalInverse(precisionBuffer, 0, precisionBuffer.length);
        return varianceMat;
    }

    @Override
    public DenseMatrix64F getExtensionVariance(NodeRef node) {
        return getExtensionVariance();
    }

    @Override
    public MatrixParameterInterface getExtensionPrecision() {
        //TODO: check that this does what it's supposed to.
        return new DiagonalMatrix(traitPrecision);
    }

    @Override
    public double[] transformTreeTraits(double[] treeTraits) {
        //TODO: check that this does what it's supposed to.

        DenseMatrix64F treeTraitMatrix = DenseMatrix64F.wrap(numTaxa, numFactors, treeTraits);
        DenseMatrix64F loadingsMatrix = DenseMatrix64F.wrap(numFactors, dimTrait,
                loadingsTransposed.getParameterValues());


        DenseMatrix64F traitMatrix = new DenseMatrix64F(numTaxa, dimTrait);
        org.ejml.ops.CommonOps.mult(treeTraitMatrix, loadingsMatrix, traitMatrix);

        if (DEBUG) {
            treeTraitMatrix.print();
            loadingsMatrix.print();
            traitMatrix.print();
        }

        return traitMatrix.data;
    }

<<<<<<< HEAD
=======
    @Override
    public void chainRuleWrtVariance(double[] gradient, NodeRef node) {
        throw new RuntimeException("not yet implemented");
    }

    private class HashedMissingArray {

        final private double[] array;

        HashedMissingArray(final double[] array) {
            this.array = array;
        }

        public double[] getArray() {
            return array;
        }

        public double get(int index) {
            return array[index];
        }

        public int getLength() {
            return array.length;
        }

        @Override
        public int hashCode() {
            return Arrays.hashCode(array);
        }

        @Override
        public boolean equals(Object obj) {
            return obj instanceof HashedMissingArray && Arrays.equals(array,
                    ((HashedMissingArray) obj).array);
        }

        public String toString() {
            return new Vector(array).toString();
        }
    }
>>>>>>> 51c07e7a

    private void computePrecisionForTaxon(final DenseMatrix64F precision, final int taxon,
                                          final int numFactors) {

        final double[] observed = observedIndicators[taxon];

        HashedMissingArray observedArray = null;
        DenseMatrix64F hashedPrecision = null;

        if (usePrecisionCache) {
            observedArray = new HashedMissingArray(observed);
            hashedPrecision = precisionMatrixMap.get(observedArray);
        }

        // TODO Only need to compute for each unique set of observed[] << numTaxa

        if (!usePrecisionCache || hashedPrecision == null) {

            // Compute L D_i \Gamma D_i^t L^t
            for (int row = 0; row < numFactors; ++row) {
                for (int col = row; col < numFactors; ++col) {
                    double sum = 0;
                    for (int k = 0; k < dimTrait; ++k) {
                        double thisPrecision = (observed[k] == 1.0) ?
                                gamma[k] // traitPrecision.getParameterValue(k)
                                : nuggetPrecision;
                        sum += loadings[row * dimTrait + k] * //loadingsTransposed.getParameterValue(k, row) *
                                thisPrecision *
                                loadings[col * dimTrait + k]; // loadingsTransposed.getParameterValue(k, col);
                    }
                    precision.unsafe_set(row, col, sum);
                    precision.unsafe_set(col, row, sum); // Symmetric matrix
                }
            }

            if (usePrecisionCache) {
                precisionMatrixMap.put(observedArray, precision);
            }

        } else {
            System.arraycopy(hashedPrecision.getData(), 0,
                    precision.getData(), 0, numFactors * numFactors);
        }
    }

    private static final boolean TIMING = false;
    private static final boolean USE_INNER_PRODUCT_CACHE = true;

    private Map<HashedMissingArray, DenseMatrix64F> precisionMatrixMap = new HashMap<>();

    private void fillInMeanForTaxon(final WrappedVector output, final DenseMatrix64F precision,
                                    final int taxon) {

        final double[] observed = observedIndicators[taxon];
//        final Parameter Y = traitParameter.getParameter(taxon);

        // Solve for a value \mu_i s.t. P_i \mu_i = (L D_i Y_i)

        final double[] tmp = new double[numFactors];
        final double[] tmp2 = new double[numFactors];

        for (int factor = 0; factor < numFactors; ++factor) {
            double sum = 0;
            for (int k = 0; k < dimTrait; ++k) {
                sum += loadings[factor * dimTrait + k] * //loadingsTransposed.getParameterValue(k, factor) *  // TODO Maybe a memory access issue here?
                        observed[k] * gamma[k] * // traitPrecision.getParameterValue(k) *
                        data[taxon * dimTrait + k];
//                        Y.getParameterValue(k);
            }
            tmp[factor] = sum;
        }

        DenseMatrix64F B = DenseMatrix64F.wrap(numFactors, 1, tmp);
        DenseMatrix64F X = DenseMatrix64F.wrap(numFactors, 1, tmp2);

        safeSolve(precision, B, X, false);

        for (int row = 0; row < numFactors; ++row) {
            output.set(row, X.unsafe_get(row, 0));
        }

//        return ci;
    }

    private double computeTraitInnerProduct(final int taxon) {
        final double[] observed = observedIndicators[taxon];
        final Parameter Y = traitParameter.getParameter(taxon);

        // Compute Y_i^t D_i^t \Gamma D_i Y_i
        double sum = 0;
        for (int k = 0; k < dimTrait; ++k) {
            sum += Y.getParameterValue(k) * Y.getParameterValue(k) *
                    observed[k] * traitPrecision.getParameterValue(k);
        }
        return sum;
    }

    private void cacheTraitInnerProducts(final int taxon) {
        traitInnerProducts[taxon] = computeTraitInnerProduct(taxon);
    }

    private void setupInnerProducts() {

        data = traitParameter.getParameterValues();

        if (TIMING) {
            for (int taxon = 0; taxon < numTaxa; ++taxon) {
                cacheTraitInnerProducts(taxon);
            }
        } else {
            taskPool.fork((taxon, thread) -> cacheTraitInnerProducts(taxon));
        }
    }

    private double computeFactorInnerProduct(final WrappedVector mean, final DenseMatrix64F precision) {
        // Compute \mu_i^t P_i \mu^t
        double sum = 0;
        for (int row = 0; row < numFactors; ++row) {
            for (int col = 0; col < numFactors; ++col) {
                sum += mean.get(row) * precision.unsafe_get(row, col) * mean.get(col);
            }
        }
        return sum;
    }

    private double getTraitLogDeterminant(final int taxon) {

        final double[] observed = observedIndicators[taxon];

        // Compute det( D_i \Gamma D_i^t)
        double logDet = 0.0;
        for (int k = 0; k < dimTrait; ++k) {
            if (observed[k] == 1.0) {
                logDet += Math.log(traitPrecision.getParameterValue(k));
            }
        }
        return logDet;
    }

    private void makeCompletedUnobserved(final DenseMatrix64F matrix, double diagonal) {
        for (int row = 0; row < numFactors; ++row) {
            for (int col = 0; col < numFactors; ++col) {
                double x = (row == col) ? diagonal : 0.0;
                matrix.unsafe_set(row, col, x);
            }
        }
    }

    private void computePartialAndRemainderForOneTaxon(int taxon,
                                                       DenseMatrix64F precision,
                                                       DenseMatrix64F variance) {

        final int partialsOffset = dimPartial * taxon;
        // Work with mean in-place
        final WrappedVector mean = new WrappedVector.Raw(partials, partialsOffset, numFactors);

        computePrecisionForTaxon(precision, taxon, numFactors);
        fillInMeanForTaxon(mean, precision, taxon);

        if (DEBUG) {
            System.err.println("taxon " + taxon);
            System.err.println("\tprecision: " + precision);
        }

        double constant;
        double nuggetDensity = 0;

        if (observedDimensions[taxon] == 0) {

            makeCompletedUnobserved(precision, 0);
            makeCompletedUnobserved(variance, Double.POSITIVE_INFINITY);
            constant = 0.0;

        } else {


            if (DEBUG) {
                System.err.println("\tmean: " + mean);
                //System.err.println("\n");
            }

//            final double factorLogDeterminant = ci.getLogDeterminant();
            double traitLogDeterminant = getTraitLogDeterminant(taxon);

//            final double logDetChange = traitLogDeterminant - factorLogDeterminant;

            final double factorInnerProduct = computeFactorInnerProduct(mean, precision);
            final double traitInnerProduct = USE_INNER_PRODUCT_CACHE ?
                    traitInnerProducts[taxon] : computeTraitInnerProduct(taxon);
            final double innerProductChange = traitInnerProduct - factorInnerProduct;

//            int dimensionChange = observedDimensions[taxon] - ci.getEffectiveDimension(); //TODO: use this effective dimension in safeMultivariateIntegrator

            if (DEBUG) {
                System.err.println("fIP: " + factorInnerProduct);
                System.err.println("tIP: " + traitInnerProduct);
//                System.err.println("fDet: " + factorLogDeterminant);
                System.err.println("tDet: " + traitLogDeterminant);
//                System.err.println("deltaDim: " + dimensionChange)
                System.err.println(" deltaIP: " + innerProductChange + "\n\n");
            }

//            constant = 0.5 * (logDetChange - innerProductChange) - LOG_SQRT_2_PI * (dimensionChange) -
//                    nuggetDensity;

            constant = 0.5 * (traitLogDeterminant - innerProductChange) - LOG_SQRT_2_PI * (observedDimensions[taxon]) -
                    nuggetDensity;

        }

        // store in precision, variance and normalization constant
        unwrap(precision, partials, partialsOffset + numFactors);
        PrecisionType.FULL.fillEffDimInPartials(partials, partialsOffset, 0, numFactors);

        if (STORE_VARIANCE) {
            safeInvert2(precision, variance, true);
            unwrap(variance, partials, partialsOffset + numFactors + numFactors * numFactors);
        }

        normalizationConstants[taxon] = constant;
    }

    private void computePartialsAndRemainders() {

        final DenseMatrix64F[] precisions = new DenseMatrix64F[taskPool.getNumThreads()];
        final DenseMatrix64F[] variances = new DenseMatrix64F[taskPool.getNumThreads()];

        for (int i = 0; i < taskPool.getNumThreads(); ++i) {
            precisions[i] = new DenseMatrix64F(numFactors, numFactors);
            variances[i] = new DenseMatrix64F(numFactors, numFactors);
        }

        if (usePrecisionCache) {
            precisionMatrixMap.clear();
            if (DEBUG) {
                System.err.println("Hash CLEARED");
            }
        }

        if (TIMING) { // Do not use threads or lambda when timing
            for (int taxon = 0; taxon < numTaxa; ++taxon) {
                computePartialAndRemainderForOneTaxon(taxon, precisions[0], variances[0]);
            }
        } else {
            taskPool.fork((taxon, thread) ->
                    computePartialAndRemainderForOneTaxon(taxon, precisions[thread], variances[thread]));
        }
    }

    private static final boolean STORE_VARIANCE = true;
    private static final boolean DEBUG = false;

    private void checkStatistics() {
        synchronized (this) {
            if (!statisticsKnown) {
                setupStatistics();
                statisticsKnown = true;
            }
        }
    }

    private static double[][] setupObservedIndicators(List<Integer> missingIndices, int nTaxa, int dimTrait) {
        double[][] observed = new double[nTaxa][dimTrait];

        for (double[] v : observed) {
            Arrays.fill(v, 1.0);
        }

        if (missingIndices != null) {
            for (Integer idx : missingIndices) {
                int taxon = idx / dimTrait;
                int trait = idx % dimTrait;
                observed[taxon][trait] = 0.0;
            }
        }

        return observed;
    }

    private static int[] setupObservedDimensions(double[][] observed) {
        int length = observed.length;
        int[] dimensions = new int[length];

        for (int i = 0; i < length; ++i) {
            double sum = 0;
            for (double x : observed[i]) {
                sum += x;
            }
            dimensions[i] = (int) sum;
        }

        return dimensions;
    }

    private boolean likelihoodKnown = false;
    private boolean storedLikelihoodKnow;

    private boolean statisticsKnown = false;
    private boolean storedStatisticsKnown;

    private boolean innerProductsKnown = false;
    private boolean storedInnerProductsKnown;

    private double logLikelihood;
    private double storedLogLikelihood;

    private double[] partials;
    private double[] storedPartials;

    private double[] normalizationConstants;
    private double[] storedNormalizationConstants;

    private double[] traitInnerProducts;
    private double[] storedTraitInnerProducts;

    private double[] data;
    private double[] loadings;
    private double[] gamma;

    private final int numTaxa;
    private final int dimTrait;
    private final int dimPartial;
    private final int numFactors;
    private final CompoundParameter traitParameter;
    private final MatrixParameterInterface loadingsTransposed;
    private final Parameter traitPrecision;
    private final List<Integer> missingFactorIndices;
    private final List<Integer> missingDataIndices;
    private final boolean[] missingDataIndicator;

    private final double[][] observedIndicators;
    private final int[] observedDimensions;

    private final boolean usePrecisionCache;


    private static double LOG_SQRT_2_PI = 0.5 * Math.log(2 * Math.PI);

    //TODO: remove code duplicaton?
    public enum CacheProvider {
        USE_CACHE {
            @Override
            boolean useCache() {
                return true;
            }

        },
        NO_CACHE {
            @Override
            boolean useCache() {
                return false;
            }
        };

        abstract boolean useCache();

    }


    // TODO Move remainder into separate class file
    public static AbstractXMLObjectParser PARSER = new AbstractXMLObjectParser() {
        @Override
        public Object parseXMLObject(XMLObject xo) throws XMLParseException {

            MutableTreeModel treeModel = (MutableTreeModel) xo.getChild(MutableTreeModel.class);
            TreeTraitParserUtilities utilities = new TreeTraitParserUtilities();

            TreeTraitParserUtilities.TraitsAndMissingIndices returnValue =
                    utilities.parseTraitsFromTaxonAttributes(xo, TreeTraitParserUtilities.DEFAULT_TRAIT_NAME,
                            treeModel, true);
            CompoundParameter traitParameter = returnValue.traitParameter;
            List<Integer> missingIndices = returnValue.missingIndices;

            MatrixParameterInterface loadings = (MatrixParameterInterface) xo.getElementFirstChild(LOADINGS);
            Parameter traitPrecision = (Parameter) xo.getElementFirstChild(PRECISION);

            double nugget = xo.getAttribute(NUGGET, 0.0);

            TaskPool taskPool = (TaskPool) xo.getChild(TaskPool.class);

            CacheProvider cacheProvider;
            boolean useCache = xo.getAttribute(CACHE_PRECISION, false);
            if (useCache) {
                cacheProvider = CacheProvider.USE_CACHE;
            } else {
                cacheProvider = CacheProvider.NO_CACHE;
            }


            return new IntegratedFactorAnalysisLikelihood(xo.getId(), traitParameter, missingIndices,
                    loadings, traitPrecision, nugget, taskPool, cacheProvider);
        }

        @Override
        public XMLSyntaxRule[] getSyntaxRules() {
            return rules;
        }

        @Override
        public String getParserDescription() {
            return null;
        }

        @Override
        public Class getReturnType() {
            return IntegratedFactorAnalysisLikelihood.class;
        }

        @Override
        public String getParserName() {
            return INTEGRATED_FACTOR_Model;
        }
    };

    private static final String INTEGRATED_FACTOR_Model = "integratedFactorModel";
    private static final String LOADINGS = "loadings";
    private static final String PRECISION = "precision";
    private static final String NUGGET = "nugget";
    private static final String CACHE_PRECISION = "cachePrecision";

    private final static XMLSyntaxRule[] rules = new XMLSyntaxRule[]{
            new ElementRule(LOADINGS, new XMLSyntaxRule[]{
                    new ElementRule(MatrixParameterInterface.class),
            }),
            new ElementRule(PRECISION, new XMLSyntaxRule[]{
                    new ElementRule(Parameter.class),
            }),
            // Tree trait parser
            new ElementRule(MutableTreeModel.class),
            AttributeRule.newStringRule(TreeTraitParserUtilities.TRAIT_NAME),
            new ElementRule(TreeTraitParserUtilities.TRAIT_PARAMETER, new XMLSyntaxRule[]{
                    new ElementRule(Parameter.class)
            }),
            new ElementRule(TreeTraitParserUtilities.MISSING, new XMLSyntaxRule[]{
                    new ElementRule(Parameter.class)
            }, true),
            AttributeRule.newDoubleRule(NUGGET, true),
            AttributeRule.newBooleanRule(STANDARDIZE, true),
            new ElementRule(TaskPool.class, true),
            AttributeRule.newDoubleRule(TARGET_SD, true),
            AttributeRule.newBooleanRule(CACHE_PRECISION, true)

    };

    public void setLikelihoodDelegate(ContinuousDataLikelihoodDelegate delegate) {
        this.delegate = delegate;
    }

    private ContinuousDataLikelihoodDelegate delegate = null;

    private static Matrix buildDiagonalMatrix(double[] diagonals) {
        Matrix mat = new Matrix(diagonals.length, diagonals.length);
        for (int i = 0; i < diagonals.length; ++i) {
            mat.set(i, i, diagonals[i]);
        }
        return mat;
    }

    @Override
    public String getReport() {

        StringBuilder sb = new StringBuilder();

        double logComponents = 0;

        if (delegate != null) {

            double logInc = delegate.getCallbackLikelihood().getLogLikelihood();

            final Tree tree = delegate.getCallbackLikelihood().getTree();
            final BranchRates branchRates = delegate.getCallbackLikelihood().getBranchRateModel();
            sb.append(tree.toString());
            sb.append("\n\n");

            final double normalization = delegate.getRateTransformation().getNormalization();
            final double priorSampleSize = delegate.getRootProcessDelegate().getPseudoObservations();

            double[][] treeStructure = MultivariateTraitDebugUtilities.getTreeVariance(tree, branchRates, 1.0, Double.POSITIVE_INFINITY);
            sb.append("Tree structure:\n");
            sb.append(new Matrix(treeStructure));
            sb.append("\n\n");

            double[][] treeSharedLengths = MultivariateTraitDebugUtilities.getTreeVariance(tree, branchRates, normalization, Double.POSITIVE_INFINITY);

            double[][] treeVariance = MultivariateTraitDebugUtilities.getTreeVariance(tree, branchRates, normalization, priorSampleSize);

            Matrix treeV = new Matrix(treeVariance);
            Matrix treeP = treeV.inverse();

            sb.append("Tree variance:\n");
            sb.append(treeV);
            sb.append("Tree precision:\n");
            sb.append(treeP);
            sb.append("\n\n");

            Matrix Lt = new Matrix(loadingsTransposed.getParameterAsMatrix());
            sb.append("Loadings:\n");
            sb.append(Lt.transpose());
            sb.append("\n\n");

            double[][] diffusionPrecision = delegate.getDiffusionModel().getPrecisionmatrix();
            Matrix diffusionVariance = new Matrix(diffusionPrecision).inverse();

            Matrix loadingsVariance = null;
            try {
                loadingsVariance = Lt.product(diffusionVariance.product(Lt.transpose()));
            } catch (IllegalDimension illegalDimension) {
                illegalDimension.printStackTrace();
            }
            sb.append("Loadings variance:\n");
            sb.append(loadingsVariance);
            sb.append("\n\n");

            assert (loadingsVariance != null);

            Matrix loadingsFactorsVariance = MultivariateTraitDebugUtilities.getJointVarianceFactor(priorSampleSize,
                    treeVariance, treeSharedLengths, loadingsVariance.toComponents(), diffusionVariance.toComponents(),
                    delegate.getDiffusionProcessDelegate(), Lt);

            Matrix gamma = buildDiagonalMatrix(traitPrecision.getParameterValues());
            sb.append("Trait precision:\n");
            sb.append(gamma);
            sb.append("\n\n");
            Matrix gammaVariance = gamma.inverse();

            double[] tmp = new double[tree.getExternalNodeCount()];
            Arrays.fill(tmp, 1.0);
            Matrix identity = buildDiagonalMatrix(tmp);
            Matrix errorVariance = new Matrix(KroneckerOperation.product(identity.toComponents(), gammaVariance.toComponents()));

            sb.append("Loadings-factors variance:\n");
            sb.append(loadingsFactorsVariance);
            sb.append("\n\n");

            sb.append("Error variance\n");
            sb.append(errorVariance);
            sb.append("\n\n");

            Matrix totalVariance = null;
            try {
                totalVariance = loadingsFactorsVariance.add(errorVariance);
            } catch (IllegalDimension illegalDimension) {
                illegalDimension.printStackTrace();
            }

            double[] allData = getParameter().getParameterValues();

            List<Integer> notMissing = new ArrayList<>();
            for (int taxon = 0; taxon < numTaxa; ++taxon) {
                double[] observed = observedIndicators[taxon];
                for (int trait = 0; trait < dimTrait; ++trait) {
                    if (observed[trait] == 0.0) {
                        System.err.println("Missing taxon " + taxon + " trait " + trait);
                    } else {
                        notMissing.add(taxon * dimTrait + trait);
                    }
                }
            }

            double[] priorMean = delegate.getRootPrior().getMean();
            Matrix treeDrift = new Matrix(MultivariateTraitDebugUtilities.getTreeDrift(tree, priorMean, delegate.getIntegrator(), delegate.getDiffusionProcessDelegate()));

            if (delegate.getDiffusionProcessDelegate().hasDrift()) {
                sb.append("Tree drift (including root mean):\n");
                sb.append(new Matrix(treeDrift.toComponents()));
                sb.append("\n\n");
            }

            try {
                loadingsFactorsVariance = treeDrift.product(Lt.transpose());
            } catch (IllegalDimension illegalDimension) {
                illegalDimension.printStackTrace();
            }
            double[] drift = KroneckerOperation.vectorize(loadingsFactorsVariance.toComponents());

            int[] notMissingIndices = new int[notMissing.size()];
            double[] data = new double[notMissing.size()];
            for (int i = 0; i < notMissing.size(); ++i) {
                notMissingIndices[i] = notMissing.get(i);
                data[i] = allData[notMissing.get(i)];
            }

            if (totalVariance != null) {
                totalVariance = new Matrix(Matrix.gatherRowsAndColumns(totalVariance.toComponents(), notMissingIndices, notMissingIndices));
            }
            Matrix totalPrecision = null;
            if (totalVariance != null) {
                totalPrecision = totalVariance.inverse();
            }

            drift = Matrix.gatherEntries(drift, notMissingIndices);

            sb.append("Total variance:\n");
            sb.append(totalVariance);
            sb.append("\n\n");
            sb.append("Total precision:\n");
            sb.append(totalPrecision);
            sb.append("\n\n");

            sb.append("Data:\n");
            sb.append(new Vector(data));
            sb.append("\n\n");

            sb.append("Expectations:\n");
            sb.append(new Vector(drift));
            sb.append("\n\n");

            MultivariateNormalDistribution mvn = null;
            if (totalPrecision != null) {
                mvn = new MultivariateNormalDistribution(drift,
                        totalPrecision.toComponents());
            }

            double logDensity = 0;
            if (mvn != null) {
                logDensity = mvn.logPdf(data);
            }
            sb.append("logMultiVariateNormalDensity = ").append(logDensity).append("\n\n");

            sb.append("traitDataLikelihood = ").append(logInc).append("\n");
            logComponents += logInc;
        }

        sb.append("logLikelihood = ").append(getLogLikelihood()).append("\n");

        if (logComponents != 0.0) {
            sb.append("total likelihood = ").append((getLogLikelihood() + logComponents)).append("\n");
        }

        return sb.toString();
    }
}<|MERGE_RESOLUTION|>--- conflicted
+++ resolved
@@ -25,16 +25,7 @@
 
 package dr.evomodel.treedatalikelihood.continuous;
 
-<<<<<<< HEAD
-import dr.evolution.tree.BranchRates;
-import dr.evolution.tree.MutableTreeModel;
-import dr.evolution.tree.Tree;
-import dr.evolution.tree.TreeTrait;
-import dr.util.TaskPool;
-=======
 import dr.evolution.tree.*;
-import dr.evomodel.continuous.hmc.TaxonTaskPool;
->>>>>>> 51c07e7a
 import dr.evomodel.treedatalikelihood.continuous.cdi.PrecisionType;
 import dr.evomodel.treedatalikelihood.preorder.ContinuousExtensionDelegate;
 import dr.evomodel.treedatalikelihood.preorder.ModelExtensionProvider;
@@ -47,6 +38,7 @@
 import dr.math.matrixAlgebra.Vector;
 import dr.math.matrixAlgebra.WrappedVector;
 import dr.math.matrixAlgebra.missingData.MissingOps;
+import dr.util.TaskPool;
 import dr.xml.*;
 import org.ejml.data.DenseMatrix64F;
 
@@ -377,49 +369,10 @@
         return traitMatrix.data;
     }
 
-<<<<<<< HEAD
-=======
     @Override
     public void chainRuleWrtVariance(double[] gradient, NodeRef node) {
         throw new RuntimeException("not yet implemented");
     }
-
-    private class HashedMissingArray {
-
-        final private double[] array;
-
-        HashedMissingArray(final double[] array) {
-            this.array = array;
-        }
-
-        public double[] getArray() {
-            return array;
-        }
-
-        public double get(int index) {
-            return array[index];
-        }
-
-        public int getLength() {
-            return array.length;
-        }
-
-        @Override
-        public int hashCode() {
-            return Arrays.hashCode(array);
-        }
-
-        @Override
-        public boolean equals(Object obj) {
-            return obj instanceof HashedMissingArray && Arrays.equals(array,
-                    ((HashedMissingArray) obj).array);
-        }
-
-        public String toString() {
-            return new Vector(array).toString();
-        }
-    }
->>>>>>> 51c07e7a
 
     private void computePrecisionForTaxon(final DenseMatrix64F precision, final int taxon,
                                           final int numFactors) {
