/*
 * IntegratedFactorTraitDataModel.java
 *
 * Copyright (c) 2002-2018 Alexei Drummond, Andrew Rambaut and Marc Suchard
 *
 * This file is part of BEAST.
 * See the NOTICE file distributed with this work for additional
 * information regarding copyright ownership and licensing.
 *
 * BEAST is free software; you can redistribute it and/or modify
 * it under the terms of the GNU Lesser General Public License as
 * published by the Free Software Foundation; either version 2
 * of the License, or (at your option) any later version.
 *
 *  BEAST is distributed in the hope that it will be useful,
 *  but WITHOUT ANY WARRANTY; without even the implied warranty of
 *  MERCHANTABILITY or FITNESS FOR A PARTICULAR PURPOSE.  See the
 *  GNU Lesser General Public License for more details.
 *
 * You should have received a copy of the GNU Lesser General Public
 * License along with BEAST; if not, write to the
 * Free Software Foundation, Inc., 51 Franklin St, Fifth Floor,
 * Boston, MA  02110-1301  USA
 */

package dr.evomodel.treedatalikelihood.continuous;

<<<<<<< HEAD
import dr.evolution.tree.BranchRates;
import dr.evolution.tree.MutableTreeModel;
import dr.evolution.tree.Tree;
import dr.evolution.tree.TreeTrait;
import dr.util.TaskPool;
=======
import dr.evolution.tree.*;
>>>>>>> 89dd8a06
import dr.evomodel.treedatalikelihood.continuous.cdi.PrecisionType;
import dr.evomodel.treedatalikelihood.preorder.ContinuousExtensionDelegate;
import dr.evomodel.treedatalikelihood.preorder.ModelExtensionProvider;
import dr.evomodelxml.treelikelihood.TreeTraitParserUtilities;
import dr.inference.model.*;
import dr.math.KroneckerOperation;
import dr.math.distributions.MultivariateNormalDistribution;
import dr.math.matrixAlgebra.IllegalDimension;
import dr.math.matrixAlgebra.Matrix;
import dr.math.matrixAlgebra.Vector;
import dr.math.matrixAlgebra.WrappedVector;
import dr.math.matrixAlgebra.missingData.InversionResult;
import dr.math.matrixAlgebra.missingData.MissingOps;
import dr.util.TaskPool;
import dr.xml.*;
import org.ejml.data.DenseMatrix64F;

import java.util.*;

import static dr.evomodelxml.treelikelihood.TreeTraitParserUtilities.STANDARDIZE;
import static dr.evomodelxml.treelikelihood.TreeTraitParserUtilities.TARGET_SD;
import static dr.math.matrixAlgebra.missingData.MissingOps.*;

/**
 * @author Marc A. Suchard
 * @author Gabriel Hassler
 */

public class IntegratedFactorAnalysisLikelihood extends AbstractModelLikelihood
        implements ContinuousTraitPartialsProvider, ModelExtensionProvider.NormalExtensionProvider, Reportable {

    private final int[] fullyObservedTraits;
    private final int[] partiallyMissingTraits;
    private boolean observedInnerProductKnown = false;
    private final DenseMatrix64F observedInnerProduct;
    // TODO: caching observedInnerProduct

    private static final PrecisionType precisionType = PrecisionType.FULL;
    private boolean[] missingTraitIndicators = null;


    public IntegratedFactorAnalysisLikelihood(String name,
                                              CompoundParameter traitParameter,
                                              boolean[] missingIndicators,
                                              MatrixParameterInterface loadings,
                                              Parameter traitPrecision,
                                              double nuggetPrecision,
<<<<<<< HEAD
                                              TaskPool taskPool) {
=======
                                              TaskPool taskPool,
                                              CacheProvider cacheProvider) {

>>>>>>> 89dd8a06
        super(name);

        this.traitParameter = traitParameter;
        this.loadingsTransposed = loadings;
        this.traitPrecision = traitPrecision;

        this.numTaxa = traitParameter.getParameterCount();
        this.dimTrait = traitParameter.getParameter(0).getDimension();
        this.numFactors = loadings.getColumnDimension();

        assert (dimTrait == loadings.getRowDimension());

        this.dimPartial = precisionType.getPartialsDimension(numFactors);

        addVariable(traitParameter);
        addVariable(loadings);
        addVariable(traitPrecision);

        this.missingDataIndicator = missingIndicators;
        this.missingDataIndices = ContinuousTraitPartialsProvider.indicatorToIndices(missingIndicators); //TODO: deprecate
        this.observedIndicators = setupObservedIndicators(missingDataIndices, numTaxa, dimTrait);
        this.observedDimensions = setupObservedDimensions(observedIndicators);

        List<Integer> observedList = new ArrayList<>();
        List<Integer> partialList = new ArrayList<>();
        setupObservedTraits(observedList, partialList);
        this.fullyObservedTraits = new int[observedList.size()];
        for (int i = 0; i < observedList.size(); i++) fullyObservedTraits[i] = observedList.get(i);
        this.partiallyMissingTraits = new int[partialList.size()];
        for (int i = 0; i < partialList.size(); i++) partiallyMissingTraits[i] = partialList.get(i);

        this.missingFactorIndices = new ArrayList<>();
        for (int i = 0; i < numTaxa * dimTrait; ++i) {
            missingFactorIndices.add(i);
        }

        this.nuggetPrecision = nuggetPrecision;
<<<<<<< HEAD
        this.taxonTaskPool = (taskPool != null) ? taskPool : new TaskPool(numTaxa, 1);
=======
        this.taskPool = (taskPool != null) ? taskPool : new TaskPool(numTaxa, 1);
>>>>>>> 89dd8a06

        this.usePrecisionCache = cacheProvider.useCache();

        if (usePrecisionCache && this.taskPool.getNumThreads() > 1) {
            throw new IllegalArgumentException("Cannot currently parallelize cached precisions");
        }

<<<<<<< HEAD
        if (this.taxonTaskPool.getNumTaxon() != numTaxa) {
            throw new IllegalArgumentException("Incorrectly specified TaskPool");
=======
        if (this.taskPool.getNumTaxon() != numTaxa) {
            throw new IllegalArgumentException("Incorrectly specified TaskPool");
        }

        this.observedInnerProduct = new DenseMatrix64F(numFactors, numFactors);


    }

    final private void setupObservedTraits(List<Integer> observedList, List<Integer> partialList) {
        for (int trait = 0; trait < dimTrait; trait++) {
            int nObserved = 0;
            for (int taxon = 0; taxon < numTaxa; taxon++) {
                if (observedIndicators[taxon][trait] == 1) {
                    nObserved += 1;
                }
            }
            if (nObserved == numTaxa) {
                observedList.add(trait);
            } else if (nObserved > 0) { // TODO: maybe change to `else {...` for path sampling
                partialList.add(trait);
            }
>>>>>>> 89dd8a06
        }

    }

    @Override
    public boolean bufferTips() {
        return true;
    }

    @Override
    public int getTraitCount() {
        return 1;
    }

    @Override
    public int getDataDimension() {
        return dimTrait;
    }

    @Override
    public int getTraitDimension() {
        return numFactors;
    }  // Returns dimension of latent factors

    @Override
    public PrecisionType getPrecisionType() {
        return PrecisionType.FULL;
    }

    @Override
    public double[] getTipPartial(int taxonIndex, boolean fullyObserved) {
        if (fullyObserved) {
            throw new IllegalArgumentException("Wishart statistics are not implemented for the integrated factor model");
        }

        checkStatistics();

        double[] partial = new double[dimPartial];
        System.arraycopy(partials, taxonIndex * dimPartial, partial, 0, dimPartial);
        return partial;
    }

    @Override
    public List<Integer> getMissingIndices() {
        return missingFactorIndices;
    }

    @Override
    public boolean[] getDataMissingIndicators() {
        return missingDataIndicator;
    }

    @Override
    public boolean[] getTraitMissingIndicators() {
        if (getDataMissingIndicators() == null) {
            return null;
        } else if (missingTraitIndicators == null) {
            this.missingTraitIndicators = new boolean[getParameter().getDimension()];
            Arrays.fill(missingTraitIndicators, true); // all traits are latent
        }
        return missingTraitIndicators;
    }

    public List<Integer> getMissingDataIndices() {
        return missingDataIndices;
    }

    @Override
    public CompoundParameter getParameter() {
        return traitParameter;
    }

    @Override
    public boolean getDefaultAllowSingular() {
        return true;
    }

    @Override
    public boolean suppliesWishartStatistics() {
        return false;
    }

    @Override
    public Model getModel() {
        return this;
    }

    @Override
    public double getLogLikelihood() {
        if (!likelihoodKnown) {
            logLikelihood = calculateLogLikelihood();
            likelihoodKnown = true;
        }
        return logLikelihood;
    }

    @Override
    public void makeDirty() {
        likelihoodKnown = false;
        statisticsKnown = false;
        innerProductsKnown = false;
        observedInnerProductKnown = false;
    }

    @Override
    protected void handleModelChangedEvent(Model model, Object object, int index) {
        // No model dependencies
    }

    @Override
    protected void handleVariableChangedEvent(Variable variable, int index, Parameter.ChangeType type) {
        observedInnerProductKnown = false;

        if (variable == loadingsTransposed) {
            statisticsKnown = false;
            likelihoodKnown = false;
            fireModelChanged(this);
        } else if (variable == traitParameter || variable == traitPrecision) {
            innerProductsKnown = false; // TODO: why does this not go to false when the loadings change???
            statisticsKnown = false;
            likelihoodKnown = false;
            fireModelChanged(this);
        } else {
            throw new RuntimeException("Unhandled parameter change type");
        }
    }

    @Override
    protected void storeState() {
        storedLogLikelihood = logLikelihood;
        storedLikelihoodKnow = likelihoodKnown;
        storedStatisticsKnown = statisticsKnown;

        System.arraycopy(partials, 0, storedPartials, 0, partials.length);
        System.arraycopy(normalizationConstants, 0,
                storedNormalizationConstants, 0, normalizationConstants.length);

        if (USE_INNER_PRODUCT_CACHE) {
            storedInnerProductsKnown = innerProductsKnown;

            System.arraycopy(traitInnerProducts, 0,
                    storedTraitInnerProducts, 0, traitInnerProducts.length);
        }
    }

    @Override
    protected void restoreState() {
        logLikelihood = storedLogLikelihood;
        likelihoodKnown = storedLikelihoodKnow;
        statisticsKnown = storedStatisticsKnown;

        double[] tmp1 = partials;
        partials = storedPartials;
        storedPartials = tmp1;

        double[] tmp2 = normalizationConstants;
        normalizationConstants = storedNormalizationConstants;
        storedNormalizationConstants = tmp2;

        if (USE_INNER_PRODUCT_CACHE) {
            innerProductsKnown = storedInnerProductsKnown;

            double[] tmp3 = traitInnerProducts;
            traitInnerProducts = storedTraitInnerProducts;
            storedTraitInnerProducts = tmp3;
        }

        observedInnerProductKnown = false; // TODO: proper store/restore
    }

    @Override
    protected void acceptState() {
        // Do nothing
    }

    // Access for FactorAnalysisOperatorAdaptor

    public int getNumberOfFactors() {
        return numFactors;
    }

    public int getNumberOfTaxa() {
        return numTaxa;
    }

    public int getNumberOfTraits() {
        return dimTrait;
    }

    public MatrixParameterInterface getLoadings() {
        return loadingsTransposed;
    }

    public Parameter getPrecision() {
        return traitPrecision;
    }

    // Private class functions

    private double calculateLogLikelihood() {

        checkStatistics();

        double logLikelihood = 0.0;
        for (double r : normalizationConstants) {
            logLikelihood += r;
        }
        return logLikelihood;
    }

    private void setupStatistics() {
        if (partials == null) {
            partials = new double[numTaxa * dimPartial];
            storedPartials = new double[numTaxa * dimPartial];
        }

        if (normalizationConstants == null) {
            normalizationConstants = new double[numTaxa];
            storedNormalizationConstants = new double[numTaxa];
        }

        if (USE_INNER_PRODUCT_CACHE) {
            if (traitInnerProducts == null) {
                traitInnerProducts = new double[numTaxa];
                storedTraitInnerProducts = new double[numTaxa];
            }
        }

        if (USE_INNER_PRODUCT_CACHE) {
            if (!innerProductsKnown) {
                setupInnerProducts();
                innerProductsKnown = true;
            }
        }

        loadings = loadingsTransposed.getParameterValues();
        gamma = traitPrecision.getParameterValues();

        computePartialsAndRemainders();
    }

    private final double nuggetPrecision;
<<<<<<< HEAD
    private final TaskPool taxonTaskPool;
=======
    private final TaskPool taskPool;
>>>>>>> 89dd8a06

    @Override
    public ContinuousExtensionDelegate getExtensionDelegate(ContinuousDataLikelihoodDelegate delegate,
                                                            TreeTrait treeTrait, Tree tree) {
        return new ContinuousExtensionDelegate.MultivariateNormalExtensionDelegate(delegate, treeTrait,
                this, tree);
    }

    @Override
    public boolean diagonalVariance() {
        return true;
    }

    @Override
    public DenseMatrix64F getExtensionVariance() { //TODO: setup buffer if needed (probably not)
        //TODO: check that this does what it's supposed to.
        double[] precisionBuffer = traitPrecision.getParameterValues();
        DenseMatrix64F varianceMat = MissingOps.wrapDiagonalInverse(precisionBuffer, 0, precisionBuffer.length);
        return varianceMat;
    }

    @Override
    public DenseMatrix64F getExtensionVariance(NodeRef node) {
        return getExtensionVariance();
    }

    @Override
    public MatrixParameterInterface getExtensionPrecision() {
        //TODO: check that this does what it's supposed to.
        return new DiagonalMatrix(traitPrecision);
    }

    @Override
    public double[] transformTreeTraits(double[] treeTraits) {
        //TODO: check that this does what it's supposed to.

        DenseMatrix64F treeTraitMatrix = DenseMatrix64F.wrap(numTaxa, numFactors, treeTraits);
        DenseMatrix64F loadingsMatrix = DenseMatrix64F.wrap(numFactors, dimTrait,
                loadingsTransposed.getParameterValues());


        DenseMatrix64F traitMatrix = new DenseMatrix64F(numTaxa, dimTrait);
        org.ejml.ops.CommonOps.mult(treeTraitMatrix, loadingsMatrix, traitMatrix);

        if (DEBUG) {
            treeTraitMatrix.print();
            loadingsMatrix.print();
            traitMatrix.print();
        }

        return traitMatrix.data;
    }

    @Override
    public void chainRuleWrtVariance(double[] gradient, NodeRef node) {
        throw new RuntimeException("not yet implemented");
    }

    private void computePrecisionForTaxon(final DenseMatrix64F precision, final int taxon,
                                          final int numFactors) {

        final double[] observed = observedIndicators[taxon]; // TODO: only store for partiallyMissing?

        HashedMissingArray observedArray = null;
        DenseMatrix64F hashedPrecision = null;

        if (usePrecisionCache) {
            observedArray = new HashedMissingArray(observed);
            hashedPrecision = precisionMatrixMap.get(observedArray);
        }


        if (!usePrecisionCache || hashedPrecision == null) { // TODO: remove code duplication with below
            if (!observedInnerProductKnown) {
                for (int row = 0; row < numFactors; ++row) {
                    for (int col = row; col < numFactors; ++col) {
                        double sum = 0;
                        for (int k : fullyObservedTraits) {

                            sum += loadings[row * dimTrait + k] * //loadingsTransposed.getParameterValue(k, row) *
                                    gamma[k] *
                                    loadings[col * dimTrait + k]; // loadingsTransposed.getParameterValue(k, col);
                        }
                        observedInnerProduct.set(row, col, sum);
                        observedInnerProduct.set(col, row, sum);

                    }
                }

                observedInnerProductKnown = true;
            }

            // Compute L D_i \Gamma D_i^t L^t
            for (int row = 0; row < numFactors; ++row) {
                for (int col = row; col < numFactors; ++col) {
                    double sum = observedInnerProduct.get(row, col);
                    for (int k : partiallyMissingTraits) {
                        double thisPrecision = (observed[k] == 1.0) ?
                                gamma[k] // traitPrecision.getParameterValue(k)
                                : nuggetPrecision;
                        sum += loadings[row * dimTrait + k] * //loadingsTransposed.getParameterValue(k, row) *
                                thisPrecision *
                                loadings[col * dimTrait + k]; // loadingsTransposed.getParameterValue(k, col);
                    }
                    precision.unsafe_set(row, col, sum);
                    precision.unsafe_set(col, row, sum); // Symmetric matrix
                }
            }

            if (usePrecisionCache) {
                precisionMatrixMap.put(observedArray, precision);
            }

        } else {
            System.arraycopy(hashedPrecision.getData(), 0,
                    precision.getData(), 0, numFactors * numFactors);
        }
    }

    private static final boolean TIMING = false;
    private static final boolean USE_INNER_PRODUCT_CACHE = true;

    private Map<HashedMissingArray, DenseMatrix64F> precisionMatrixMap = new HashMap<>();

    private void fillInMeanForTaxon(final WrappedVector output, final DenseMatrix64F precision,
                                    final int taxon) {

        final double[] observed = observedIndicators[taxon];
//        final Parameter Y = traitParameter.getParameter(taxon);

        // Solve for a value \mu_i s.t. P_i \mu_i = (L D_i Y_i)

        final double[] tmp = new double[numFactors];
        final double[] tmp2 = new double[numFactors];

        for (int factor = 0; factor < numFactors; ++factor) {
            double sum = 0;
            for (int k = 0; k < dimTrait; ++k) {
                sum += loadings[factor * dimTrait + k] * //loadingsTransposed.getParameterValue(k, factor) *  // TODO Maybe a memory access issue here?
                        observed[k] * gamma[k] * // traitPrecision.getParameterValue(k) *
                        data[taxon * dimTrait + k];
//                        Y.getParameterValue(k);
            }
            tmp[factor] = sum;
        }

        DenseMatrix64F B = DenseMatrix64F.wrap(numFactors, 1, tmp);
        DenseMatrix64F X = DenseMatrix64F.wrap(numFactors, 1, tmp2);

        safeSolve(precision, B, X, false);

        for (int row = 0; row < numFactors; ++row) {
            output.set(row, X.unsafe_get(row, 0));
        }

//        return ci;
    }

    private double computeTraitInnerProduct(final int taxon) {
        final double[] observed = observedIndicators[taxon];
        final Parameter Y = traitParameter.getParameter(taxon);

        // Compute Y_i^t D_i^t \Gamma D_i Y_i
        double sum = 0;
        for (int k = 0; k < dimTrait; ++k) {
            sum += Y.getParameterValue(k) * Y.getParameterValue(k) *
                    observed[k] * traitPrecision.getParameterValue(k);
        }
        return sum;
    }

    private void cacheTraitInnerProducts(final int taxon) {
        traitInnerProducts[taxon] = computeTraitInnerProduct(taxon);
    }

    private void setupInnerProducts() {

        data = traitParameter.getParameterValues();

        if (TIMING) {
            for (int taxon = 0; taxon < numTaxa; ++taxon) {
                cacheTraitInnerProducts(taxon);
            }
        } else {
            taskPool.fork((taxon, thread) -> cacheTraitInnerProducts(taxon));
        }
    }

    private double computeFactorInnerProduct(final WrappedVector mean, final DenseMatrix64F precision) {
        // Compute \mu_i^t P_i \mu^t
        double sum = 0;
        for (int row = 0; row < numFactors; ++row) {
            for (int col = 0; col < numFactors; ++col) {
                sum += mean.get(row) * precision.unsafe_get(row, col) * mean.get(col);
            }
        }
        return sum;
    }

    private double getTraitLogDeterminant(final int taxon) {

        final double[] observed = observedIndicators[taxon];

        // Compute det( D_i \Gamma D_i^t)
        double logDet = 0.0;
        for (int k = 0; k < dimTrait; ++k) {
            if (observed[k] == 1.0) {
                logDet += Math.log(traitPrecision.getParameterValue(k));
            }
        }
        return logDet;
    }

    private void makeCompletedUnobserved(final DenseMatrix64F matrix, double diagonal) {
        for (int row = 0; row < numFactors; ++row) {
            for (int col = 0; col < numFactors; ++col) {
                double x = (row == col) ? diagonal : 0.0;
                matrix.unsafe_set(row, col, x);
            }
        }
    }

    private void computePartialAndRemainderForOneTaxon(int taxon,
                                                       DenseMatrix64F precision,
                                                       DenseMatrix64F variance) {

        final int partialsOffset = dimPartial * taxon;
        // Work with mean in-place
        final WrappedVector mean = new WrappedVector.Raw(partials, partialsOffset, numFactors);

        computePrecisionForTaxon(precision, taxon, numFactors);
        fillInMeanForTaxon(mean, precision, taxon);

        if (DEBUG) {
            System.err.println("taxon " + taxon);
            System.err.println("\tprecision: " + precision);
        }

        double constant;
        double nuggetDensity = 0;

        int effDim = 0;
        double factorLogDeterminant = precisionType.getMissingDeterminantValue();

        if (observedDimensions[taxon] == 0) {

            makeCompletedUnobserved(precision, 0);
            makeCompletedUnobserved(variance, Double.POSITIVE_INFINITY);
            constant = 0.0;

        } else {


            if (DEBUG) {
                System.err.println("\tmean: " + mean);
                //System.err.println("\n");
            }


            InversionResult ci = safeDeterminant(precision, false); //TODO: figure out how to remove this (I don't want to do it twice) (see safeMultivariateIntegrator.IncreaseVariances)
            effDim = ci.getEffectiveDimension();
            factorLogDeterminant = ci.getLogDeterminant();
            double traitLogDeterminant = getTraitLogDeterminant(taxon);

//            final double logDetChange = traitLogDeterminant - factorLogDeterminant;

            final double factorInnerProduct = computeFactorInnerProduct(mean, precision);
            final double traitInnerProduct = USE_INNER_PRODUCT_CACHE ?
                    traitInnerProducts[taxon] : computeTraitInnerProduct(taxon);
            final double innerProductChange = traitInnerProduct - factorInnerProduct;

//            int dimensionChange = observedDimensions[taxon] - ci.getEffectiveDimension(); //TODO: use this effective dimension in safeMultivariateIntegrator

            if (DEBUG) {
                System.err.println("fIP: " + factorInnerProduct);
                System.err.println("tIP: " + traitInnerProduct);
//                System.err.println("fDet: " + factorLogDeterminant);
                System.err.println("tDet: " + traitLogDeterminant);
//                System.err.println("deltaDim: " + dimensionChange)
                System.err.println(" deltaIP: " + innerProductChange + "\n\n");
            }

//            constant = 0.5 * (logDetChange - innerProductChange) - LOG_SQRT_2_PI * (dimensionChange) -
//                    nuggetDensity;

            constant = 0.5 * (traitLogDeterminant - factorLogDeterminant - innerProductChange) -
                    LOG_SQRT_2_PI * (observedDimensions[taxon] - effDim) -
                    nuggetDensity;

        }

        // store in precision, variance and normalization constant
        unwrap(precision, partials, partialsOffset + numFactors); //TODO: use PrecisionType.fillPrecisionInPartials()
        precisionType.fillEffDimInPartials(partials, partialsOffset, effDim, numFactors);
        precisionType.fillDeterminantInPartials(partials, partialsOffset, factorLogDeterminant, numFactors);

        if (STORE_VARIANCE) {
            safeInvert2(precision, variance, true);
            unwrap(variance, partials, partialsOffset + numFactors + numFactors * numFactors);
        }

        normalizationConstants[taxon] = constant;
    }

    private void computePartialsAndRemainders() {

        final DenseMatrix64F[] precisions = new DenseMatrix64F[taskPool.getNumThreads()];
        final DenseMatrix64F[] variances = new DenseMatrix64F[taskPool.getNumThreads()];

        for (int i = 0; i < taskPool.getNumThreads(); ++i) {
            precisions[i] = new DenseMatrix64F(numFactors, numFactors);
            variances[i] = new DenseMatrix64F(numFactors, numFactors);
        }

        if (usePrecisionCache) {
            precisionMatrixMap.clear();
            if (DEBUG) {
                System.err.println("Hash CLEARED");
            }
        }

        if (TIMING) { // Do not use threads or lambda when timing
            for (int taxon = 0; taxon < numTaxa; ++taxon) {
                computePartialAndRemainderForOneTaxon(taxon, precisions[0], variances[0]);
            }
        } else {
            taskPool.fork((taxon, thread) ->
                    computePartialAndRemainderForOneTaxon(taxon, precisions[thread], variances[thread]));
        }
    }

    private static final boolean STORE_VARIANCE = true;
    private static final boolean DEBUG = false;

    private void checkStatistics() {
        synchronized (this) {
            if (!statisticsKnown) {
                setupStatistics();
                statisticsKnown = true;
            }
        }
    }

    private static double[][] setupObservedIndicators(List<Integer> missingIndices, int nTaxa, int dimTrait) {
        double[][] observed = new double[nTaxa][dimTrait];

        for (double[] v : observed) {
            Arrays.fill(v, 1.0);
        }

        if (missingIndices != null) {
            for (Integer idx : missingIndices) {
                int taxon = idx / dimTrait;
                int trait = idx % dimTrait;
                observed[taxon][trait] = 0.0;
            }
        }

        return observed;
    }

    private static int[] setupObservedDimensions(double[][] observed) {
        int length = observed.length;
        int[] dimensions = new int[length];

        for (int i = 0; i < length; ++i) {
            double sum = 0;
            for (double x : observed[i]) {
                sum += x;
            }
            dimensions[i] = (int) sum;
        }

        return dimensions;
    }

    private boolean likelihoodKnown = false;
    private boolean storedLikelihoodKnow;

    private boolean statisticsKnown = false;
    private boolean storedStatisticsKnown;

    private boolean innerProductsKnown = false;
    private boolean storedInnerProductsKnown;

    private double logLikelihood;
    private double storedLogLikelihood;

    private double[] partials;
    private double[] storedPartials;

    private double[] normalizationConstants;
    private double[] storedNormalizationConstants;

    private double[] traitInnerProducts;
    private double[] storedTraitInnerProducts;

    private double[] data;
    private double[] loadings;
    private double[] gamma;

    private final int numTaxa;
    private final int dimTrait;
    private final int dimPartial;
    private final int numFactors;
    private final CompoundParameter traitParameter;
    private final MatrixParameterInterface loadingsTransposed;
    private final Parameter traitPrecision;
    private final List<Integer> missingFactorIndices;
    private final List<Integer> missingDataIndices;
    private final boolean[] missingDataIndicator;

    private final double[][] observedIndicators;
    private final int[] observedDimensions;

    private final boolean usePrecisionCache;


    private static double LOG_SQRT_2_PI = 0.5 * Math.log(2 * Math.PI);

    //TODO: remove code duplicaton?
    public enum CacheProvider {
        USE_CACHE {
            @Override
            boolean useCache() {
                return true;
            }

        },
        NO_CACHE {
            @Override
            boolean useCache() {
                return false;
            }
        };

        abstract boolean useCache();

    }


    // TODO Move remainder into separate class file
    public static AbstractXMLObjectParser PARSER = new AbstractXMLObjectParser() {
        @Override
        public Object parseXMLObject(XMLObject xo) throws XMLParseException {

            MutableTreeModel treeModel = (MutableTreeModel) xo.getChild(MutableTreeModel.class);
            TreeTraitParserUtilities utilities = new TreeTraitParserUtilities();

            TreeTraitParserUtilities.TraitsAndMissingIndices returnValue =
                    utilities.parseTraitsFromTaxonAttributes(xo,
                            treeModel, true);
            CompoundParameter traitParameter = returnValue.traitParameter;
            boolean[] missingIndicators = returnValue.getMissingIndicators();

            MatrixParameterInterface loadings = (MatrixParameterInterface) xo.getElementFirstChild(LOADINGS);
            Parameter traitPrecision = (Parameter) xo.getElementFirstChild(PRECISION);

            double nugget = xo.getAttribute(NUGGET, 0.0);

            TaskPool taskPool = (TaskPool) xo.getChild(TaskPool.class);
<<<<<<< HEAD

            return new IntegratedFactorAnalysisLikelihood(xo.getId(), traitParameter, missingIndices,
                    loadings, traitPrecision, nugget, taskPool);
=======

            CacheProvider cacheProvider;
            boolean useCache = xo.getAttribute(CACHE_PRECISION, false);
            if (useCache) {
                cacheProvider = CacheProvider.USE_CACHE;
            } else {
                cacheProvider = CacheProvider.NO_CACHE;
            }


            return new IntegratedFactorAnalysisLikelihood(xo.getId(), traitParameter, missingIndicators,
                    loadings, traitPrecision, nugget, taskPool, cacheProvider);
>>>>>>> 89dd8a06
        }

        @Override
        public XMLSyntaxRule[] getSyntaxRules() {
            return rules;
        }

        @Override
        public String getParserDescription() {
            return null;
        }

        @Override
        public Class getReturnType() {
            return IntegratedFactorAnalysisLikelihood.class;
        }

        @Override
        public String getParserName() {
            return INTEGRATED_FACTOR_Model;
        }
    };

    private static final String INTEGRATED_FACTOR_Model = "integratedFactorModel";
    private static final String LOADINGS = "loadings";
    private static final String PRECISION = "precision";
    private static final String NUGGET = "nugget";
    private static final String CACHE_PRECISION = "cachePrecision";

    private final static XMLSyntaxRule[] rules = new XMLSyntaxRule[]{
            new ElementRule(LOADINGS, new XMLSyntaxRule[]{
                    new ElementRule(MatrixParameterInterface.class),
            }),
            new ElementRule(PRECISION, new XMLSyntaxRule[]{
                    new ElementRule(Parameter.class),
            }),
            // Tree trait parser
            new ElementRule(MutableTreeModel.class),
            AttributeRule.newStringRule(TreeTraitParserUtilities.TRAIT_NAME),
            new ElementRule(TreeTraitParserUtilities.TRAIT_PARAMETER, new XMLSyntaxRule[]{
                    new ElementRule(Parameter.class)
            }),
            new ElementRule(TreeTraitParserUtilities.MISSING, new XMLSyntaxRule[]{
                    new ElementRule(Parameter.class)
            }, true),
            AttributeRule.newDoubleRule(NUGGET, true),
            AttributeRule.newBooleanRule(STANDARDIZE, true),
            new ElementRule(TaskPool.class, true),
            AttributeRule.newDoubleRule(TARGET_SD, true),
            AttributeRule.newBooleanRule(CACHE_PRECISION, true)

    };

    public void setLikelihoodDelegate(ContinuousDataLikelihoodDelegate delegate) {
        this.delegate = delegate;
    }

    private ContinuousDataLikelihoodDelegate delegate = null;

    private static Matrix buildDiagonalMatrix(double[] diagonals) {
        Matrix mat = new Matrix(diagonals.length, diagonals.length);
        for (int i = 0; i < diagonals.length; ++i) {
            mat.set(i, i, diagonals[i]);
        }
        return mat;
    }

    @Override
    public String getReport() {

        StringBuilder sb = new StringBuilder();

        double logComponents = 0;

        if (delegate != null) {

            double logInc = delegate.getCallbackLikelihood().getLogLikelihood();

            final Tree tree = delegate.getCallbackLikelihood().getTree();
            final BranchRates branchRates = delegate.getCallbackLikelihood().getBranchRateModel();
            sb.append(tree.toString());
            sb.append("\n\n");

            final double normalization = delegate.getRateTransformation().getNormalization();
            final double priorSampleSize = delegate.getRootProcessDelegate().getPseudoObservations();

            double[][] treeStructure = MultivariateTraitDebugUtilities.getTreeVariance(tree, branchRates, 1.0, Double.POSITIVE_INFINITY);
            sb.append("Tree structure:\n");
            sb.append(new Matrix(treeStructure));
            sb.append("\n\n");

            double[][] treeSharedLengths = MultivariateTraitDebugUtilities.getTreeVariance(tree, branchRates, normalization, Double.POSITIVE_INFINITY);

            double[][] treeVariance = MultivariateTraitDebugUtilities.getTreeVariance(tree, branchRates, normalization, priorSampleSize);

            Matrix treeV = new Matrix(treeVariance);
            Matrix treeP = treeV.inverse();

            sb.append("Tree variance:\n");
            sb.append(treeV);
            sb.append("Tree precision:\n");
            sb.append(treeP);
            sb.append("\n\n");

            Matrix Lt = new Matrix(loadingsTransposed.getParameterAsMatrix());
            sb.append("Loadings:\n");
            sb.append(Lt.transpose());
            sb.append("\n\n");

            double[][] diffusionPrecision = delegate.getDiffusionModel().getPrecisionmatrix();
            Matrix diffusionVariance = new Matrix(diffusionPrecision).inverse();

            Matrix loadingsVariance = null;
            try {
                loadingsVariance = Lt.product(diffusionVariance.product(Lt.transpose()));
            } catch (IllegalDimension illegalDimension) {
                illegalDimension.printStackTrace();
            }
            sb.append("Loadings variance:\n");
            sb.append(loadingsVariance);
            sb.append("\n\n");

            assert (loadingsVariance != null);

            Matrix loadingsFactorsVariance = MultivariateTraitDebugUtilities.getJointVarianceFactor(priorSampleSize,
                    treeVariance, treeSharedLengths, loadingsVariance.toComponents(), diffusionVariance.toComponents(),
                    delegate.getDiffusionProcessDelegate(), Lt);

            Matrix gamma = buildDiagonalMatrix(traitPrecision.getParameterValues());
            sb.append("Trait precision:\n");
            sb.append(gamma);
            sb.append("\n\n");
            Matrix gammaVariance = gamma.inverse();

            double[] tmp = new double[tree.getExternalNodeCount()];
            Arrays.fill(tmp, 1.0);
            Matrix identity = buildDiagonalMatrix(tmp);
            Matrix errorVariance = new Matrix(KroneckerOperation.product(identity.toComponents(), gammaVariance.toComponents()));

            sb.append("Loadings-factors variance:\n");
            sb.append(loadingsFactorsVariance);
            sb.append("\n\n");

            sb.append("Error variance\n");
            sb.append(errorVariance);
            sb.append("\n\n");

            Matrix totalVariance = null;
            try {
                totalVariance = loadingsFactorsVariance.add(errorVariance);
            } catch (IllegalDimension illegalDimension) {
                illegalDimension.printStackTrace();
            }

            double[] allData = getParameter().getParameterValues();

            List<Integer> notMissing = new ArrayList<>();
            for (int taxon = 0; taxon < numTaxa; ++taxon) {
                double[] observed = observedIndicators[taxon];
                for (int trait = 0; trait < dimTrait; ++trait) {
                    if (observed[trait] == 0.0) {
                        System.err.println("Missing taxon " + taxon + " trait " + trait);
                    } else {
                        notMissing.add(taxon * dimTrait + trait);
                    }
                }
            }

            double[] priorMean = delegate.getRootPrior().getMean();
            Matrix treeDrift = new Matrix(MultivariateTraitDebugUtilities.getTreeDrift(tree, priorMean, delegate.getIntegrator(), delegate.getDiffusionProcessDelegate()));

            if (delegate.getDiffusionProcessDelegate().hasDrift()) {
                sb.append("Tree drift (including root mean):\n");
                sb.append(new Matrix(treeDrift.toComponents()));
                sb.append("\n\n");
            }

            try {
                loadingsFactorsVariance = treeDrift.product(Lt.transpose());
            } catch (IllegalDimension illegalDimension) {
                illegalDimension.printStackTrace();
            }
            double[] drift = KroneckerOperation.vectorize(loadingsFactorsVariance.toComponents());

            int[] notMissingIndices = new int[notMissing.size()];
            double[] data = new double[notMissing.size()];
            for (int i = 0; i < notMissing.size(); ++i) {
                notMissingIndices[i] = notMissing.get(i);
                data[i] = allData[notMissing.get(i)];
            }

            if (totalVariance != null) {
                totalVariance = new Matrix(Matrix.gatherRowsAndColumns(totalVariance.toComponents(), notMissingIndices, notMissingIndices));
            }
            Matrix totalPrecision = null;
            if (totalVariance != null) {
                totalPrecision = totalVariance.inverse();
            }

            drift = Matrix.gatherEntries(drift, notMissingIndices);

            sb.append("Total variance:\n");
            sb.append(totalVariance);
            sb.append("\n\n");
            sb.append("Total precision:\n");
            sb.append(totalPrecision);
            sb.append("\n\n");

            sb.append("Data:\n");
            sb.append(new Vector(data));
            sb.append("\n\n");

            sb.append("Expectations:\n");
            sb.append(new Vector(drift));
            sb.append("\n\n");

            MultivariateNormalDistribution mvn = null;
            if (totalPrecision != null) {
                mvn = new MultivariateNormalDistribution(drift,
                        totalPrecision.toComponents());
            }

            double logDensity = 0;
            if (mvn != null) {
                logDensity = mvn.logPdf(data);
            }
            sb.append("logMultiVariateNormalDensity = ").append(logDensity).append("\n\n");

            sb.append("traitDataLikelihood = ").append(logInc).append("\n");
            logComponents += logInc;
        }

        sb.append("logLikelihood = ").append(getLogLikelihood()).append("\n");

        if (logComponents != 0.0) {
            sb.append("total likelihood = ").append((getLogLikelihood() + logComponents)).append("\n");
        }

        return sb.toString();
    }
}<|MERGE_RESOLUTION|>--- conflicted
+++ resolved
@@ -25,15 +25,7 @@
 
 package dr.evomodel.treedatalikelihood.continuous;
 
-<<<<<<< HEAD
-import dr.evolution.tree.BranchRates;
-import dr.evolution.tree.MutableTreeModel;
-import dr.evolution.tree.Tree;
-import dr.evolution.tree.TreeTrait;
-import dr.util.TaskPool;
-=======
 import dr.evolution.tree.*;
->>>>>>> 89dd8a06
 import dr.evomodel.treedatalikelihood.continuous.cdi.PrecisionType;
 import dr.evomodel.treedatalikelihood.preorder.ContinuousExtensionDelegate;
 import dr.evomodel.treedatalikelihood.preorder.ModelExtensionProvider;
@@ -81,13 +73,9 @@
                                               MatrixParameterInterface loadings,
                                               Parameter traitPrecision,
                                               double nuggetPrecision,
-<<<<<<< HEAD
-                                              TaskPool taskPool) {
-=======
                                               TaskPool taskPool,
                                               CacheProvider cacheProvider) {
 
->>>>>>> 89dd8a06
         super(name);
 
         this.traitParameter = traitParameter;
@@ -125,11 +113,7 @@
         }
 
         this.nuggetPrecision = nuggetPrecision;
-<<<<<<< HEAD
-        this.taxonTaskPool = (taskPool != null) ? taskPool : new TaskPool(numTaxa, 1);
-=======
         this.taskPool = (taskPool != null) ? taskPool : new TaskPool(numTaxa, 1);
->>>>>>> 89dd8a06
 
         this.usePrecisionCache = cacheProvider.useCache();
 
@@ -137,10 +121,6 @@
             throw new IllegalArgumentException("Cannot currently parallelize cached precisions");
         }
 
-<<<<<<< HEAD
-        if (this.taxonTaskPool.getNumTaxon() != numTaxa) {
-            throw new IllegalArgumentException("Incorrectly specified TaskPool");
-=======
         if (this.taskPool.getNumTaxon() != numTaxa) {
             throw new IllegalArgumentException("Incorrectly specified TaskPool");
         }
@@ -163,7 +143,6 @@
             } else if (nObserved > 0) { // TODO: maybe change to `else {...` for path sampling
                 partialList.add(trait);
             }
->>>>>>> 89dd8a06
         }
 
     }
@@ -406,11 +385,7 @@
     }
 
     private final double nuggetPrecision;
-<<<<<<< HEAD
-    private final TaskPool taxonTaskPool;
-=======
     private final TaskPool taskPool;
->>>>>>> 89dd8a06
 
     @Override
     public ContinuousExtensionDelegate getExtensionDelegate(ContinuousDataLikelihoodDelegate delegate,
@@ -872,11 +847,6 @@
             double nugget = xo.getAttribute(NUGGET, 0.0);
 
             TaskPool taskPool = (TaskPool) xo.getChild(TaskPool.class);
-<<<<<<< HEAD
-
-            return new IntegratedFactorAnalysisLikelihood(xo.getId(), traitParameter, missingIndices,
-                    loadings, traitPrecision, nugget, taskPool);
-=======
 
             CacheProvider cacheProvider;
             boolean useCache = xo.getAttribute(CACHE_PRECISION, false);
@@ -889,7 +859,6 @@
 
             return new IntegratedFactorAnalysisLikelihood(xo.getId(), traitParameter, missingIndicators,
                     loadings, traitPrecision, nugget, taskPool, cacheProvider);
->>>>>>> 89dd8a06
         }
 
         @Override
