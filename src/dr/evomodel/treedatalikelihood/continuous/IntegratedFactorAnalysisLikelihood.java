/*
 * IntegratedFactorTraitDataModel.java
 *
 * Copyright (c) 2002-2018 Alexei Drummond, Andrew Rambaut and Marc Suchard
 *
 * This file is part of BEAST.
 * See the NOTICE file distributed with this work for additional
 * information regarding copyright ownership and licensing.
 *
 * BEAST is free software; you can redistribute it and/or modify
 * it under the terms of the GNU Lesser General Public License as
 * published by the Free Software Foundation; either version 2
 * of the License, or (at your option) any later version.
 *
 *  BEAST is distributed in the hope that it will be useful,
 *  but WITHOUT ANY WARRANTY; without even the implied warranty of
 *  MERCHANTABILITY or FITNESS FOR A PARTICULAR PURPOSE.  See the
 *  GNU Lesser General Public License for more details.
 *
 * You should have received a copy of the GNU Lesser General Public
 * License along with BEAST; if not, write to the
 * Free Software Foundation, Inc., 51 Franklin St, Fifth Floor,
 * Boston, MA  02110-1301  USA
 */

package dr.evomodel.treedatalikelihood.continuous;

import dr.evolution.tree.BranchRates;
import dr.evolution.tree.MutableTreeModel;
import dr.evolution.tree.Tree;
import dr.evolution.tree.TreeTrait;
import dr.util.TaskPool;
import dr.evomodel.treedatalikelihood.continuous.cdi.PrecisionType;
import dr.evomodel.treedatalikelihood.preorder.ContinuousExtensionDelegate;
import dr.evomodel.treedatalikelihood.preorder.ModelExtensionProvider;
import dr.evomodelxml.treelikelihood.TreeTraitParserUtilities;
import dr.inference.model.*;
import dr.math.KroneckerOperation;
import dr.math.distributions.MultivariateNormalDistribution;
import dr.math.matrixAlgebra.IllegalDimension;
import dr.math.matrixAlgebra.Matrix;
import dr.math.matrixAlgebra.Vector;
import dr.math.matrixAlgebra.WrappedVector;
import dr.math.matrixAlgebra.missingData.MissingOps;
import dr.xml.*;
import org.ejml.data.DenseMatrix64F;

import java.util.*;

import static dr.evomodelxml.treelikelihood.TreeTraitParserUtilities.STANDARDIZE;
import static dr.evomodelxml.treelikelihood.TreeTraitParserUtilities.TARGET_SD;
import static dr.math.matrixAlgebra.missingData.MissingOps.*;

/**
 * @author Marc A. Suchard
 * @author Gabriel Hassler
 */

public class IntegratedFactorAnalysisLikelihood extends AbstractModelLikelihood
        implements ContinuousTraitPartialsProvider, ModelExtensionProvider.NormalExtensionProvider, Reportable {

    public IntegratedFactorAnalysisLikelihood(String name,
                                              CompoundParameter traitParameter,
                                              List<Integer> missingIndices,
                                              MatrixParameterInterface loadings,
                                              Parameter traitPrecision,
                                              double nuggetPrecision,
<<<<<<< HEAD
                                              TaxonTaskPool taxonTaskPool,
                                              CacheProvider cacheProvider) {
=======
                                              TaskPool taskPool) {
>>>>>>> c7b12b7e
        super(name);

        this.traitParameter = traitParameter;
        this.loadingsTransposed = loadings;
        this.traitPrecision = traitPrecision;

        this.numTaxa = traitParameter.getParameterCount();
        this.dimTrait = traitParameter.getParameter(0).getDimension();
        this.numFactors = loadings.getColumnDimension();

        assert (dimTrait == loadings.getRowDimension());

        this.dimPartial = numFactors + PrecisionType.FULL.getMatrixLength(numFactors);

        addVariable(traitParameter);
        addVariable(loadings);
        addVariable(traitPrecision);

        this.missingDataIndices = missingIndices;
        this.missingDataIndicator = ContinuousTraitPartialsProvider.indicesToIndicator(
                missingIndices, traitParameter.getDimension());
        this.observedIndicators = setupObservedIndicators(missingDataIndices, numTaxa, dimTrait);
        this.observedDimensions = setupObservedDimensions(observedIndicators);

        this.missingFactorIndices = new ArrayList<>();
        for (int i = 0; i < numTaxa * dimTrait; ++i) {
            missingFactorIndices.add(i);
        }

        this.nuggetPrecision = nuggetPrecision;
        this.taxonTaskPool = (taskPool != null) ? taskPool : new TaskPool(numTaxa, 1);

        this.usePrecisionCache = cacheProvider.useCache();

        if (usePrecisionCache && this.taxonTaskPool.getNumThreads() > 1) {
            throw new IllegalArgumentException("Cannot currently parallelize cached precisions");
        }

        if (this.taxonTaskPool.getNumTaxon() != numTaxa) {
            throw new IllegalArgumentException("Incorrectly specified TaskPool");
        }
    }

    @Override
    public boolean bufferTips() {
        return true;
    }

    @Override
    public int getTraitCount() {
        return 1;
    }

    @Override
    public int getDataDimension() {
        return dimTrait;
    }

    @Override
    public int getTraitDimension() {
        return numFactors;
    }  // Returns dimension of latent factors

    @Override
    public PrecisionType getPrecisionType() {
        return PrecisionType.FULL;
    }

    @Override
    public double[] getTipPartial(int taxonIndex, boolean fullyObserved) {
        if (fullyObserved) {
            throw new IllegalArgumentException("Wishart statistics are not implemented for the integrated factor model");
        }

        checkStatistics();

        double[] partial = new double[dimPartial];
        System.arraycopy(partials, taxonIndex * dimPartial, partial, 0, dimPartial);
        return partial;
    }

    @Override
    public List<Integer> getMissingIndices() {
        return missingFactorIndices;
    }

    @Override
    public boolean[] getMissingIndicator() {
        return missingDataIndicator;
    }

    public List<Integer> getMissingDataIndices() {
        return missingDataIndices;
    }

    @Override
    public CompoundParameter getParameter() {
        return traitParameter;
    }

    @Override
    public Model getModel() {
        return this;
    }

    @Override
    public double getLogLikelihood() {
        if (!likelihoodKnown) {
            logLikelihood = calculateLogLikelihood();
            likelihoodKnown = true;
        }
        return logLikelihood;
    }

    @Override
    public void makeDirty() {
        likelihoodKnown = false;
        statisticsKnown = false;
        innerProductsKnown = false;
    }

    @Override
    protected void handleModelChangedEvent(Model model, Object object, int index) {
        // No model dependencies
    }

    @Override
    protected void handleVariableChangedEvent(Variable variable, int index, Parameter.ChangeType type) {
        if (variable == loadingsTransposed) {
            statisticsKnown = false;
            likelihoodKnown = false;
            fireModelChanged(this);
        } else if (variable == traitParameter || variable == traitPrecision) {
            innerProductsKnown = false;
            statisticsKnown = false;
            likelihoodKnown = false;
            fireModelChanged(this);
        } else {
            throw new RuntimeException("Unhandled parameter change type");
        }
    }

    @Override
    protected void storeState() {
        storedLogLikelihood = logLikelihood;
        storedLikelihoodKnow = likelihoodKnown;
        storedStatisticsKnown = statisticsKnown;

        System.arraycopy(partials, 0, storedPartials, 0, partials.length);
        System.arraycopy(normalizationConstants, 0,
                storedNormalizationConstants, 0, normalizationConstants.length);

        if (USE_INNER_PRODUCT_CACHE) {
            storedInnerProductsKnown = innerProductsKnown;

            System.arraycopy(traitInnerProducts, 0,
                    storedTraitInnerProducts, 0, traitInnerProducts.length);
        }
    }

    @Override
    protected void restoreState() {
        logLikelihood = storedLogLikelihood;
        likelihoodKnown = storedLikelihoodKnow;
        statisticsKnown = storedStatisticsKnown;

        double[] tmp1 = partials;
        partials = storedPartials;
        storedPartials = tmp1;

        double[] tmp2 = normalizationConstants;
        normalizationConstants = storedNormalizationConstants;
        storedNormalizationConstants = tmp2;

        if (USE_INNER_PRODUCT_CACHE) {
            innerProductsKnown = storedInnerProductsKnown;

            double[] tmp3 = traitInnerProducts;
            traitInnerProducts = storedTraitInnerProducts;
            storedTraitInnerProducts = tmp3;
        }
    }

    @Override
    protected void acceptState() {
        // Do nothing
    }

    // Access for FactorAnalysisOperatorAdaptor

    public int getNumberOfFactors() {
        return numFactors;
    }

    public int getNumberOfTaxa() {
        return numTaxa;
    }

    public int getNumberOfTraits() {
        return dimTrait;
    }

    public MatrixParameterInterface getLoadings() {
        return loadingsTransposed;
    }

    public Parameter getPrecision() {
        return traitPrecision;
    }

    // Private class functions

    private double calculateLogLikelihood() {

        checkStatistics();

        double logLikelihood = 0.0;
        for (double r : normalizationConstants) {
            logLikelihood += r;
        }
        return logLikelihood;
    }

    private void setupStatistics() {
        if (partials == null) {
            partials = new double[numTaxa * dimPartial];
            storedPartials = new double[numTaxa * dimPartial];
        }

        if (normalizationConstants == null) {
            normalizationConstants = new double[numTaxa];
            storedNormalizationConstants = new double[numTaxa];
        }

        if (USE_INNER_PRODUCT_CACHE) {
            if (traitInnerProducts == null) {
                traitInnerProducts = new double[numTaxa];
                storedTraitInnerProducts = new double[numTaxa];
            }
        }

        if (USE_INNER_PRODUCT_CACHE) {
            if (!innerProductsKnown) {
                setupInnerProducts();
                innerProductsKnown = true;
            }
        }

        loadings = loadingsTransposed.getParameterValues();
        gamma = traitPrecision.getParameterValues();

        computePartialsAndRemainders();
    }

    private final double nuggetPrecision;
    private final TaskPool taxonTaskPool;

    @Override
    public ContinuousExtensionDelegate getExtensionDelegate(ContinuousDataLikelihoodDelegate delegate,
                                                            TreeTrait treeTrait, Tree tree) {
        return new ContinuousExtensionDelegate.MultivariateNormalExtensionDelegate(delegate, treeTrait,
                this, tree);
    }

    @Override
    public DenseMatrix64F getExtensionVariance() { //TODO: setup buffer if needed (probably not)
        //TODO: check that this does what it's supposed to.
        double[] precisionBuffer = traitPrecision.getParameterValues();
        DenseMatrix64F varianceMat = MissingOps.wrapDiagonalInverse(precisionBuffer, 0, precisionBuffer.length);
        return varianceMat;
    }

    @Override
    public MatrixParameterInterface getExtensionPrecision() {
        //TODO: check that this does what it's supposed to.
        return new DiagonalMatrix(traitPrecision);
    }

    @Override
    public double[] transformTreeTraits(double[] treeTraits) {
        //TODO: check that this does what it's supposed to.

        DenseMatrix64F treeTraitMatrix = DenseMatrix64F.wrap(numTaxa, numFactors, treeTraits);
        DenseMatrix64F loadingsMatrix = DenseMatrix64F.wrap(numFactors, dimTrait,
                loadingsTransposed.getParameterValues());


        DenseMatrix64F traitMatrix = new DenseMatrix64F(numTaxa, dimTrait);
        org.ejml.ops.CommonOps.mult(treeTraitMatrix, loadingsMatrix, traitMatrix);

        if (DEBUG) {
            treeTraitMatrix.print();
            loadingsMatrix.print();
            traitMatrix.print();
        }

        return traitMatrix.data;
    }


    private void computePrecisionForTaxon(final DenseMatrix64F precision, final int taxon,
                                          final int numFactors) {

        final double[] observed = observedIndicators[taxon];

        HashedMissingArray observedArray = null;
        DenseMatrix64F hashedPrecision = null;

        if (usePrecisionCache) {
            observedArray = new HashedMissingArray(observed);
            hashedPrecision = precisionMatrixMap.get(observedArray);
        }

        // TODO Only need to compute for each unique set of observed[] << numTaxa

        if (!usePrecisionCache || hashedPrecision == null) {

            // Compute L D_i \Gamma D_i^t L^t
            for (int row = 0; row < numFactors; ++row) {
                for (int col = row; col < numFactors; ++col) {
                    double sum = 0;
                    for (int k = 0; k < dimTrait; ++k) {
                        double thisPrecision = (observed[k] == 1.0) ?
                                gamma[k] // traitPrecision.getParameterValue(k)
                                : nuggetPrecision;
                        sum += loadings[row * dimTrait + k] * //loadingsTransposed.getParameterValue(k, row) *
                                thisPrecision *
                                loadings[col * dimTrait + k]; // loadingsTransposed.getParameterValue(k, col);
                    }
                    precision.unsafe_set(row, col, sum);
                    precision.unsafe_set(col, row, sum); // Symmetric matrix
                }
            }

            if (usePrecisionCache) {
                precisionMatrixMap.put(observedArray, precision);
            }

        } else {
            System.arraycopy(hashedPrecision.getData(), 0,
                    precision.getData(), 0, numFactors * numFactors);
        }
    }

    private static final boolean TIMING = false;
    private static final boolean USE_INNER_PRODUCT_CACHE = true;

    private Map<HashedMissingArray, DenseMatrix64F> precisionMatrixMap = new HashMap<>();

    private void fillInMeanForTaxon(final WrappedVector output, final DenseMatrix64F precision,
                                    final int taxon) {

        final double[] observed = observedIndicators[taxon];
//        final Parameter Y = traitParameter.getParameter(taxon);

        // Solve for a value \mu_i s.t. P_i \mu_i = (L D_i Y_i)

        final double[] tmp = new double[numFactors];
        final double[] tmp2 = new double[numFactors];

        for (int factor = 0; factor < numFactors; ++factor) {
            double sum = 0;
            for (int k = 0; k < dimTrait; ++k) {
                sum += loadings[factor * dimTrait + k] * //loadingsTransposed.getParameterValue(k, factor) *  // TODO Maybe a memory access issue here?
                        observed[k] * gamma[k] * // traitPrecision.getParameterValue(k) *
                        data[taxon * dimTrait + k];
//                        Y.getParameterValue(k);
            }
            tmp[factor] = sum;
        }

        DenseMatrix64F B = DenseMatrix64F.wrap(numFactors, 1, tmp);
        DenseMatrix64F X = DenseMatrix64F.wrap(numFactors, 1, tmp2);

        safeSolve(precision, B, X, false);

        for (int row = 0; row < numFactors; ++row) {
            output.set(row, X.unsafe_get(row, 0));
        }

//        return ci;
    }

    private double computeTraitInnerProduct(final int taxon) {
        final double[] observed = observedIndicators[taxon];
        final Parameter Y = traitParameter.getParameter(taxon);

        // Compute Y_i^t D_i^t \Gamma D_i Y_i
        double sum = 0;
        for (int k = 0; k < dimTrait; ++k) {
            sum += Y.getParameterValue(k) * Y.getParameterValue(k) *
                    observed[k] * traitPrecision.getParameterValue(k);
        }
        return sum;
    }

    private void cacheTraitInnerProducts(final int taxon) {
        traitInnerProducts[taxon] = computeTraitInnerProduct(taxon);
    }

    private void setupInnerProducts() {

        data = traitParameter.getParameterValues();

        if (TIMING) {
            for (int taxon = 0; taxon < numTaxa; ++taxon) {
                cacheTraitInnerProducts(taxon);
            }
        } else {
            taxonTaskPool.fork((taxon, thread) -> cacheTraitInnerProducts(taxon));
        }
    }

    private double computeFactorInnerProduct(final WrappedVector mean, final DenseMatrix64F precision) {
        // Compute \mu_i^t P_i \mu^t
        double sum = 0;
        for (int row = 0; row < numFactors; ++row) {
            for (int col = 0; col < numFactors; ++col) {
                sum += mean.get(row) * precision.unsafe_get(row, col) * mean.get(col);
            }
        }
        return sum;
    }

    private double getTraitLogDeterminant(final int taxon) {

        final double[] observed = observedIndicators[taxon];

        // Compute det( D_i \Gamma D_i^t)
        double logDet = 0.0;
        for (int k = 0; k < dimTrait; ++k) {
            if (observed[k] == 1.0) {
                logDet += Math.log(traitPrecision.getParameterValue(k));
            }
        }
        return logDet;
    }

    private void makeCompletedUnobserved(final DenseMatrix64F matrix, double diagonal) {
        for (int row = 0; row < numFactors; ++row) {
            for (int col = 0; col < numFactors; ++col) {
                double x = (row == col) ? diagonal : 0.0;
                matrix.unsafe_set(row, col, x);
            }
        }
    }

    private void computePartialAndRemainderForOneTaxon(int taxon,
                                                       DenseMatrix64F precision,
                                                       DenseMatrix64F variance) {

        final int partialsOffset = dimPartial * taxon;
        // Work with mean in-place
        final WrappedVector mean = new WrappedVector.Raw(partials, partialsOffset, numFactors);

        computePrecisionForTaxon(precision, taxon, numFactors);
        fillInMeanForTaxon(mean, precision, taxon);

        if (DEBUG) {
            System.err.println("taxon " + taxon);
            System.err.println("\tprecision: " + precision);
        }

        double constant;
        double nuggetDensity = 0;

        if (observedDimensions[taxon] == 0) {

            makeCompletedUnobserved(precision, 0);
            makeCompletedUnobserved(variance, Double.POSITIVE_INFINITY);
            constant = 0.0;

        } else {


            if (DEBUG) {
                System.err.println("\tmean: " + mean);
                //System.err.println("\n");
            }

//            final double factorLogDeterminant = ci.getLogDeterminant();
            double traitLogDeterminant = getTraitLogDeterminant(taxon);

//            final double logDetChange = traitLogDeterminant - factorLogDeterminant;

            final double factorInnerProduct = computeFactorInnerProduct(mean, precision);
            final double traitInnerProduct = USE_INNER_PRODUCT_CACHE ?
                    traitInnerProducts[taxon] : computeTraitInnerProduct(taxon);
            final double innerProductChange = traitInnerProduct - factorInnerProduct;

//            int dimensionChange = observedDimensions[taxon] - ci.getEffectiveDimension(); //TODO: use this effective dimension in safeMultivariateIntegrator

            if (DEBUG) {
                System.err.println("fIP: " + factorInnerProduct);
                System.err.println("tIP: " + traitInnerProduct);
//                System.err.println("fDet: " + factorLogDeterminant);
                System.err.println("tDet: " + traitLogDeterminant);
//                System.err.println("deltaDim: " + dimensionChange)
                System.err.println(" deltaIP: " + innerProductChange + "\n\n");
            }

//            constant = 0.5 * (logDetChange - innerProductChange) - LOG_SQRT_2_PI * (dimensionChange) -
//                    nuggetDensity;

            constant = 0.5 * (traitLogDeterminant - innerProductChange) - LOG_SQRT_2_PI * (observedDimensions[taxon]) -
                    nuggetDensity;

        }

        // store in precision, variance and normalization constant
        unwrap(precision, partials, partialsOffset + numFactors);
        PrecisionType.FULL.fillEffDimInPartials(partials, partialsOffset, 0, numFactors);

        if (STORE_VARIANCE) {
            safeInvert2(precision, variance, true);
            unwrap(variance, partials, partialsOffset + numFactors + numFactors * numFactors);
        }

        normalizationConstants[taxon] = constant;
    }

    private void computePartialsAndRemainders() {

        final DenseMatrix64F[] precisions = new DenseMatrix64F[taxonTaskPool.getNumThreads()];
        final DenseMatrix64F[] variances = new DenseMatrix64F[taxonTaskPool.getNumThreads()];

        for (int i = 0; i < taxonTaskPool.getNumThreads(); ++i) {
            precisions[i] = new DenseMatrix64F(numFactors, numFactors);
            variances[i] = new DenseMatrix64F(numFactors, numFactors);
        }

        if (usePrecisionCache) {
            precisionMatrixMap.clear();
            if (DEBUG) {
                System.err.println("Hash CLEARED");
            }
        }

        if (TIMING) { // Do not use threads or lambda when timing
            for (int taxon = 0; taxon < numTaxa; ++taxon) {
                computePartialAndRemainderForOneTaxon(taxon, precisions[0], variances[0]);
            }
        } else {
            taxonTaskPool.fork((taxon, thread) ->
                    computePartialAndRemainderForOneTaxon(taxon, precisions[thread], variances[thread]));
        }
    }

    private static final boolean STORE_VARIANCE = true;
    private static final boolean DEBUG = false;

    private void checkStatistics() {
        synchronized (this) {
            if (!statisticsKnown) {
                setupStatistics();
                statisticsKnown = true;
            }
        }
    }

    private static double[][] setupObservedIndicators(List<Integer> missingIndices, int nTaxa, int dimTrait) {
        double[][] observed = new double[nTaxa][dimTrait];

        for (double[] v : observed) {
            Arrays.fill(v, 1.0);
        }

        if (missingIndices != null) {
            for (Integer idx : missingIndices) {
                int taxon = idx / dimTrait;
                int trait = idx % dimTrait;
                observed[taxon][trait] = 0.0;
            }
        }

        return observed;
    }

    private static int[] setupObservedDimensions(double[][] observed) {
        int length = observed.length;
        int[] dimensions = new int[length];

        for (int i = 0; i < length; ++i) {
            double sum = 0;
            for (double x : observed[i]) {
                sum += x;
            }
            dimensions[i] = (int) sum;
        }

        return dimensions;
    }

    private boolean likelihoodKnown = false;
    private boolean storedLikelihoodKnow;

    private boolean statisticsKnown = false;
    private boolean storedStatisticsKnown;

    private boolean innerProductsKnown = false;
    private boolean storedInnerProductsKnown;

    private double logLikelihood;
    private double storedLogLikelihood;

    private double[] partials;
    private double[] storedPartials;

    private double[] normalizationConstants;
    private double[] storedNormalizationConstants;

    private double[] traitInnerProducts;
    private double[] storedTraitInnerProducts;

    private double[] data;
    private double[] loadings;
    private double[] gamma;

    private final int numTaxa;
    private final int dimTrait;
    private final int dimPartial;
    private final int numFactors;
    private final CompoundParameter traitParameter;
    private final MatrixParameterInterface loadingsTransposed;
    private final Parameter traitPrecision;
    private final List<Integer> missingFactorIndices;
    private final List<Integer> missingDataIndices;
    private final boolean[] missingDataIndicator;

    private final double[][] observedIndicators;
    private final int[] observedDimensions;

    private final boolean usePrecisionCache;


    private static double LOG_SQRT_2_PI = 0.5 * Math.log(2 * Math.PI);

    //TODO: remove code duplicaton?
    public enum CacheProvider {
        USE_CACHE {
            @Override
            boolean useCache() {
                return true;
            }

        },
        NO_CACHE {
            @Override
            boolean useCache() {
                return false;
            }
        };

        abstract boolean useCache();

    }


    // TODO Move remainder into separate class file
    public static AbstractXMLObjectParser PARSER = new AbstractXMLObjectParser() {
        @Override
        public Object parseXMLObject(XMLObject xo) throws XMLParseException {

            MutableTreeModel treeModel = (MutableTreeModel) xo.getChild(MutableTreeModel.class);
            TreeTraitParserUtilities utilities = new TreeTraitParserUtilities();

            TreeTraitParserUtilities.TraitsAndMissingIndices returnValue =
                    utilities.parseTraitsFromTaxonAttributes(xo, TreeTraitParserUtilities.DEFAULT_TRAIT_NAME,
                            treeModel, true);
            CompoundParameter traitParameter = returnValue.traitParameter;
            List<Integer> missingIndices = returnValue.missingIndices;

            MatrixParameterInterface loadings = (MatrixParameterInterface) xo.getElementFirstChild(LOADINGS);
            Parameter traitPrecision = (Parameter) xo.getElementFirstChild(PRECISION);

            double nugget = xo.getAttribute(NUGGET, 0.0);

            TaskPool taskPool = (TaskPool) xo.getChild(TaskPool.class);

            CacheProvider cacheProvider;
            boolean useCache = xo.getAttribute(CACHE_PRECISION, false);
            if (useCache) {
                cacheProvider = CacheProvider.USE_CACHE;
            } else {
                cacheProvider = CacheProvider.NO_CACHE;
            }


            return new IntegratedFactorAnalysisLikelihood(xo.getId(), traitParameter, missingIndices,
<<<<<<< HEAD
                    loadings, traitPrecision, nugget, taxonTaskPool, cacheProvider);
=======
                    loadings, traitPrecision, nugget, taskPool);
>>>>>>> c7b12b7e
        }

        @Override
        public XMLSyntaxRule[] getSyntaxRules() {
            return rules;
        }

        @Override
        public String getParserDescription() {
            return null;
        }

        @Override
        public Class getReturnType() {
            return IntegratedFactorAnalysisLikelihood.class;
        }

        @Override
        public String getParserName() {
            return INTEGRATED_FACTOR_Model;
        }
    };

    private static final String INTEGRATED_FACTOR_Model = "integratedFactorModel";
    private static final String LOADINGS = "loadings";
    private static final String PRECISION = "precision";
    private static final String NUGGET = "nugget";
    private static final String CACHE_PRECISION = "cachePrecision";

    private final static XMLSyntaxRule[] rules = new XMLSyntaxRule[]{
            new ElementRule(LOADINGS, new XMLSyntaxRule[]{
                    new ElementRule(MatrixParameterInterface.class),
            }),
            new ElementRule(PRECISION, new XMLSyntaxRule[]{
                    new ElementRule(Parameter.class),
            }),
            // Tree trait parser
            new ElementRule(MutableTreeModel.class),
            AttributeRule.newStringRule(TreeTraitParserUtilities.TRAIT_NAME),
            new ElementRule(TreeTraitParserUtilities.TRAIT_PARAMETER, new XMLSyntaxRule[]{
                    new ElementRule(Parameter.class)
            }),
            new ElementRule(TreeTraitParserUtilities.MISSING, new XMLSyntaxRule[]{
                    new ElementRule(Parameter.class)
            }, true),
            AttributeRule.newDoubleRule(NUGGET, true),
            AttributeRule.newBooleanRule(STANDARDIZE, true),
            new ElementRule(TaskPool.class, true),
            AttributeRule.newDoubleRule(TARGET_SD, true),
            AttributeRule.newBooleanRule(CACHE_PRECISION, true)

    };

    public void setLikelihoodDelegate(ContinuousDataLikelihoodDelegate delegate) {
        this.delegate = delegate;
    }

    private ContinuousDataLikelihoodDelegate delegate = null;

    private static Matrix buildDiagonalMatrix(double[] diagonals) {
        Matrix mat = new Matrix(diagonals.length, diagonals.length);
        for (int i = 0; i < diagonals.length; ++i) {
            mat.set(i, i, diagonals[i]);
        }
        return mat;
    }

    @Override
    public String getReport() {

        StringBuilder sb = new StringBuilder();

        double logComponents = 0;

        if (delegate != null) {

            double logInc = delegate.getCallbackLikelihood().getLogLikelihood();

            final Tree tree = delegate.getCallbackLikelihood().getTree();
            final BranchRates branchRates = delegate.getCallbackLikelihood().getBranchRateModel();
            sb.append(tree.toString());
            sb.append("\n\n");

            final double normalization = delegate.getRateTransformation().getNormalization();
            final double priorSampleSize = delegate.getRootProcessDelegate().getPseudoObservations();

            double[][] treeStructure = MultivariateTraitDebugUtilities.getTreeVariance(tree, branchRates, 1.0, Double.POSITIVE_INFINITY);
            sb.append("Tree structure:\n");
            sb.append(new Matrix(treeStructure));
            sb.append("\n\n");

            double[][] treeSharedLengths = MultivariateTraitDebugUtilities.getTreeVariance(tree, branchRates, normalization, Double.POSITIVE_INFINITY);

            double[][] treeVariance = MultivariateTraitDebugUtilities.getTreeVariance(tree, branchRates, normalization, priorSampleSize);

            Matrix treeV = new Matrix(treeVariance);
            Matrix treeP = treeV.inverse();

            sb.append("Tree variance:\n");
            sb.append(treeV);
            sb.append("Tree precision:\n");
            sb.append(treeP);
            sb.append("\n\n");

            Matrix Lt = new Matrix(loadingsTransposed.getParameterAsMatrix());
            sb.append("Loadings:\n");
            sb.append(Lt.transpose());
            sb.append("\n\n");

            double[][] diffusionPrecision = delegate.getDiffusionModel().getPrecisionmatrix();
            Matrix diffusionVariance = new Matrix(diffusionPrecision).inverse();

            Matrix loadingsVariance = null;
            try {
                loadingsVariance = Lt.product(diffusionVariance.product(Lt.transpose()));
            } catch (IllegalDimension illegalDimension) {
                illegalDimension.printStackTrace();
            }
            sb.append("Loadings variance:\n");
            sb.append(loadingsVariance);
            sb.append("\n\n");

            assert (loadingsVariance != null);

            Matrix loadingsFactorsVariance = MultivariateTraitDebugUtilities.getJointVarianceFactor(priorSampleSize,
                    treeVariance, treeSharedLengths, loadingsVariance.toComponents(), diffusionVariance.toComponents(),
                    delegate.getDiffusionProcessDelegate(), Lt);

            Matrix gamma = buildDiagonalMatrix(traitPrecision.getParameterValues());
            sb.append("Trait precision:\n");
            sb.append(gamma);
            sb.append("\n\n");
            Matrix gammaVariance = gamma.inverse();

            double[] tmp = new double[tree.getExternalNodeCount()];
            Arrays.fill(tmp, 1.0);
            Matrix identity = buildDiagonalMatrix(tmp);
            Matrix errorVariance = new Matrix(KroneckerOperation.product(identity.toComponents(), gammaVariance.toComponents()));

            sb.append("Loadings-factors variance:\n");
            sb.append(loadingsFactorsVariance);
            sb.append("\n\n");

            sb.append("Error variance\n");
            sb.append(errorVariance);
            sb.append("\n\n");

            Matrix totalVariance = null;
            try {
                totalVariance = loadingsFactorsVariance.add(errorVariance);
            } catch (IllegalDimension illegalDimension) {
                illegalDimension.printStackTrace();
            }

            double[] allData = getParameter().getParameterValues();

            List<Integer> notMissing = new ArrayList<>();
            for (int taxon = 0; taxon < numTaxa; ++taxon) {
                double[] observed = observedIndicators[taxon];
                for (int trait = 0; trait < dimTrait; ++trait) {
                    if (observed[trait] == 0.0) {
                        System.err.println("Missing taxon " + taxon + " trait " + trait);
                    } else {
                        notMissing.add(taxon * dimTrait + trait);
                    }
                }
            }

            double[] priorMean = delegate.getRootPrior().getMean();
            Matrix treeDrift = new Matrix(MultivariateTraitDebugUtilities.getTreeDrift(tree, priorMean, delegate.getIntegrator(), delegate.getDiffusionProcessDelegate()));

            if (delegate.getDiffusionProcessDelegate().hasDrift()) {
                sb.append("Tree drift (including root mean):\n");
                sb.append(new Matrix(treeDrift.toComponents()));
                sb.append("\n\n");
            }

            try {
                loadingsFactorsVariance = treeDrift.product(Lt.transpose());
            } catch (IllegalDimension illegalDimension) {
                illegalDimension.printStackTrace();
            }
            double[] drift = KroneckerOperation.vectorize(loadingsFactorsVariance.toComponents());

            int[] notMissingIndices = new int[notMissing.size()];
            double[] data = new double[notMissing.size()];
            for (int i = 0; i < notMissing.size(); ++i) {
                notMissingIndices[i] = notMissing.get(i);
                data[i] = allData[notMissing.get(i)];
            }

            if (totalVariance != null) {
                totalVariance = new Matrix(Matrix.gatherRowsAndColumns(totalVariance.toComponents(), notMissingIndices, notMissingIndices));
            }
            Matrix totalPrecision = null;
            if (totalVariance != null) {
                totalPrecision = totalVariance.inverse();
            }

            drift = Matrix.gatherEntries(drift, notMissingIndices);

            sb.append("Total variance:\n");
            sb.append(totalVariance);
            sb.append("\n\n");
            sb.append("Total precision:\n");
            sb.append(totalPrecision);
            sb.append("\n\n");

            sb.append("Data:\n");
            sb.append(new Vector(data));
            sb.append("\n\n");

            sb.append("Expectations:\n");
            sb.append(new Vector(drift));
            sb.append("\n\n");

            MultivariateNormalDistribution mvn = null;
            if (totalPrecision != null) {
                mvn = new MultivariateNormalDistribution(drift,
                        totalPrecision.toComponents());
            }

            double logDensity = 0;
            if (mvn != null) {
                logDensity = mvn.logPdf(data);
            }
            sb.append("logMultiVariateNormalDensity = ").append(logDensity).append("\n\n");

            sb.append("traitDataLikelihood = ").append(logInc).append("\n");
            logComponents += logInc;
        }

        sb.append("logLikelihood = ").append(getLogLikelihood()).append("\n");

        if (logComponents != 0.0) {
            sb.append("total likelihood = ").append((getLogLikelihood() + logComponents)).append("\n");
        }

        return sb.toString();
    }
}<|MERGE_RESOLUTION|>--- conflicted
+++ resolved
@@ -65,12 +65,9 @@
                                               MatrixParameterInterface loadings,
                                               Parameter traitPrecision,
                                               double nuggetPrecision,
-<<<<<<< HEAD
-                                              TaxonTaskPool taxonTaskPool,
+                                              TaskPool taskPool,
                                               CacheProvider cacheProvider) {
-=======
-                                              TaskPool taskPool) {
->>>>>>> c7b12b7e
+
         super(name);
 
         this.traitParameter = traitParameter;
@@ -101,15 +98,15 @@
         }
 
         this.nuggetPrecision = nuggetPrecision;
-        this.taxonTaskPool = (taskPool != null) ? taskPool : new TaskPool(numTaxa, 1);
+        this.taskPool = (taskPool != null) ? taskPool : new TaskPool(numTaxa, 1);
 
         this.usePrecisionCache = cacheProvider.useCache();
 
-        if (usePrecisionCache && this.taxonTaskPool.getNumThreads() > 1) {
+        if (usePrecisionCache && this.taskPool.getNumThreads() > 1) {
             throw new IllegalArgumentException("Cannot currently parallelize cached precisions");
         }
 
-        if (this.taxonTaskPool.getNumTaxon() != numTaxa) {
+        if (this.taskPool.getNumTaxon() != numTaxa) {
             throw new IllegalArgumentException("Incorrectly specified TaskPool");
         }
     }
@@ -326,7 +323,7 @@
     }
 
     private final double nuggetPrecision;
-    private final TaskPool taxonTaskPool;
+    private final TaskPool taskPool;
 
     @Override
     public ContinuousExtensionDelegate getExtensionDelegate(ContinuousDataLikelihoodDelegate delegate,
@@ -480,7 +477,7 @@
                 cacheTraitInnerProducts(taxon);
             }
         } else {
-            taxonTaskPool.fork((taxon, thread) -> cacheTraitInnerProducts(taxon));
+            taskPool.fork((taxon, thread) -> cacheTraitInnerProducts(taxon));
         }
     }
 
@@ -594,10 +591,10 @@
 
     private void computePartialsAndRemainders() {
 
-        final DenseMatrix64F[] precisions = new DenseMatrix64F[taxonTaskPool.getNumThreads()];
-        final DenseMatrix64F[] variances = new DenseMatrix64F[taxonTaskPool.getNumThreads()];
-
-        for (int i = 0; i < taxonTaskPool.getNumThreads(); ++i) {
+        final DenseMatrix64F[] precisions = new DenseMatrix64F[taskPool.getNumThreads()];
+        final DenseMatrix64F[] variances = new DenseMatrix64F[taskPool.getNumThreads()];
+
+        for (int i = 0; i < taskPool.getNumThreads(); ++i) {
             precisions[i] = new DenseMatrix64F(numFactors, numFactors);
             variances[i] = new DenseMatrix64F(numFactors, numFactors);
         }
@@ -614,7 +611,7 @@
                 computePartialAndRemainderForOneTaxon(taxon, precisions[0], variances[0]);
             }
         } else {
-            taxonTaskPool.fork((taxon, thread) ->
+            taskPool.fork((taxon, thread) ->
                     computePartialAndRemainderForOneTaxon(taxon, precisions[thread], variances[thread]));
         }
     }
@@ -760,11 +757,7 @@
 
 
             return new IntegratedFactorAnalysisLikelihood(xo.getId(), traitParameter, missingIndices,
-<<<<<<< HEAD
-                    loadings, traitPrecision, nugget, taxonTaskPool, cacheProvider);
-=======
-                    loadings, traitPrecision, nugget, taskPool);
->>>>>>> c7b12b7e
+                    loadings, traitPrecision, nugget, taskPool, cacheProvider);
         }
 
         @Override
