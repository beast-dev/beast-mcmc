/*
 * RepeatedMeasuresTraitDataModel.java
 *
 * Copyright (c) 2002-2018 Alexei Drummond, Andrew Rambaut and Marc Suchard
 *
 * This file is part of BEAST.
 * See the NOTICE file distributed with this work for additional
 * information regarding copyright ownership and licensing.
 *
 * BEAST is free software; you can redistribute it and/or modify
 * it under the terms of the GNU Lesser General Public License as
 * published by the Free Software Foundation; either version 2
 * of the License, or (at your option) any later version.
 *
 *  BEAST is distributed in the hope that it will be useful,
 *  but WITHOUT ANY WARRANTY; without even the implied warranty of
 *  MERCHANTABILITY or FITNESS FOR A PARTICULAR PURPOSE.  See the
 *  GNU Lesser General Public License for more details.
 *
 * You should have received a copy of the GNU Lesser General Public
 * License along with BEAST; if not, write to the
 * Free Software Foundation, Inc., 51 Franklin St, Fifth Floor,
 * Boston, MA  02110-1301  USA
 */

package dr.evomodel.treedatalikelihood.continuous;

import dr.evolution.tree.NodeRef;
import dr.evolution.tree.Tree;
import dr.evolution.tree.TreeTrait;
import dr.evomodel.treedatalikelihood.continuous.cdi.PrecisionType;
import dr.evomodel.treedatalikelihood.preorder.ContinuousExtensionDelegate;
import dr.evomodel.treedatalikelihood.preorder.ModelExtensionProvider;
import dr.evomodelxml.continuous.ContinuousTraitDataModelParser;
import dr.evomodelxml.treelikelihood.TreeTraitParserUtilities;
import dr.inference.model.*;
import dr.math.matrixAlgebra.*;
import dr.math.matrixAlgebra.missingData.InversionResult;
import dr.math.matrixAlgebra.missingData.MissingOps;
import dr.xml.*;
import org.ejml.data.DenseMatrix64F;
import org.ejml.ops.CommonOps;

import java.util.ArrayList;
import java.util.Arrays;

<<<<<<< HEAD
import static dr.evomodelxml.continuous.ContinuousTraitDataModelParser.NUM_TRAITS;
=======
import static dr.evomodelxml.treedatalikelihood.ContinuousDataLikelihoodParser.FORCE_FULL_PRECISION;
>>>>>>> fe819d95

/**
 * @author Marc A. Suchard
 * @author Gabriel Hassler
 */
public class RepeatedMeasuresTraitDataModel extends ContinuousTraitDataModel implements FullPrecisionContinuousTraitPartialsProvider,
        ModelExtensionProvider.NormalExtensionProvider {

    private final String traitName;
    private final MatrixParameterInterface samplingPrecisionParameter;
    private boolean diagonalOnly = false;
    private boolean variableChanged = true;
    private boolean varianceKnown = false;

    private Matrix samplingPrecision;
    private Matrix samplingVariance;
    private Matrix storedSamplingPrecision;
    private Matrix storedSamplingVariance;
    private boolean storedVarianceKnown = false;
    private boolean storedVariableChanged = true;

    private boolean[] missingTraitIndicators = null;

    private ContinuousTraitPartialsProvider childModel;

    private final int nRepeats;
    private ArrayList<Integer>[] relevantRepeats;
    private final int nObservedTips;

    private final static double LOG2PI = Math.log(Math.PI * 2);


    public RepeatedMeasuresTraitDataModel(String name,
                                          ContinuousTraitPartialsProvider childModel,
                                          CompoundParameter parameter,
                                          boolean[] missindIndicators,
                                          boolean useMissingIndices,
                                          final int dimTrait,
                                          final int numTraits,
                                          MatrixParameterInterface samplingPrecision,
                                          PrecisionType precisionType) {

<<<<<<< HEAD
        super(name, parameter, missindIndicators, useMissingIndices, dimTrait, numTraits, precisionType);
        if (numTraits > 1) {
            throw new RuntimeException("not currently implemented");
        }
=======
        this(name, parameter, missindIndicators, useMissingIndices, dimTrait, samplingPrecision, false);

    }

    public RepeatedMeasuresTraitDataModel(String name,
                                          CompoundParameter parameter,
                                          boolean[] missindIndicators,
                                          boolean useMissingIndices,
                                          final int dimTrait,
                                          MatrixParameterInterface samplingPrecision,
                                          boolean forceFullPrecision) {

        super(name, parameter, missindIndicators, useMissingIndices, dimTrait,
                (dimTrait == 1 && !forceFullPrecision) ? PrecisionType.SCALAR : PrecisionType.FULL); //TODO: Not sure this is the best way to do this.
>>>>>>> fe819d95

        this.childModel = childModel;
        this.traitName = name;
        this.samplingPrecisionParameter = samplingPrecision;
        this.nRepeats = childModel.getTraitCount() / numTraits;
        addVariable(samplingPrecision);

        calculatePrecisionInfo();

//        this.samplingVariance = new Matrix(samplingPrecision.getParameterAsMatrix()).inverse();
        this.samplingVariance = null;


        samplingPrecisionParameter.addBounds(new Parameter.DefaultBounds(Double.POSITIVE_INFINITY, 0.0,
                samplingPrecision.getDimension()));


        int offsetInc = precisionType.getPartialsDimension(this.dimTrait);

        int nTaxa = getParameter().getParameterCount();
        int nObservedTips = 0;
        relevantRepeats = new ArrayList[nTaxa];

        for (int i = 0; i < nTaxa; i++) {
            int precisionOffset = precisionType.getPrecisionOffset(this.dimTrait);

            relevantRepeats[i] = new ArrayList<>();
            double[] partial = childModel.getTipPartial(i, false);
            for (int r = 0; r < nRepeats; r++) {
                boolean isAtLeastPartiallyObserved = false;
                DenseMatrix64F P = MissingOps.wrap(partial, precisionOffset, this.dimTrait, this.dimTrait);

                for (int j = 0; j < this.dimTrait; j++) {
                    if (P.get(j, j) > 0) {
                        isAtLeastPartiallyObserved = true;
                        break;
                    }
                }

                if (isAtLeastPartiallyObserved) {
                    relevantRepeats[i].add(r);
                    nObservedTips++;
                }

                precisionOffset += offsetInc;

            }
        }

        this.nObservedTips = nObservedTips;
    }

    @Override
    public double[] getTipPartial(int taxonIndex, boolean fullyObserved) {

        assert (numTraits == 1);
        assert (samplingPrecision.rows() == dimTrait && samplingPrecision.columns() == dimTrait);

        recomputeVariance();

        if (fullyObserved) {
            throw new RuntimeException("Incompatible with this model.");
        }

        double[] partial = childModel.getTipPartial(taxonIndex, fullyObserved);

        if (nRepeats == 1) {
            if (precisionType == precisionType.SCALAR) {
                return partial; //TODO: I don't think this is right, especially given constructor above.
            }
            DenseMatrix64F V = MissingOps.wrap(partial, dimTrait + dimTrait * dimTrait, dimTrait, dimTrait);

            //TODO: remove diagonalOnly part
            if (diagonalOnly) {
                for (int index = 0; index < dimTrait; index++) {
                    V.set(index, index, V.get(index, index) + 1 / samplingPrecision.component(index, index));
                }
            } else {
                for (int i = 0; i < dimTrait; i++) {
                    for (int j = 0; j < dimTrait; j++) {
                        V.set(i, j, V.get(i, j) + samplingVariance.component(i, j));
                    }
                }
            }


            DenseMatrix64F P = new DenseMatrix64F(dimTrait, dimTrait);
            MissingOps.safeInvert2(V, P, false); //TODO this isn't necessary when this is fully observed

            MissingOps.unwrap(P, partial, dimTrait);
            MissingOps.unwrap(V, partial, dimTrait + dimTrait * dimTrait);

            if (DEBUG) {
                System.err.println("taxon " + taxonIndex);
                System.err.println("\tprecision: " + P);
                System.err.println("\tmean: " + new WrappedVector.Raw(partial, 0, dimTrait));
            }

            return partial;
        }

        int offsetInc = precisionType.getPartialsDimension(dimTrait);
        int varOffset = precisionType.getVarianceOffset(dimTrait);
        int meanOffset = precisionType.getMeanOffset(dimTrait);
        int varDim = precisionType.getVarianceLength(dimTrait);
        int remOffset = precisionType.getRemainderOffset(dimTrait);

        DenseMatrix64F Pi = new DenseMatrix64F(dimTrait, dimTrait);
        DenseMatrix64F Vi = new DenseMatrix64F(dimTrait, dimTrait);
        DenseMatrix64F P = new DenseMatrix64F(dimTrait, dimTrait);
        DenseMatrix64F V = new DenseMatrix64F(dimTrait, dimTrait);
        DenseMatrix64F Pm = new DenseMatrix64F(dimTrait, 1);
        DenseMatrix64F m = new DenseMatrix64F(dimTrait, 1);

        double remainder = 0;


        for (int i : relevantRepeats[taxonIndex]) {

            System.arraycopy(partial, offsetInc * i + varOffset, Vi.data, 0, varDim);
            for (int row = 0; row < dimTrait; row++) {
                if (Vi.get(row, row) < Double.POSITIVE_INFINITY) {
                    Vi.set(row, row, Vi.get(row, row) + samplingVariance.component(row, row));
                    for (int col = 0; col < row; col++) {
                        if (Vi.get(col, col) < Double.POSITIVE_INFINITY) {
                            Vi.set(row, col, Vi.get(row, col) + samplingVariance.component(row, col));
                            Vi.set(col, row, Vi.get(row, col));
                        }
                    }
                }
            }

            InversionResult result = MissingOps.safeInvert2(Vi, Pi, true);

            CommonOps.addEquals(P, Pi);

//            System.arraycopy(partial, meanOffset, mi.data, 0, dimTrait);
            double sumSquares = 0;

            for (int row = 0; row < dimTrait; row++) {

                int offset = offsetInc * i + meanOffset;
                double mr = partial[offset + row];

                double value = 0;
                for (int col = 0; col < dimTrait; col++) {
                    double mc = partial[offset + col];
                    double x = Pi.get(row, col) * mc;
                    value += x;
                    sumSquares += x * mr;
                }
                Pm.add(row, 0, value);
            }

            remainder += partial[offsetInc * i + remOffset];

            remainder -= result.getEffectiveDimension() * LOG2PI + sumSquares + result.getLogDeterminant();

        }


        MissingOps.safeSolve(P, Pm, m, false);
        InversionResult result = MissingOps.safeInvertPrecision(P, V, true); //TODO: don't invert twice
        if (result.getReturnCode() == InversionResult.Code.NOT_OBSERVED) {
            remainder = 0;
        } else {
            double sumSquares = 0;
            for (int row = 0; row < dimTrait; row++) {
                for (int col = 0; col < dimTrait; col++) {
                    sumSquares += m.get(row, 0) * m.get(col, 0) * P.get(row, col);
                }
            }

            remainder += result.getEffectiveDimension() * LOG2PI + sumSquares - result.getLogDeterminant();
        }


        partial = new double[offsetInc];

        System.arraycopy(m.data, 0, partial, precisionType.getMeanOffset(dimTrait), dimTrait);
        System.arraycopy(P.data, 0, partial, precisionType.getPrecisionOffset(dimTrait), varDim);
        System.arraycopy(V.data, 0, partial, precisionType.getVarianceOffset(dimTrait), varDim);
        precisionType.fillRemainderInPartials(partial, 0, 0.5 * remainder, dimTrait);

        return partial;
    }


    @Override
    public boolean[] getTraitMissingIndicators() {
        if (getDataMissingIndicators() == null) {
            return null;
        } else if (missingTraitIndicators == null) {
            this.missingTraitIndicators = new boolean[getParameter().getDimension()];
            Arrays.fill(missingTraitIndicators, true); // all traits are latent
        }
        return missingTraitIndicators;
    }


    private void recomputeVariance() {
        checkVariableChanged();
        if (!varianceKnown) {
            samplingVariance = samplingPrecision.inverse();
            varianceKnown = true;
        }
    }

    public Matrix getSamplingVariance() {
        recomputeVariance();
        return samplingVariance;
    }

    public String getTraitName() {
        return traitName;
    }

    @Override
    protected void handleVariableChangedEvent(Variable variable, int index, Parameter.ChangeType type) {
        super.handleVariableChangedEvent(variable, index, type);

        if (variable == samplingPrecisionParameter) {

            variableChanged = true;
            varianceKnown = false;
            fireModelChanged();
        }
    }

    private void calculatePrecisionInfo() {
        samplingPrecision = new Matrix(samplingPrecisionParameter.getParameterAsMatrix());
    }

    private void checkVariableChanged() {
        if (variableChanged) {
            calculatePrecisionInfo();
            variableChanged = false;
            varianceKnown = false;
        }
    }

    @Override
    protected void storeState() {
        storedSamplingPrecision = samplingPrecision.clone();
        storedSamplingVariance = samplingVariance.clone();
        storedVarianceKnown = varianceKnown;
        storedVariableChanged = variableChanged;
    }

    @Override
    protected void restoreState() {
        Matrix tmp = samplingPrecision;
        samplingPrecision = storedSamplingPrecision;
        storedSamplingPrecision = tmp;

        tmp = samplingVariance;
        samplingVariance = storedSamplingVariance;
        storedSamplingVariance = tmp;

        varianceKnown = storedVarianceKnown;
        variableChanged = storedVariableChanged;
    }

    @Override
    public ContinuousExtensionDelegate getExtensionDelegate(ContinuousDataLikelihoodDelegate delegate,
                                                            TreeTrait treeTrait, Tree tree) {
        checkVariableChanged();
        return new ContinuousExtensionDelegate.MultivariateNormalExtensionDelegate(delegate, treeTrait,
                this, tree);
    }

    @Override
    public boolean diagonalVariance() {
        return false; //TODO: base on precisionType
    }

    @Override
    public DenseMatrix64F getExtensionVariance() {
        recomputeVariance();
        double[] buffer = samplingVariance.toArrayComponents();
        return DenseMatrix64F.wrap(dimTrait, dimTrait, buffer);
    }

    @Override
    public DenseMatrix64F getExtensionVariance(NodeRef node) {
        return getExtensionVariance();
    }

    @Override
    public MatrixParameterInterface getExtensionPrecision() {
        return getExtensionPrecisionParameter(); //TODO: deprecate
    }

    public void getMeanTipVariances(DenseMatrix64F samplingVariance, DenseMatrix64F samplingComponent) {
        CommonOps.scale(1.0, samplingVariance, samplingComponent);
    }

    @Override
    public MatrixParameterInterface getExtensionPrecisionParameter() {
        checkVariableChanged();
        return samplingPrecisionParameter;
    }

    @Override
    public int getDataDimension() {
        return dimTrait;
    }

    @Override
    public boolean suppliesWishartStatistics() {
        return false;
    }

    @Override
    public void chainRuleWrtVariance(double[] gradient, NodeRef node) {
        // Do nothing
    }

    @Override
    public ContinuousTraitPartialsProvider[] getChildModels() {
        return new ContinuousTraitPartialsProvider[]{childModel};
    }

    @Override
    public double[] drawTraitsBelowConditionalOnDataAndTraitsAbove(double[] aboveTraits) {
        if (numTraits > 1) {
            throw new RuntimeException("not yet implemented");
        }

        double[] belowTraits = new double[nObservedTips * dimTrait];
        int nTaxa = getParameter().getParameterCount();

        DenseMatrix64F P = DenseMatrix64F.wrap(dimTrait, dimTrait, samplingPrecisionParameter.getParameterValues());
        DenseMatrix64F Q = new DenseMatrix64F(dimTrait, dimTrait);
        DenseMatrix64F V = new DenseMatrix64F(dimTrait, dimTrait);

        DenseMatrix64F P0 = new DenseMatrix64F(dimTrait, dimTrait);

        int[] wrappedIndices = new int[dimTrait];
        for (int i = 0; i < dimTrait; i++) {
            wrappedIndices[i] = i;
        }

        WrappedVector n = new WrappedVector.Raw(new double[dimTrait]);

        int precisionOffset = precisionType.getPrecisionOffset(dimTrait);
        int meanOffset = precisionType.getMeanOffset(dimTrait);
        int repOffset = precisionType.getPartialsDimension(dimTrait);
        int dimPrecision = precisionType.getPrecisionLength(dimTrait);

        int aboveOffset = 0;
        int belowOffset = 0;
        for (int i = 0; i < nTaxa; i++) {
            double[] partial = childModel.getTipPartial(i, false);
            WrappedVector.Indexed x = new WrappedVector.Indexed(aboveTraits, aboveOffset, wrappedIndices);

            for (int j : relevantRepeats[i]) {
                System.arraycopy(partial, j * repOffset + precisionOffset, P0.data, 0, dimPrecision);
                WrappedVector.Indexed m0 = new WrappedVector.Indexed(partial, j * repOffset + meanOffset, wrappedIndices);


                boolean completelyObserved = true;
                for (int k = 0; k < dimTrait; k++) {
                    if (P0.get(k, k) < Double.POSITIVE_INFINITY) {
                        completelyObserved = false;
                        break;
                    }
                }

                if (completelyObserved) {
                    for (int k = 0; k < dimTrait; k++) {
                        belowTraits[belowOffset + k] = m0.get(k);
                    }
                } else {
                    CommonOps.add(P0, P, Q);
                    MissingOps.safeInvert2(Q, V, false);

                    MissingOps.safeWeightedAverage(m0, P0, x, P, n, V, dimTrait);

                    double[] sample = MissingOps.nextPossiblyDegenerateNormal(n, V);

                    System.arraycopy(sample, 0, belowTraits, belowOffset, dimTrait);
                }

                belowOffset += dimTrait;

            }

            aboveOffset += dimTrait;


        }

        return belowTraits;
    }

    @Override
    public double[] transformTreeTraits(double[] treeTraits) {
        double[] repeatedTraits = new double[dimTrait * nObservedTips];
        int originalOffset = 0;
        int expandedOffset = 0;
        for (ArrayList<Integer> repeats : relevantRepeats) {
            for (int i : repeats) {
                System.arraycopy(treeTraits, originalOffset, repeatedTraits, expandedOffset, dimTrait);
                expandedOffset += dimTrait;
            }
            originalOffset += dimTrait;
        }

        return repeatedTraits;
    }

    private static final boolean DEBUG = false;

    // TODO Move remainder into separate class file
    public static final String REPEATED_MEASURES_MODEL = "repeatedMeasuresModel";
    private static final String PRECISION = "samplingPrecision";
    private static final String SCALE_BY_TIP_HEIGHT = "scaleByTipHeight";

    public static AbstractXMLObjectParser PARSER = new AbstractXMLObjectParser() {
        @Override
        public Object parseXMLObject(XMLObject xo) throws XMLParseException {

            final ContinuousTraitPartialsProvider subModel;


            XMLObject cxo = xo.getChild(PRECISION);
            MatrixParameterInterface samplingPrecision = (MatrixParameterInterface)
                    cxo.getChild(MatrixParameterInterface.class);

            CholeskyDecomposition chol;
            try {
                chol = new CholeskyDecomposition(samplingPrecision.getParameterAsMatrix());
            } catch (IllegalDimension illegalDimension) {
                throw new XMLParseException(PRECISION + " must be a square matrix.");
            }

            if (!chol.isSPD()) {
                throw new XMLParseException(PRECISION + " must be a positive definite matrix.");
            }


            boolean scaleByTipHeight = xo.getAttribute(SCALE_BY_TIP_HEIGHT, false);

            int dimTrait = samplingPrecision.getColumnDimension();
            final PrecisionType precisionType;
            if (xo.getAttribute(ContinuousTraitDataModelParser.FORCE_FULL_PRECISION, false) ||
                    dimTrait > 1) {
                precisionType = PrecisionType.FULL;
            } else {
                precisionType = PrecisionType.SCALAR;
            }

            if (xo.hasChildNamed(TreeTraitParserUtilities.TRAIT_PARAMETER)) {
                subModel = ContinuousTraitDataModelParser.parseContinuousTraitDataModel(xo, precisionType);
            } else {
                subModel = (ContinuousTraitPartialsProvider) xo.getChild(ContinuousTraitPartialsProvider.class);
                if (subModel.getPrecisionType() != precisionType) {
                    throw new XMLParseException("Precision type of " + REPEATED_MEASURES_MODEL + " is " +
                            precisionType.getClass() + ", but the precision type of the child model " +
                            subModel.getModelName() + " is " + subModel.getPrecisionType().getClass());
                }
            }
            String modelName = subModel.getModelName();

            int numTraits = xo.getAttribute(NUM_TRAITS, subModel.getTraitCount());

            if (subModel.getTraitDimension() != dimTrait) {
                throw new XMLParseException("sub-model has trait dimension " + subModel.getTraitDimension() +
                        ", but sampling precision has dimension " + dimTrait);
            }

            // Jitter
            if (xo.hasChildNamed(TreeTraitParserUtilities.JITTER)) {
                utilities.jitter(xo, samplingPrecision.getColumnDimension(), missingIndicators);
            }

            // Full Precision
            boolean forceFullPrecision = xo.getAttribute(FORCE_FULL_PRECISION, false);

            if (!scaleByTipHeight) {
                return new RepeatedMeasuresTraitDataModel(
                        modelName,
                        subModel,
                        subModel.getParameter(),
                        subModel.getDataMissingIndicators(),
//                    missingIndicators,
                        true,
                        dimTrait,
                        numTraits,
//                    diffusionModel.getPrecisionParameter().getRowDimension(),
                        samplingPrecision,
<<<<<<< HEAD
                        precisionType
=======
                        forceFullPrecision
>>>>>>> fe819d95
                );
            } else {
                return new TreeScaledRepeatedMeasuresTraitDataModel(
                        modelName,
                        subModel,
                        subModel.getParameter(),
                        subModel.getDataMissingIndicators(),
                        true,
<<<<<<< HEAD
                        dimTrait,
                        subModel.getTraitCount(),
                        samplingPrecision,
                        precisionType
=======
                        samplingPrecision.getColumnDimension(),
                        samplingPrecision,
                        forceFullPrecision
>>>>>>> fe819d95
                );
            }
        }

        @Override
        public XMLSyntaxRule[] getSyntaxRules() {
            return rules;
        }

        @Override
        public String getParserDescription() {
            return null;
        }

        @Override
        public Class getReturnType() {
            return RepeatedMeasuresTraitDataModel.class;
        }

        @Override
        public String getParserName() {
            return REPEATED_MEASURES_MODEL;
        }
    };

    private final static XMLSyntaxRule[] rules = new XMLSyntaxRule[]{
            new ElementRule(PRECISION, new XMLSyntaxRule[]{
                    new ElementRule(Parameter.class),
            }),
            // Tree trait parser
//            new ElementRule(MutableTreeModel.class),
//            AttributeRule.newStringRule(TreeTraitParserUtilities.TRAIT_NAME),
            new XORRule(
                    new ElementRule(ContinuousTraitPartialsProvider.class),
                    new AndRule(ContinuousTraitDataModelParser.rules)
            ),
            new ElementRule(TreeTraitParserUtilities.MISSING, new XMLSyntaxRule[]{
                    new ElementRule(Parameter.class)
            }, true),
            AttributeRule.newBooleanRule(SCALE_BY_TIP_HEIGHT, true),
//            new ElementRule(MultivariateDiffusionModel.class),
            TreeTraitParserUtilities.jitterRules(true),
            AttributeRule.newBooleanRule(FORCE_FULL_PRECISION, true),
    };


}<|MERGE_RESOLUTION|>--- conflicted
+++ resolved
@@ -44,11 +44,8 @@
 import java.util.ArrayList;
 import java.util.Arrays;
 
-<<<<<<< HEAD
 import static dr.evomodelxml.continuous.ContinuousTraitDataModelParser.NUM_TRAITS;
-=======
 import static dr.evomodelxml.treedatalikelihood.ContinuousDataLikelihoodParser.FORCE_FULL_PRECISION;
->>>>>>> fe819d95
 
 /**
  * @author Marc A. Suchard
@@ -91,27 +88,10 @@
                                           MatrixParameterInterface samplingPrecision,
                                           PrecisionType precisionType) {
 
-<<<<<<< HEAD
         super(name, parameter, missindIndicators, useMissingIndices, dimTrait, numTraits, precisionType);
         if (numTraits > 1) {
             throw new RuntimeException("not currently implemented");
         }
-=======
-        this(name, parameter, missindIndicators, useMissingIndices, dimTrait, samplingPrecision, false);
-
-    }
-
-    public RepeatedMeasuresTraitDataModel(String name,
-                                          CompoundParameter parameter,
-                                          boolean[] missindIndicators,
-                                          boolean useMissingIndices,
-                                          final int dimTrait,
-                                          MatrixParameterInterface samplingPrecision,
-                                          boolean forceFullPrecision) {
-
-        super(name, parameter, missindIndicators, useMissingIndices, dimTrait,
-                (dimTrait == 1 && !forceFullPrecision) ? PrecisionType.SCALAR : PrecisionType.FULL); //TODO: Not sure this is the best way to do this.
->>>>>>> fe819d95
 
         this.childModel = childModel;
         this.traitName = name;
@@ -585,12 +565,11 @@
             }
 
             // Jitter
+            TreeTraitParserUtilities utilities = new TreeTraitParserUtilities(); // TODO: ideally this wouldn't be here
             if (xo.hasChildNamed(TreeTraitParserUtilities.JITTER)) {
-                utilities.jitter(xo, samplingPrecision.getColumnDimension(), missingIndicators);
-            }
-
-            // Full Precision
-            boolean forceFullPrecision = xo.getAttribute(FORCE_FULL_PRECISION, false);
+                utilities.jitter(xo, samplingPrecision.getColumnDimension(), subModel.getDataMissingIndicators());
+            }
+
 
             if (!scaleByTipHeight) {
                 return new RepeatedMeasuresTraitDataModel(
@@ -604,11 +583,7 @@
                         numTraits,
 //                    diffusionModel.getPrecisionParameter().getRowDimension(),
                         samplingPrecision,
-<<<<<<< HEAD
                         precisionType
-=======
-                        forceFullPrecision
->>>>>>> fe819d95
                 );
             } else {
                 return new TreeScaledRepeatedMeasuresTraitDataModel(
@@ -617,16 +592,10 @@
                         subModel.getParameter(),
                         subModel.getDataMissingIndicators(),
                         true,
-<<<<<<< HEAD
                         dimTrait,
                         subModel.getTraitCount(),
                         samplingPrecision,
                         precisionType
-=======
-                        samplingPrecision.getColumnDimension(),
-                        samplingPrecision,
-                        forceFullPrecision
->>>>>>> fe819d95
                 );
             }
         }
