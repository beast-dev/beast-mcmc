--- conflicted
+++ resolved
@@ -80,14 +80,10 @@
                                           boolean useMissingIndices,
                                           final int dimTrait,
                                           MatrixParameterInterface samplingPrecision) {
-<<<<<<< HEAD
-        super(name, parameter, missingIndices, useMissingIndices, dimTrait, dimTrait == 1? PrecisionType.SCALAR:PrecisionType.FULL);
-=======
 
         super(name, parameter, missindIndicators, useMissingIndices, dimTrait,
                 dimTrait == 1 ? PrecisionType.SCALAR : PrecisionType.FULL); //TODO: Not sure this is the best way to do this.
 
->>>>>>> 89dd8a06
         this.traitName = name;
         this.samplingPrecisionParameter = samplingPrecision;
         addVariable(samplingPrecision);
@@ -116,13 +112,8 @@
         }
 
         double[] partial = super.getTipPartial(taxonIndex, fullyObserved);
-<<<<<<< HEAD
-        if (precisionType == precisionType.SCALAR){
-            return partial;
-=======
         if (precisionType == precisionType.SCALAR) {
             return partial; //TODO: I don't think this is right, especially given constructor above.
->>>>>>> 89dd8a06
         }
         DenseMatrix64F V = MissingOps.wrap(partial, dimTrait + dimTrait * dimTrait, dimTrait, dimTrait);
 
