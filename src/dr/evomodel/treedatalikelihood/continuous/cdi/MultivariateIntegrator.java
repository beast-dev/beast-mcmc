--- conflicted
+++ resolved
@@ -654,13 +654,8 @@
 
     @Override
     public void calculateRootLogLikelihood(int rootBufferIndex, int priorBufferIndex, final double[] logLikelihoods,
-<<<<<<< HEAD
                                            boolean incrementOuterProducts, boolean isIntegratedProcess) {
         assert(logLikelihoods.length == numTraits);
-=======
-                                           boolean incrementOuterProducts) {
-        assert (logLikelihoods.length == numTraits);
->>>>>>> e637e073
 
         assert (!incrementOuterProducts);
         assert(!isIntegratedProcess);
