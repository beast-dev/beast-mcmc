--- conflicted
+++ resolved
@@ -178,31 +178,6 @@
     }
 
     @Override
-<<<<<<< HEAD
-    void computeActualization(final double[] diagonalStrengthOfSelectionMatrix,
-                              final double[] rotation,
-                              final double edgeLength,
-                              final int scaledOffsetDiagonal,
-                              final int scaledOffset) {
-        if (edgeLength == 0.0) {
-            unwrapIdentity(actualizations, scaledOffset, dimTrait);
-        } else {
-            double[] diagonalActualizations = new double[dimTrait * dimTrait];
-            computeDiagonalActualization(diagonalStrengthOfSelectionMatrix, edgeLength, dimTrait,
-                    diagonalActualizations, 0);
-            transformDiagonalMatrixBack(diagonalActualizations, actualizations, scaledOffset, rotation, 0);
-        }
-    }
-
-    @Override
-    void computeVarianceBranch(final int sourceOffset,
-                               final int destinationOffset,
-                               final int destinationOffsetDiagonal,
-                               final double edgeLength) {
-        DenseMatrix64F actualization = wrap(actualizations, destinationOffset, dimTrait, dimTrait);
-        DenseMatrix64F variance = wrap(stationaryVariances, sourceOffset, dimTrait, dimTrait);
-        DenseMatrix64F temp = new DenseMatrix64F(dimTrait, dimTrait);
-=======
     void computeOUActualization(final double[] diagonalStrengthOfSelectionMatrix,
                                 final double[] rotation,
                                 final double edgeLength,
@@ -217,11 +192,11 @@
     @Override
     void computeOUVarianceBranch(final int sourceOffset,
                                  final int destinationOffset,
-                                 final int destinationOffsetDiagonal) {
+                                 final int destinationOffsetDiagonal,
+                                 final double edgeLength) {
         DenseMatrix64F actualization = wrap(actualizations, destinationOffset, dimProcess, dimProcess);
         DenseMatrix64F variance = wrap(stationaryVariances, sourceOffset, dimProcess, dimProcess);
         DenseMatrix64F temp = new DenseMatrix64F(dimProcess, dimProcess);
->>>>>>> b5291d85
 
         CommonOps.multTransB(variance, actualization, temp);
         CommonOps.multAdd(-1.0, actualization, temp, variance);
