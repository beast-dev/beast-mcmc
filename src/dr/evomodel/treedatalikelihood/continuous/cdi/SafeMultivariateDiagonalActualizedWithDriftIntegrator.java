package dr.evomodel.treedatalikelihood.continuous.cdi;

import org.ejml.data.DenseMatrix64F;
import org.ejml.ops.CommonOps;

import java.util.Arrays;

import static dr.math.matrixAlgebra.missingData.MissingOps.*;

/**
 * @author Marc A. Suchard
 * @author Paul Bastide
 */

public class SafeMultivariateDiagonalActualizedWithDriftIntegrator extends SafeMultivariateWithDriftIntegrator {

    private static boolean DEBUG = false;

    public SafeMultivariateDiagonalActualizedWithDriftIntegrator(PrecisionType precisionType,
                                                                 int numTraits, int dimTrait, int dimProcess,
                                                                 int bufferCount, int diffusionCount) {
        super(precisionType, numTraits, dimTrait, dimProcess, bufferCount, diffusionCount);

        allocateStorage();

        System.err.println("Trying SafeMultivariateDiagonalActualizedWithDriftIntegrator");
    }

    // NOTE TO PB: need to merge all SafeMultivariate* together and then delegate specialized work ... avoid massive code duplication
    // PB: Merged `updatePartial` functions by breaking it into smaller functions.


    @Override
    public void getBranchActualization(int bufferIndex, double[] diagonalActualization) {

        if (bufferIndex == -1) {
            throw new RuntimeException("Not yet implemented");
        }

        assert (diagonalActualization != null);
        assert (diagonalActualization.length >= dimTrait);

        System.arraycopy(diagonalActualizations, bufferIndex * dimTrait,
                diagonalActualization, 0, dimTrait);
    }

    @Override
    public void getBranchExpectation(double[] actualization, double[] parentValue, double[] displacement,
                                     double[] expectation) {

        assert (expectation != null);
        assert (expectation.length >= dimTrait);

        assert (actualization != null);
        assert (actualization.length >= dimTrait);

        assert (parentValue != null);
        assert (parentValue.length >= dimTrait);

        assert (displacement != null);
        assert (displacement.length >= dimTrait);

        for (int i = 0; i < dimTrait; ++i) {
            expectation[i] = actualization[i] * parentValue[i] + displacement[i];
        }
    }

    private static final boolean TIMING = false;

    private void allocateStorage() {

        diagonalActualizations = new double[dimTrait * bufferCount];
        stationaryVariances = new double[dimProcess * dimProcess * diffusionCount];

        vectorDiagQdi = new double[dimTrait];
        vectorDiagQdj = new double[dimTrait];
    }

    ///////////////////////////////////////////////////////////////////////////
    /// Setting variances, displacement and actualization vectors
    ///////////////////////////////////////////////////////////////////////////

    @Override
    public void setDiffusionStationaryVariance(int precisionIndex,
                                               final double[] diagonalAlpha, final double[] rotation) {

        assert (stationaryVariances != null);

        assert dimProcess == diagonalAlpha.length;

        final int matrixSize = dimProcess * dimProcess;
        final int offset = matrixSize * precisionIndex;

        double[] scales = new double[matrixSize];
        scalingMatrix(diagonalAlpha, scales);

        setStationaryVariance(offset, scales, matrixSize, rotation);
    }

    void setStationaryVariance(int offset, double[] scales, int matrixSize, double[] rotation) {
        scaleInv(inverseDiffusions, offset, scales, stationaryVariances, offset, matrixSize);
    }

    static void scaleInv(final double[] source,
                         final int sourceOffset,
                         final double[] scales,
                         final double[] destination,
                         final int destinationOffset,
                         final int length) {
        for (int i = 0; i < length; ++i) {
            destination[destinationOffset + i] = source[sourceOffset + i] / scales[i];
        }
    }

    private static void scalingMatrix(double[] eigAlpha, double[] scales) {
        int nEig = eigAlpha.length;
        for (int i = 0; i < nEig; ++i) {
            for (int j = 0; j < nEig; ++j) {
                scales[i * nEig + j] = eigAlpha[i] + eigAlpha[j];
            }
        }
    }

    @Override
    public void updateOrnsteinUhlenbeckDiffusionMatrices(int precisionIndex, final int[] probabilityIndices,
                                                         final double[] edgeLengths, final double[] optimalRates,
                                                         final double[] diagonalStrengthOfSelectionMatrix,
                                                         final double[] rotation,
                                                         int updateCount) {

        assert (diffusions != null);
        assert (probabilityIndices.length >= updateCount);
        assert (edgeLengths.length >= updateCount);

        super.updateOrnsteinUhlenbeckDiffusionMatrices(precisionIndex, probabilityIndices, edgeLengths, optimalRates,
                diagonalStrengthOfSelectionMatrix, rotation, updateCount);

        if (DEBUG) {
            System.err.println("Matrices (safe with actualized drift):");
        }

        final int matrixTraitSize = dimTrait * dimTrait;
        final int matrixProcessSize = dimProcess * dimProcess;
        final int unscaledOffset = matrixProcessSize * precisionIndex;


        if (TIMING) {
            startTime("actualization");
        }

        for (int up = 0; up < updateCount; ++up) {

            final double edgeLength = edgeLengths[up];

            final int scaledOffsetDiagonal = dimTrait * probabilityIndices[up];
            final int scaledOffset = dimTrait * scaledOffsetDiagonal;

            computeOUActualization(diagonalStrengthOfSelectionMatrix, rotation, edgeLength,
                    scaledOffsetDiagonal, scaledOffset);
        }

        if (TIMING) {
            endTime("actualization");
        }


        if (TIMING) {
            startTime("diffusion");
        }

        for (int up = 0; up < updateCount; ++up) {

<<<<<<< HEAD
            final double edgeLength = edgeLengths[up];

            final int scaledOffset = matrixSize * probabilityIndices[up];
            final int scaledOffsetDiagonal = dimTrait * probabilityIndices[up];

            computeVarianceBranch(unscaledOffset, scaledOffset, scaledOffsetDiagonal, edgeLength);
=======
            final int scaledOffset = matrixTraitSize * probabilityIndices[up];
            final int scaledOffsetDiagonal = dimTrait * probabilityIndices[up];

            computeOUVarianceBranch(unscaledOffset, scaledOffset, scaledOffsetDiagonal);
>>>>>>> b5291d85

            invertVector(variances, precisions, scaledOffset, dimProcess);
        }

        if (TIMING) {
            endTime("diffusion");
        }

        assert (optimalRates != null);
        assert (displacements != null);
        assert (optimalRates.length >= updateCount * dimProcess);

        if (TIMING) {
            startTime("drift1");
        }

        int offset = 0;
        for (int up = 0; up < updateCount; ++up) {

            final int pio = dimTrait * probabilityIndices[up];
            final int scaledOffset = matrixTraitSize * probabilityIndices[up];

            computeOUActualizedDisplacement(optimalRates, offset, scaledOffset, pio);
            offset += dimProcess;
        }

        if (TIMING) {
            endTime("drift1");
        }
    }

    void computeOUActualization(final double[] diagonalStrengthOfSelectionMatrix,
                                final double[] rotation,
                                final double edgeLength,
                                final int scaledOffsetDiagonal,
                                final int scaledOffset) {
        computeOUDiagonalActualization(diagonalStrengthOfSelectionMatrix, edgeLength, dimTrait,
                diagonalActualizations, scaledOffsetDiagonal);
    }

    static void computeOUDiagonalActualization(final double[] source,
                                               final double edgeLength,
                                               final int dim,
                                               final double[] destination,
                                               final int destinationOffset) {
        for (int i = 0; i < dim; ++i) {
            destination[destinationOffset + i] = Math.exp(-source[i] * edgeLength);
        }
    }

<<<<<<< HEAD
    void computeVarianceBranch(final int unscaledOffset,
                               final int scaledOffset,
                               final int scaledOffsetDiagonal,
                               final double edgeLength) {
        scalingActualizationMatrix(diagonalActualizations, scaledOffsetDiagonal,
                stationaryVariances, unscaledOffset,
                variances, scaledOffset,
                dimTrait,
                edgeLength,
                inverseDiffusions,
                unscaledOffset);
=======
    void computeOUVarianceBranch(final int sourceOffset,
                                 final int destinationOffset,
                                 final int destinationOffsetDiagonal) {
        double[] scales = new double[dimTrait * dimTrait];
        scalingActualizationMatrix(diagonalActualizations, destinationOffsetDiagonal, dimProcess, scales);
        scale(stationaryVariances, sourceOffset, scales, variances, destinationOffset, dimProcess * dimProcess);
>>>>>>> b5291d85
    }

    private static void scalingActualizationMatrix(final double[] diagonalActualizations,
                                                   final int offsetActualization,
                                                   final double[] stationaryVariances,
                                                   final int offsetStationaryVariances,
                                                   final double[] destination,
                                                   final int destinationOffset,
                                                   final int dim,
                                                   final double edgeLength,
                                                   final double[] variance,
                                                   final int varianceOffset) {
        for (int i = 0; i < dim; ++i) {
            for (int j = 0; j < dim; ++j) {
                double var = stationaryVariances[offsetStationaryVariances + i * dim + j];
                if (Double.isInfinite(var)) {
                    destination[destinationOffset + i * dim + j] = edgeLength * variance[varianceOffset + i * dim + j];
                } else {
                    destination[destinationOffset + i * dim + j] = var * (1 - diagonalActualizations[offsetActualization + i] * diagonalActualizations[offsetActualization + j]);
                }
            }
        }
    }

    static void invertVector(final double[] source,
                             final double[] destination,
                             final int offset,
                             final int dim) {
        DenseMatrix64F sourceMatrix = wrap(source, offset, dim, dim);
        DenseMatrix64F destinationMatrix = new DenseMatrix64F(dim, dim);

        CommonOps.invert(sourceMatrix, destinationMatrix);

        unwrap(destinationMatrix, destination, offset);
    }

    void computeOUActualizedDisplacement(final double[] optimalRates,
                                         final int offset,
                                         final int actualizationOffset,
                                         final int pio) {

        for (int j = 0; j < dimTrait; ++j) {
            displacements[pio + j] = optimalRates[offset + j] * (1 - diagonalActualizations[pio + j]);
        }
    }

    ///////////////////////////////////////////////////////////////////////////
    /// Tree-traversal functions
    ///////////////////////////////////////////////////////////////////////////

//    @Override
//    public void updatePreOrderPartial(
//            final int kBuffer, // parent
//            final int iBuffer, // node
//            final int iMatrix,
//            final int jBuffer, // sibling
//            final int jMatrix) {
//
//        throw new RuntimeException("Not yet implemented");
//    }

    @Override
    void actualizePrecision(DenseMatrix64F Pjp, DenseMatrix64F QjPjp, int jbo, int jmo, int jdo) {
        final double[] diagQdj = vectorDiagQdj;
        System.arraycopy(diagonalActualizations, jdo, diagQdj, 0, dimTrait);
        diagonalProduct(Pjp, diagQdj, QjPjp);
        diagonalDoubleProduct(Pjp, diagQdj, Pjp);
    }

    @Override
    void actualizeVariance(DenseMatrix64F Vip, int ibo, int imo, int ido) {
        final double[] diagQdi = vectorDiagQdi;
        System.arraycopy(diagonalActualizations, ido, diagQdi, 0, dimTrait);
        diagonalDoubleProduct(Vip, diagQdi, Vip);
    }

    @Override
    void scaleAndDriftMean(int ibo, int imo, int ido) {
        for (int g = 0; g < dimTrait; ++g) {
            preOrderPartials[ibo + g] = diagonalActualizations[ido + g] * preOrderPartials[ibo + g] + displacements[ido + g];
        }
    }

    public double[] getStationaryVariance(int precisionIndex) {

        assert (stationaryVariances != null);

        final int offset = dimTrait * dimTrait * precisionIndex;

        double[] buffer = new double[dimTrait * dimTrait];

        System.arraycopy(stationaryVariances, offset, buffer, 0, dimTrait * dimTrait);

        return buffer;
    }

    @Override
    void computePartialPrecision(int ido, int jdo, int imo, int jmo,
                                 DenseMatrix64F Pip, DenseMatrix64F Pjp, DenseMatrix64F Pk) {

        final double[] diagQdi = vectorDiagQdi;
        System.arraycopy(diagonalActualizations, ido, diagQdi, 0, dimTrait);
        final double[] diagQdj = vectorDiagQdj;
        System.arraycopy(diagonalActualizations, jdo, diagQdj, 0, dimTrait);

        final DenseMatrix64F QdiPipQdi = matrix0;
        final DenseMatrix64F QdjPjpQdj = matrix1;
        diagonalDoubleProduct(Pip, diagQdi, QdiPipQdi);
        diagonalDoubleProduct(Pjp, diagQdj, QdjPjpQdj);
        CommonOps.add(QdiPipQdi, QdjPjpQdj, Pk);

        if (DEBUG) {
            System.err.println("Qdi: " + Arrays.toString(diagQdi));
            System.err.println("\tQdiPipQdi: " + QdiPipQdi);
            System.err.println("\tQdj: " + Arrays.toString(diagQdj));
            System.err.println("\tQdjPjpQdj: " + QdjPjpQdj);
        }
    }

    @Override
    void computeWeightedSum(final double[] ipartial,
                            final double[] jpartial,
                            final int dimTrait,
                            final double[] out) {
        weightedSumActualized(ipartial, 0, matrixPip, vectorDiagQdi, 0,
                jpartial, 0, matrixPjp, vectorDiagQdj, 0,
                dimTrait, out);
    }

    private static void diagonalDoubleProduct(DenseMatrix64F source, double[] diagonalScales,
                                              DenseMatrix64F destination) {
        double[] scales = new double[diagonalScales.length * diagonalScales.length];
        diagonalToMatrixDouble(diagonalScales, scales);

        for (int i = 0; i < destination.data.length; ++i) {
            destination.data[i] = scales[i] * source.data[i];
        }
    }

    private static void diagonalToMatrixDouble(double[] diagonalScales, double[] scales) {
        int dim = diagonalScales.length;
        for (int i = 0; i < dim; ++i) {
            for (int j = 0; j < dim; ++j) {
                scales[i * dim + j] = diagonalScales[i] * diagonalScales[j];
            }
        }
    }

    private static void diagonalProduct(DenseMatrix64F source, double[] diagonalScales,
                                        DenseMatrix64F destination) {
        double[] scales = new double[diagonalScales.length * diagonalScales.length];
        diagonalToMatrix(diagonalScales, scales);

        for (int i = 0; i < destination.data.length; ++i) {
            destination.data[i] = scales[i] * source.data[i];
        }
    }

    private static void diagonalToMatrix(double[] diagonalScales, double[] scales) {
        int dim = diagonalScales.length;
        for (int i = 0; i < dim; ++i) {
            for (int j = 0; j < dim; ++j) {
                scales[i * dim + j] = diagonalScales[i];
            }
        }
    }

    private double[] diagonalActualizations;
    double[] stationaryVariances;
    private double[] vectorDiagQdi;
    private double[] vectorDiagQdj;
}<|MERGE_RESOLUTION|>--- conflicted
+++ resolved
@@ -170,19 +170,12 @@
 
         for (int up = 0; up < updateCount; ++up) {
 
-<<<<<<< HEAD
             final double edgeLength = edgeLengths[up];
 
-            final int scaledOffset = matrixSize * probabilityIndices[up];
-            final int scaledOffsetDiagonal = dimTrait * probabilityIndices[up];
-
-            computeVarianceBranch(unscaledOffset, scaledOffset, scaledOffsetDiagonal, edgeLength);
-=======
             final int scaledOffset = matrixTraitSize * probabilityIndices[up];
             final int scaledOffsetDiagonal = dimTrait * probabilityIndices[up];
 
-            computeOUVarianceBranch(unscaledOffset, scaledOffset, scaledOffsetDiagonal);
->>>>>>> b5291d85
+            computeOUVarianceBranch(unscaledOffset, scaledOffset, scaledOffsetDiagonal, edgeLength);
 
             invertVector(variances, precisions, scaledOffset, dimProcess);
         }
@@ -233,8 +226,7 @@
         }
     }
 
-<<<<<<< HEAD
-    void computeVarianceBranch(final int unscaledOffset,
+    void computeOUVarianceBranch(final int unscaledOffset,
                                final int scaledOffset,
                                final int scaledOffsetDiagonal,
                                final double edgeLength) {
@@ -245,14 +237,6 @@
                 edgeLength,
                 inverseDiffusions,
                 unscaledOffset);
-=======
-    void computeOUVarianceBranch(final int sourceOffset,
-                                 final int destinationOffset,
-                                 final int destinationOffsetDiagonal) {
-        double[] scales = new double[dimTrait * dimTrait];
-        scalingActualizationMatrix(diagonalActualizations, destinationOffsetDiagonal, dimProcess, scales);
-        scale(stationaryVariances, sourceOffset, scales, variances, destinationOffset, dimProcess * dimProcess);
->>>>>>> b5291d85
     }
 
     private static void scalingActualizationMatrix(final double[] diagonalActualizations,
