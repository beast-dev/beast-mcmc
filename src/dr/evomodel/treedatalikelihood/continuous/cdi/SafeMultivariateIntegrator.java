--- conflicted
+++ resolved
@@ -361,13 +361,8 @@
             final DenseMatrix64F Pjp = matrixPjp;
 
 
-<<<<<<< HEAD
             InversionResult ci = increaseVariances(ibo, iBuffer, Vdi, Pdi, Pip, computeRemainders);
             InversionResult cj = increaseVariances(jbo, jBuffer, Vdj, Pdj, Pjp, computeRemainders);
-=======
-            InversionResult ci = increaseVariances(ibo, iBuffer, Vdi, Pdi, Pip, true);
-            InversionResult cj = increaseVariances(jbo, jBuffer, Vdj, Pdj, Pjp, true);
->>>>>>> 85e609b9
 
             if (TIMING) {
                 endTime("peel2");
@@ -407,13 +402,7 @@
             // Computer remainder at node k
             double remainder = 0.0;
 
-<<<<<<< HEAD
             if (computeRemainders) {
-=======
-            if (DEBUG) {
-                reportInversions(ci, cj, Pip, Pjp);
-            }
->>>>>>> 85e609b9
 
                 if (DEBUG) {
                     reportInversions(ci, cj, Pip, Pjp);
@@ -428,7 +417,6 @@
                     // Inner products
                     double SS = computeSS(ibo, Pip, jbo, Pjp, kbo, Pk, dimTrait);
 
-<<<<<<< HEAD
                     remainder += -0.5 * SS;
 
                     if (DEBUG) {
@@ -454,31 +442,6 @@
                     System.err.println("\t\t\tdetj = " + cj.getLogDeterminant());
                     System.err.println("\t\tremainder: " + remainder);
                 }
-=======
-                if (DEBUG) {
-                    System.err.println("\t\t\tSS = " + (SS));
-                }
-            } // End if remainder
-
-            double effectiveDimension = getEffectiveDimension(iBuffer) + getEffectiveDimension(jBuffer);
-            remainder += -effectiveDimension * LOG_SQRT_2_PI;
-
-            double deti = 0;
-            double detj = 0;
-            if (!(ci.getReturnCode() == NOT_OBSERVED)) {
-                deti = ci.getLogDeterminant(); // TODO: for OU, use det(exp(M)) = exp(tr(M)) ? (Qdi = exp(-A l_i))
-            }
-            if (!(cj.getReturnCode() == NOT_OBSERVED)) {
-                detj = cj.getLogDeterminant();
-            }
-            remainder += -0.5 * (deti + detj);
-
-            if (DEBUG) {
-                System.err.println("\t\t\tdeti = " + ci.getLogDeterminant());
-                System.err.println("\t\t\tdetj = " + cj.getLogDeterminant());
-                System.err.println("\t\tremainder: " + remainder);
-            }
->>>>>>> 85e609b9
 
                 if (TIMING) {
                     endTime("remain");
@@ -547,15 +510,6 @@
 
             final DenseMatrix64F tmp1 = matrix0;
             CommonOps.add(Pi, Pdi, tmp1);
-<<<<<<< HEAD
-            final DenseMatrix64F tmp2 = new DenseMatrix64F(dimTrait, dimTrait);
-            safeInvert2(tmp1, tmp2, false);
-            CommonOps.mult(tmp2, Pi, tmp1);
-            idMinusA(tmp1);
-            if (getDeterminant && getEffectiveDimension(iBuffer) == 0) ci = safeDeterminant(tmp1, true);
-            CommonOps.mult(Pi, tmp1, Pip);
-            if (getDeterminant && getEffectiveDimension(iBuffer) > 0) ci = safeDeterminant(Pip, true);
-=======
             final DenseMatrix64F tmp2 = matrix1;
             safeInvert2(tmp1, tmp2, false);
             CommonOps.mult(tmp2, Pi, tmp1);
@@ -566,7 +520,6 @@
                 InversionResult cP = safeDeterminant(Pi, true);
                 ci = mult(ci, cP);
             }
->>>>>>> 85e609b9
         }
 
         if (TIMING) {
