--- conflicted
+++ resolved
@@ -52,14 +52,11 @@
     }
 
     @Override
-<<<<<<< HEAD
-=======
     double[] updateBranchRateGradientLogDensity(double[] result) {
         return branchRateModel.updateGradientLogDensity(result, null, 0, result.length);
     }
 
     @Override
->>>>>>> 9f83c5c1
     protected double getChainSecondDerivative(Tree tree, NodeRef node) {
         return branchRateModel.getBranchRateSecondDifferential(tree, node) * tree.getBranchLength(node);
     }
