/*
 * DiscreteTraitBranchSubstitutionParameterGradient.java
 *
 * Copyright (c) 2002-2017 Alexei Drummond, Andrew Rambaut and Marc Suchard
 *
 * This file is part of BEAST.
 * See the NOTICE file distributed with this work for additional
 * information regarding copyright ownership and licensing.
 *
 * BEAST is free software; you can redistribute it and/or modify
 * it under the terms of the GNU Lesser General Public License as
 * published by the Free Software Foundation; either version 2
 * of the License, or (at your option) any later version.
 *
 *  BEAST is distributed in the hope that it will be useful,
 *  but WITHOUT ANY WARRANTY; without even the implied warranty of
 *  MERCHANTABILITY or FITNESS FOR A PARTICULAR PURPOSE.  See the
 *  GNU Lesser General Public License for more details.
 *
 * You should have received a copy of the GNU Lesser General Public
 * License along with BEAST; if not, write to the
 * Free Software Foundation, Inc., 51 Franklin St, Fifth Floor,
 * Boston, MA  02110-1301  USA
 */


package dr.evomodel.treedatalikelihood.discrete;

import dr.evolution.tree.*;
import dr.evomodel.branchmodel.BranchSpecificSubstitutionParameterBranchModel;
import dr.evomodel.branchratemodel.ArbitraryBranchRates;
import dr.evomodel.branchratemodel.DifferentiableBranchRates;
import dr.evomodel.substmodel.DifferentiableSubstitutionModel;
import dr.evomodel.substmodel.DifferentialMassProvider;
import dr.evomodel.treedatalikelihood.BeagleDataLikelihoodDelegate;
import dr.evomodel.treedatalikelihood.ProcessSimulation;
import dr.evomodel.treedatalikelihood.TreeDataLikelihood;
import dr.evomodel.treedatalikelihood.preorder.ProcessSimulationDelegate;
import dr.inference.hmc.GradientWrtParameterProvider;
import dr.inference.hmc.HessianWrtParameterProvider;
import dr.inference.loggers.LogColumn;
import dr.inference.loggers.Loggable;
import dr.inference.model.CompoundParameter;
import dr.inference.model.Likelihood;
import dr.inference.model.Parameter;
<<<<<<< HEAD
import dr.math.MultivariateFunction;
import dr.math.NumericalDerivative;
import dr.math.matrixAlgebra.WrappedMatrix;
=======
>>>>>>> a16bfca9
import dr.xml.Reportable;

import java.util.ArrayList;
import java.util.List;

import static dr.evomodel.substmodel.DifferentiableSubstitutionModelUtil.checkCommutability;
import static dr.math.MachineAccuracy.SQRT_EPSILON;

/**
 * @author Marc A. Suchard
 * @author Xiang Ji
 */
public class BranchSubstitutionParameterGradient
        implements GradientWrtParameterProvider, HessianWrtParameterProvider, Reportable, Loggable {

    protected final TreeDataLikelihood treeDataLikelihood;
    protected final TreeTrait treeTraitProvider;
    protected final Tree tree;
    protected final boolean useHessian;

    protected final CompoundParameter branchParameter;
    protected final DifferentiableBranchRates branchRateModel;

    protected final Double nullableTolerance;
    private static final boolean DEBUG = true;

    protected static final boolean COUNT_TOTAL_OPERATIONS = true;
    protected long getGradientLogDensityCount = 0;
    private final double smallGradientThreshold = 0.5;

    private BranchDifferentialMassProvider save;

    public BranchSubstitutionParameterGradient(String traitName,
                                               TreeDataLikelihood treeDataLikelihood,
                                               BeagleDataLikelihoodDelegate likelihoodDelegate,
                                               CompoundParameter branchParameter,
                                               DifferentiableBranchRates branchRateModel,
                                               Double tolerance,
                                               boolean useHessian,
                                               int dim) {
        this.treeDataLikelihood = treeDataLikelihood;
        this.tree = treeDataLikelihood.getTree();
        this.branchParameter = branchParameter;
        this.branchRateModel = branchRateModel;
        this.useHessian = useHessian;
        this.nullableTolerance = tolerance;

        String name = BranchSubstitutionParameterDelegate.getName(traitName);
        TreeTrait test = treeDataLikelihood.getTreeTrait(name);

        if (test == null) {

            BranchSpecificSubstitutionParameterBranchModel branchModel = (BranchSpecificSubstitutionParameterBranchModel) likelihoodDelegate.getBranchModel();

            List<DifferentialMassProvider> differentialMassProviderList = new ArrayList<>();
            for (int i = 0; i < tree.getNodeCount(); ++i) {
                NodeRef node = tree.getNode(i);
                if (!tree.isRoot(node)) {
                    DifferentiableSubstitutionModel substitutionModel = (DifferentiableSubstitutionModel) branchModel.getSubstitutionModel(node);
                    Parameter parameter = branchParameter.getParameter(node.getNumber());
                    DifferentialMassProvider.DifferentialWrapper.WrtParameter wrtParameter = substitutionModel.factory(parameter, dim);
                    differentialMassProviderList.add(new DifferentialMassProvider.DifferentialWrapper(substitutionModel, wrtParameter));
                }
            }

            BranchDifferentialMassProvider branchDifferentialMassProvider =
                    new BranchDifferentialMassProvider(branchRateModel, differentialMassProviderList);

            this.save = branchDifferentialMassProvider;

            ProcessSimulationDelegate gradientDelegate = new BranchSubstitutionParameterDelegate(traitName,
                    treeDataLikelihood.getTree(),
                    likelihoodDelegate,
                    treeDataLikelihood.getBranchRateModel(),
                    branchDifferentialMassProvider);
            TreeTraitProvider traitProvider = new ProcessSimulation(treeDataLikelihood, gradientDelegate);
            treeDataLikelihood.addTraits(traitProvider.getTreeTraits());
        }

        treeTraitProvider = treeDataLikelihood.getTreeTrait(name);
        assert (treeTraitProvider != null);

        int nTraits = treeDataLikelihood.getDataLikelihoodDelegate().getTraitCount();
        if (nTraits != 1) {
            throw new RuntimeException("Not yet implemented for >1 traits");
        }
    }


    @Override
    public double[] getDiagonalHessianLogDensity() {
        throw new RuntimeException("Not yet implemented");
    }

    @Override
    public double[][] getHessianLogDensity() {
        throw new RuntimeException("Not yet implemented");
    }

    @Override
    public Likelihood getLikelihood() {
        return treeDataLikelihood;
    }

    @Override
    public Parameter getParameter() {
        return branchRateModel.getRateParameter();
    }

    @Override
    public int getDimension() {
        return getParameter().getDimension();
    }

    @Override
    public double[] getGradientLogDensity() {
        double[] result = new double[getDimension()];

        double[] gradient = (double[]) treeTraitProvider.getTrait(tree, null);

        for (int i = 0; i < tree.getNodeCount(); ++i) {
            NodeRef node = tree.getNode(i);
            if (!tree.isRoot(node)) {
                final int destinationIndex = branchRateModel.getParameterIndexFromNode(node);
                result[destinationIndex] = gradient[destinationIndex] *
                        branchRateModel.getBranchRateDifferential(tree, node);
            }
            // TODO Handle root node at most point
        }

        if (COUNT_TOTAL_OPERATIONS) {
            ++getGradientLogDensityCount;
        }

        return result;
    }

    protected double getChainGradient(Tree tree, NodeRef node) {
        if (branchRateModel instanceof ArbitraryBranchRates) {
            final double raw = getParameter().getParameterValue(branchRateModel.getParameterIndexFromNode(node));
            return branchRateModel.getTransform().differential(raw, tree, node);
        } else {
            return 1.0;
        }
    }

    @Override
    public LogColumn[] getColumns() {
        return Loggable.getColumnsFromReport(this, "BranchSubstitutionParameterGradientReport");
    }



    protected boolean valuesAreSufficientlyLarge(double[] vector) {
        for (double x : vector) {
            if (Math.abs(x) < SQRT_EPSILON * 1.2) {
                return false;
            }
        }

        return true;
    }

    @Override
    public String getReport() {
<<<<<<< HEAD

        BranchSpecificSubstitutionParameterBranchModel branchModel = (BranchSpecificSubstitutionParameterBranchModel)
                ((BeagleDataLikelihoodDelegate) treeDataLikelihood.getDataLikelihoodDelegate()).getBranchModel();

                DifferentiableSubstitutionModel substitutionModel = (DifferentiableSubstitutionModel) branchModel.getSubstitutionModel(tree.getNode(0));

//                substitutionModel.getInfinitesimalDifferentialMatrix()
        double[] differential = save.getDifferentialMassMatrixForBranch(tree.getNode(0), tree.getBranchLength(tree.getNode(0)));
        double[] generator = new double[differential.length];
        substitutionModel.getInfinitesimalMatrix(generator);
        int len = substitutionModel.getFrequencyModel().getDataType().getStateCount();

        checkCommutability(new WrappedMatrix.Raw(generator, 0, len, len), new WrappedMatrix.Raw(differential, 0, len, len));

        return GradientWrtParameterProvider.getReportAndCheckForError(this, 0.0, Double.POSITIVE_INFINITY, nullableTolerance, smallGradientThreshold);
=======
        return GradientWrtParameterProvider.getReportAndCheckForError(this, 0.0, Double.POSITIVE_INFINITY, null);

//        BranchSpecificSubstitutionParameterBranchModel branchModel = (BranchSpecificSubstitutionParameterBranchModel)
//                ((BeagleDataLikelihoodDelegate) treeDataLikelihood.getDataLikelihoodDelegate()).getBranchModel();
//
//                DifferentiableSubstitutionModel substitutionModel = (DifferentiableSubstitutionModel) branchModel.getSubstitutionModel(tree.getNode(0));
//
////                substitutionModel.getInfinitesimalDifferentialMatrix()
//        double[] differential = save.getDifferentialMassMatrixForBranch(tree.getNode(0), tree.getBranchLength(tree.getNode(0)));
//        double[] generator = new double[differential.length];
//        substitutionModel.getInfinitesimalMatrix(generator);
//        int len = substitutionModel.getFrequencyModel().getDataType().getStateCount();
//
//        checkCommutability(new WrappedMatrix.Raw(generator, 0, len, len), new WrappedMatrix.Raw(differential, 0, len, len));
//
//        return GradientWrtParameterProvider.getReportAndCheckForError(this, 0.0, Double.POSITIVE_INFINITY, nullableTolerance, smallGradientThreshold);
>>>>>>> a16bfca9
    }
}<|MERGE_RESOLUTION|>--- conflicted
+++ resolved
@@ -43,18 +43,11 @@
 import dr.inference.model.CompoundParameter;
 import dr.inference.model.Likelihood;
 import dr.inference.model.Parameter;
-<<<<<<< HEAD
-import dr.math.MultivariateFunction;
-import dr.math.NumericalDerivative;
-import dr.math.matrixAlgebra.WrappedMatrix;
-=======
->>>>>>> a16bfca9
 import dr.xml.Reportable;
 
 import java.util.ArrayList;
 import java.util.List;
 
-import static dr.evomodel.substmodel.DifferentiableSubstitutionModelUtil.checkCommutability;
 import static dr.math.MachineAccuracy.SQRT_EPSILON;
 
 /**
@@ -214,23 +207,6 @@
 
     @Override
     public String getReport() {
-<<<<<<< HEAD
-
-        BranchSpecificSubstitutionParameterBranchModel branchModel = (BranchSpecificSubstitutionParameterBranchModel)
-                ((BeagleDataLikelihoodDelegate) treeDataLikelihood.getDataLikelihoodDelegate()).getBranchModel();
-
-                DifferentiableSubstitutionModel substitutionModel = (DifferentiableSubstitutionModel) branchModel.getSubstitutionModel(tree.getNode(0));
-
-//                substitutionModel.getInfinitesimalDifferentialMatrix()
-        double[] differential = save.getDifferentialMassMatrixForBranch(tree.getNode(0), tree.getBranchLength(tree.getNode(0)));
-        double[] generator = new double[differential.length];
-        substitutionModel.getInfinitesimalMatrix(generator);
-        int len = substitutionModel.getFrequencyModel().getDataType().getStateCount();
-
-        checkCommutability(new WrappedMatrix.Raw(generator, 0, len, len), new WrappedMatrix.Raw(differential, 0, len, len));
-
-        return GradientWrtParameterProvider.getReportAndCheckForError(this, 0.0, Double.POSITIVE_INFINITY, nullableTolerance, smallGradientThreshold);
-=======
         return GradientWrtParameterProvider.getReportAndCheckForError(this, 0.0, Double.POSITIVE_INFINITY, null);
 
 //        BranchSpecificSubstitutionParameterBranchModel branchModel = (BranchSpecificSubstitutionParameterBranchModel)
@@ -247,6 +223,5 @@
 //        checkCommutability(new WrappedMatrix.Raw(generator, 0, len, len), new WrappedMatrix.Raw(differential, 0, len, len));
 //
 //        return GradientWrtParameterProvider.getReportAndCheckForError(this, 0.0, Double.POSITIVE_INFINITY, nullableTolerance, smallGradientThreshold);
->>>>>>> a16bfca9
     }
 }