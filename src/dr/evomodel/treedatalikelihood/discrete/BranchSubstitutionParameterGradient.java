--- conflicted
+++ resolved
@@ -96,11 +96,8 @@
 
             BranchSpecificSubstitutionParameterBranchModel branchModel = (BranchSpecificSubstitutionParameterBranchModel) likelihoodDelegate.getBranchModel();
 
-<<<<<<< HEAD
-=======
             DifferentialMassProvider.Mode mode = DifferentialMassProvider.Mode.EXACT;
 
->>>>>>> ac396174
             List<DifferentialMassProvider> differentialMassProviderList = new ArrayList<>();
             for (int i = 0; i < tree.getNodeCount(); ++i) {
                 NodeRef node = tree.getNode(i);
@@ -108,12 +105,8 @@
                     DifferentiableSubstitutionModel substitutionModel = (DifferentiableSubstitutionModel) branchModel.getSubstitutionModel(node);
                     Parameter parameter = branchParameter.getParameter(node.getNumber());
                     DifferentialMassProvider.DifferentialWrapper.WrtParameter wrtParameter = substitutionModel.factory(parameter, dim);
-<<<<<<< HEAD
-                    differentialMassProviderList.add(new DifferentialMassProvider.DifferentialWrapper(substitutionModel, wrtParameter));
-=======
                     differentialMassProviderList.add(new DifferentialMassProvider.DifferentialWrapper(
                             substitutionModel, wrtParameter, mode));
->>>>>>> ac396174
                 }
             }
 
@@ -169,18 +162,15 @@
 
     @Override
     public double[] getGradientLogDensity() {
-<<<<<<< HEAD
-=======
         if (COUNT_TOTAL_OPERATIONS) {
             ++getGradientLogDensityCount;
         }
 
->>>>>>> ac396174
         double[] result = new double[getDimension()];
 
         double[] gradient = (double[]) treeTraitProvider.getTrait(tree, null);
 
-<<<<<<< HEAD
+
         for (int i = 0; i < tree.getNodeCount(); ++i) {
             NodeRef node = tree.getNode(i);
             if (!tree.isRoot(node)) {
@@ -190,18 +180,6 @@
             }
             // TODO Handle root node at most point
         }
-=======
->>>>>>> ac396174
-
-        for (int i = 0; i < tree.getNodeCount(); ++i) {
-            NodeRef node = tree.getNode(i);
-            if (!tree.isRoot(node)) {
-                final int destinationIndex = branchRateModel.getParameterIndexFromNode(node);
-                result[destinationIndex] = gradient[destinationIndex] *
-                        branchRateModel.getBranchRateDifferential(tree, node);
-            }
-            // TODO Handle root node at most point
-        }
 
         // TODO Ideally move all chain-ruling into branchRateModel (except branchLengths?)
         return branchRateModel.updateGradientLogDensity(result, null, 0, gradient.length);
