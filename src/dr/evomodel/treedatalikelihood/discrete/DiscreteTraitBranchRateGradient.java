/*
 * DiscreteTraitBranchRateGradient.java
 *
 * Copyright (c) 2002-2020 Alexei Drummond, Andrew Rambaut and Marc Suchard
 *
 * This file is part of BEAST.
 * See the NOTICE file distributed with this work for additional
 * information regarding copyright ownership and licensing.
 *
 * BEAST is free software; you can redistribute it and/or modify
 * it under the terms of the GNU Lesser General Public License as
 * published by the Free Software Foundation; either version 2
 * of the License, or (at your option) any later version.
 *
 *  BEAST is distributed in the hope that it will be useful,
 *  but WITHOUT ANY WARRANTY; without even the implied warranty of
 *  MERCHANTABILITY or FITNESS FOR A PARTICULAR PURPOSE.  See the
 *  GNU Lesser General Public License for more details.
 *
 * You should have received a copy of the GNU Lesser General Public
 * License along with BEAST; if not, write to the
 * Free Software Foundation, Inc., 51 Franklin St, Fifth Floor,
 * Boston, MA  02110-1301  USA
 */

package dr.evomodel.treedatalikelihood.discrete;

import dr.evolution.tree.NodeRef;
import dr.evolution.tree.Tree;
import dr.evolution.tree.TreeTrait;
import dr.evolution.tree.TreeTraitProvider;
import dr.evomodel.branchratemodel.BranchRateModel;
import dr.evomodel.branchratemodel.DifferentiableBranchRates;
import dr.evomodel.treedatalikelihood.BeagleDataLikelihoodDelegate;
import dr.evomodel.treedatalikelihood.ProcessSimulation;
import dr.evomodel.treedatalikelihood.TreeDataLikelihood;
import dr.evomodel.treedatalikelihood.preorder.ProcessSimulationDelegate;
import dr.inference.hmc.GradientWrtParameterProvider;
import dr.inference.hmc.HessianWrtParameterProvider;
import dr.inference.loggers.LogColumn;
import dr.inference.loggers.Loggable;
import dr.inference.model.Likelihood;
import dr.inference.model.Parameter;
import dr.math.MultivariateFunction;
import dr.util.Author;
import dr.util.Citable;
import dr.util.Citation;
import dr.xml.Reportable;

import java.util.Collections;
import java.util.List;

import static dr.math.MachineAccuracy.SQRT_EPSILON;


/**
 * @author Xiang Ji
 * @author Marc A. Suchard
 */
public class DiscreteTraitBranchRateGradient
        implements GradientWrtParameterProvider, HessianWrtParameterProvider, Reportable, Loggable, Citable {

    protected final TreeDataLikelihood treeDataLikelihood;
    private final TreeTrait treeTraitProvider;
    protected final Tree tree;
    protected final boolean useHessian;
    protected final Parameter rateParameter;
    protected final DifferentiableBranchRates branchRateModel;

    // TODO Refactor / remove code duplication with BranchRateGradient
    // TODO Maybe use:  AbstractBranchRateGradient, DiscreteTraitBranchRateGradient, ContinuousTraitBranchRateGradient
    public DiscreteTraitBranchRateGradient(String traitName,
                                           TreeDataLikelihood treeDataLikelihood,
                                           BeagleDataLikelihoodDelegate likelihoodDelegate,
                                           Parameter rateParameter,
                                           boolean useHessian) {

        assert (treeDataLikelihood != null);

        this.treeDataLikelihood = treeDataLikelihood;
        this.tree = treeDataLikelihood.getTree();
        this.rateParameter = rateParameter;
        this.useHessian = useHessian;

        BranchRateModel brm = treeDataLikelihood.getBranchRateModel();
        this.branchRateModel = (brm instanceof DifferentiableBranchRates) ? (DifferentiableBranchRates) brm : null;

        String name = DiscreteTraitBranchRateDelegate.getName(traitName);
        TreeTrait test = treeDataLikelihood.getTreeTrait(name);

        if (test == null) {
            ProcessSimulationDelegate gradientDelegate = new DiscreteTraitBranchRateDelegate(traitName,
                    treeDataLikelihood.getTree(),
                    likelihoodDelegate);
            TreeTraitProvider traitProvider = new ProcessSimulation(treeDataLikelihood, gradientDelegate);
            treeDataLikelihood.addTraits(traitProvider.getTreeTraits());
        }

        treeTraitProvider = treeDataLikelihood.getTreeTrait(name);
        assert (treeTraitProvider != null);

        int nTraits = treeDataLikelihood.getDataLikelihoodDelegate().getTraitCount();
        if (nTraits != 1) {
            throw new RuntimeException("Not yet implemented for >1 traits");
        }
//        dim = treeDataLikelihood.getDataLikelihoodDelegate().getTraitDim();
    }

    @Override
    public Likelihood getLikelihood() {
        return treeDataLikelihood;
    }

    @Override
    public Parameter getParameter() {
        return rateParameter;
    }

    @Override
    public int getDimension() {
        return getParameter().getDimension();
    }

    public double[] getDiagonalHessianLogDensity() {

        double[] result = new double[tree.getNodeCount() - 1];

        //Do single call to traitProvider with node == null (get full tree)
        double[] diagonalHessian = (double[]) treeDataLikelihood.getTreeTrait(DiscreteTraitBranchRateDelegate.HESSIAN_TRAIT_NAME).getTrait(tree, null);
        double[] gradient = (double[]) treeTraitProvider.getTrait(tree, null);

        int v = 0;
        for (int i = 0; i < tree.getNodeCount(); ++i) {
            final NodeRef node = tree.getNode(i);
            if (!tree.isRoot(node)) {
                final int destinationIndex = getParameterIndexFromNode(node);
                final double chainGradient = getChainGradient(tree, node);
                final double chainSecondDerivative = getChainSecondDerivative(tree, node);
                result[destinationIndex] = diagonalHessian[v] * chainGradient * chainGradient + gradient[v] * chainSecondDerivative;
                v++;
            }
        }

        result = branchRateModel.updateDiagonalHessianLogDensity(result, gradient,null, 0, gradient.length);

        return result;
    }

    @Override
    public double[][] getHessianLogDensity() {
        throw new RuntimeException("Not yet implemented");
    }

    public double[] getGradientLogDensity() {

        long startTime;
        if (COUNT_TOTAL_OPERATIONS) {
            startTime = System.nanoTime();
        }

        double[] result = new double[tree.getNodeCount() - 1];

        //Do single call to traitProvider with node == null (get full tree)
        double[] gradient = (double[]) treeTraitProvider.getTrait(tree, null);

        int v = 0;
        for (int i = 0; i < tree.getNodeCount(); ++i) {
            final NodeRef node = tree.getNode(i);
            if (!tree.isRoot(node)) {
                final int destinationIndex = getParameterIndexFromNode(node);
                final double nodeResult = gradient[v] * getChainGradient(tree, node);
<<<<<<< HEAD
                result[destinationIndex] = nodeResult;
=======
                result[destinationIndex] = nodeResult; //TODO: XJ thinks destinationIndex == v here.
                result[v] = nodeResult;
>>>>>>> ac396174
                v++;
            }
        }

        // TODO Ideally move all chain-ruling into branchRateModel (except branchLengths?)
<<<<<<< HEAD
        result = branchRateModel.updateGradientLogDensity(result, null, 0, gradient.length);
=======

        result = updateBranchRateGradientLogDensity(result);
>>>>>>> ac396174

        if (COUNT_TOTAL_OPERATIONS) {
            ++getGradientLogDensityCount;
            long endTime = System.nanoTime();
            totalGradientTime += (endTime - startTime) / 1000000;
        }

        return result;
    }

    double[] updateBranchRateGradientLogDensity(double[] result) {
        return result;
    }


    protected double getChainGradient(Tree tree, NodeRef node) {
        return tree.getBranchLength(node);
    }

    protected double getChainSecondDerivative(Tree tree, NodeRef node) {
        return 0.0;
    }

    protected int getParameterIndexFromNode(NodeRef node) {
        return (branchRateModel == null) ? node.getNumber() : branchRateModel.getParameterIndexFromNode(node);
    }

    MultivariateFunction numeric1 = new MultivariateFunction() {
        @Override
        public double evaluate(double[] argument) {

            for (int i = 0; i < argument.length; ++i) {
                rateParameter.setParameterValue(i, argument[i]);
            }
            
            return treeDataLikelihood.getLogLikelihood();
        }

        @Override
        public int getNumArguments() {
            return rateParameter.getDimension();
        }

        @Override
        public double getLowerBound(int n) {
            return 0;
        }

        @Override
        public double getUpperBound(int n) {
            return Double.POSITIVE_INFINITY;
        }
    };

    @SuppressWarnings("unused")
    protected boolean valuesAreSufficientlyLarge(double[] vector) {
        for (double x : vector) {
            if (Math.abs(x) < SQRT_EPSILON * 1.2) {
                return false;
            }
        }

        return true;
    }

    @Override
    public String getReport() {

        StringBuilder sb = new StringBuilder();
        if (COUNT_TOTAL_OPERATIONS) {
            sb.append("\n\tgetGradientLogDensityCount = ").append(getGradientLogDensityCount);
            sb.append("\n\taverageGradientTime = ");
            if (getGradientLogDensityCount > 0) {
                sb.append(totalGradientTime / getGradientLogDensityCount);
            } else {
                sb.append("NA");
            }
            sb.append("\n");
        }

        if (CHECK_GRADIENT_IN_REPORT) {
            String message = GradientWrtParameterProvider.getReportAndCheckForError(this, 0.0, Double.POSITIVE_INFINITY, null);

            if (useHessian) {
                message += HessianWrtParameterProvider.getReportAndCheckForError(this, null);
            }

            sb.append(message);
        }

        return  sb.toString();
    }

    private static final boolean CHECK_GRADIENT_IN_REPORT = true;
    protected static final boolean COUNT_TOTAL_OPERATIONS = true;
    private long getGradientLogDensityCount = 0;
    private long totalGradientTime = 0;

    @Override
    public LogColumn[] getColumns() {
        return Loggable.getColumnsFromReport(this, "gradient report");
    }

    @Override
    public Citation.Category getCategory() {
        return Citation.Category.FRAMEWORK;
    }
<<<<<<< HEAD

    @Override
    public String getDescription() {
        return "Using linear-time branch-specific parameter differential calculations";
    }

    @Override
    public List<Citation> getCitations() {
        return Collections.singletonList(CITATION);
    }

=======

    @Override
    public String getDescription() {
        return "Using linear-time branch-specific parameter differential calculations";
    }

    @Override
    public List<Citation> getCitations() {
        return Collections.singletonList(CITATION);
    }

>>>>>>> ac396174
    private static final Citation CITATION = new Citation(
            new Author[]{
                    new Author("X", "Ji"),
                    new Author("Z", "Zhang"),
                    new Author("A", "Holbrook"),
                    new Author("A", "Nishimura"),
                    new Author("G", "Beale"),
                    new Author("A", "Rambaut"),
                    new Author("P", "Lemey"),
                    new Author("MA", "Suchard"),
            },
            "Gradients do grow on trees: a linear-time O(N)-dimensional gradient for statistical phylogenetics",
            2020,
            "Molecular Biology and Evolution",
            37,
            3047,
            3060,
            Citation.Status.PUBLISHED);
}<|MERGE_RESOLUTION|>--- conflicted
+++ resolved
@@ -169,23 +169,15 @@
             if (!tree.isRoot(node)) {
                 final int destinationIndex = getParameterIndexFromNode(node);
                 final double nodeResult = gradient[v] * getChainGradient(tree, node);
-<<<<<<< HEAD
-                result[destinationIndex] = nodeResult;
-=======
                 result[destinationIndex] = nodeResult; //TODO: XJ thinks destinationIndex == v here.
                 result[v] = nodeResult;
->>>>>>> ac396174
                 v++;
             }
         }
 
         // TODO Ideally move all chain-ruling into branchRateModel (except branchLengths?)
-<<<<<<< HEAD
-        result = branchRateModel.updateGradientLogDensity(result, null, 0, gradient.length);
-=======
 
         result = updateBranchRateGradientLogDensity(result);
->>>>>>> ac396174
 
         if (COUNT_TOTAL_OPERATIONS) {
             ++getGradientLogDensityCount;
@@ -293,7 +285,6 @@
     public Citation.Category getCategory() {
         return Citation.Category.FRAMEWORK;
     }
-<<<<<<< HEAD
 
     @Override
     public String getDescription() {
@@ -305,19 +296,6 @@
         return Collections.singletonList(CITATION);
     }
 
-=======
-
-    @Override
-    public String getDescription() {
-        return "Using linear-time branch-specific parameter differential calculations";
-    }
-
-    @Override
-    public List<Citation> getCitations() {
-        return Collections.singletonList(CITATION);
-    }
-
->>>>>>> ac396174
     private static final Citation CITATION = new Citation(
             new Author[]{
                     new Author("X", "Ji"),
