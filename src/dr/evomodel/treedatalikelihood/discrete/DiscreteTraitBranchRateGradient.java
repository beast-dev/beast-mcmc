--- conflicted
+++ resolved
@@ -175,12 +175,8 @@
         }
 
         // TODO Ideally move all chain-ruling into branchRateModel (except branchLengths?)
-<<<<<<< HEAD
-        result = branchRateModel.updateGradientLogDensity(result, null, 0, gradient.length);
-=======
 
         result = updateBranchRateGradientLogDensity(result);
->>>>>>> a16bfca9
 
         if (COUNT_TOTAL_OPERATIONS) {
             ++getGradientLogDensityCount;
@@ -288,7 +284,6 @@
     public Citation.Category getCategory() {
         return Citation.Category.FRAMEWORK;
     }
-<<<<<<< HEAD
 
     @Override
     public String getDescription() {
@@ -300,19 +295,6 @@
         return Collections.singletonList(CITATION);
     }
 
-=======
-
-    @Override
-    public String getDescription() {
-        return "Using linear-time branch-specific parameter differential calculations";
-    }
-
-    @Override
-    public List<Citation> getCitations() {
-        return Collections.singletonList(CITATION);
-    }
-
->>>>>>> a16bfca9
     private static final Citation CITATION = new Citation(
             new Author[]{
                     new Author("X", "Ji"),
