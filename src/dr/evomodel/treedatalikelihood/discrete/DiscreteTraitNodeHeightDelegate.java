/*
 * DiscreteTraitNodeHeightDelegate.java
 *
 * Copyright (c) 2002-2017 Alexei Drummond, Andrew Rambaut and Marc Suchard
 *
 * This file is part of BEAST.
 * See the NOTICE file distributed with this work for additional
 * information regarding copyright ownership and licensing.
 *
 * BEAST is free software; you can redistribute it and/or modify
 * it under the terms of the GNU Lesser General Public License as
 * published by the Free Software Foundation; either version 2
 * of the License, or (at your option) any later version.
 *
 *  BEAST is distributed in the hope that it will be useful,
 *  but WITHOUT ANY WARRANTY; without even the implied warranty of
 *  MERCHANTABILITY or FITNESS FOR A PARTICULAR PURPOSE.  See the
 *  GNU Lesser General Public License for more details.
 *
 * You should have received a copy of the GNU Lesser General Public
 * License along with BEAST; if not, write to the
 * Free Software Foundation, Inc., 51 Franklin St, Fifth Floor,
 * Boston, MA  02110-1301  USA
 */


package dr.evomodel.treedatalikelihood.discrete;

import beagle.Beagle;
import dr.evolution.tree.NodeRef;
import dr.evolution.tree.Tree;
import dr.evomodel.branchratemodel.DifferentiableBranchRates;
import dr.evomodel.treedatalikelihood.BeagleDataLikelihoodDelegate;

import java.util.Arrays;

/**
 * @author Xiang Ji
 * @author Marc A. Suchard
 */
public class DiscreteTraitNodeHeightDelegate extends DiscreteTraitBranchRateDelegate {

    static final String GRADIENT_TRAIT_NAME = "NodeHeightGradient";

    static final String HESSIAN_TRAIT_NAME = "NodeHeightHessian";

    private final DifferentiableBranchRates branchRates;

    DiscreteTraitNodeHeightDelegate(String name,
                                    Tree tree,
                                    BeagleDataLikelihoodDelegate likelihoodDelegate,
                                    DifferentiableBranchRates branchRates) {
        super(name, tree, likelihoodDelegate);
        this.branchRates = branchRates;
    }

    protected int getGradientLength() {
        return tree.getInternalNodeCount();
    }

    protected void getNodeDerivatives(Tree tree, double[] first, double[] second) {
        double[] branchGradient = new double[tree.getNodeCount() - 1];
        double[] branchDiagonalHessian = second == null ? null : new double[tree.getNodeCount() - 1];
//        double[] branchDiagonalHessian = new double[first.length];
        super.getNodeDerivatives(tree, branchGradient, branchDiagonalHessian);

<<<<<<< HEAD
        Arrays.fill(first, 0.0);

        for (int i = 0; i < tree.getInternalNodeCount(); ++i) {
=======
        if (first != null) {
            Arrays.fill(first, 0.0);
>>>>>>> 60e8f4b6

            for (int i = 0; i < tree.getInternalNodeCount(); ++i) {

                final  NodeRef node = tree.getNode(i + tree.getExternalNodeCount());

                for (int j = 0; j < tree.getChildCount(node); j++) {
                    NodeRef childNode = tree.getChild(node, j);
                    final int childNodeIndex = getParameterIndex(childNode, tree);
                    first[i] += branchGradient[childNodeIndex] * branchRates.getBranchRate(tree, childNode);
                }
                if (!tree.isRoot(node)) {
                    first[i] -= branchGradient[getParameterIndex(node, tree)] * branchRates.getBranchRate(tree, node);
                }
            }
        }

<<<<<<< HEAD
//        double[] testBranchGradient = new double[tree.getNodeCount()];

        if (second != null) {
            final int internalNodeCount = tree.getInternalNodeCount();
            double[] sisterBranchesSecondDerivatives = new double[internalNodeCount];
            double[] currentAndParentBranchesSecondDerivatives = new double[tree.getNodeCount() - 1];
=======


        if (second != null) {
            final int internalNodeCount = tree.getInternalNodeCount();
            double[][] sisterBranchesSecondDerivatives = new double[internalNodeCount][];
            double[][] currentAndParentBranchesSecondDerivatives = new double[tree.getNodeCount() - 1][];
>>>>>>> 60e8f4b6

            double[][] prePartials = new double[tree.getNodeCount()][patternCount * stateCount * categoryCount];
            double[][] postPartials = new double[tree.getNodeCount()][patternCount * stateCount * categoryCount];
            double[][] transitionMatrices = new double[tree.getNodeCount()][stateCount * stateCount * categoryCount];

            for (int i = 0; i < tree.getNodeCount(); i++) {
                beagle.getPartials(getPostOrderPartialIndex(i), Beagle.NONE, postPartials[i]);
                beagle.getTransitionMatrix(evolutionaryProcessDelegate.getMatrixIndex(i), transitionMatrices[i]);
                beagle.getPartials(getPreOrderPartialIndex(i), Beagle.NONE, prePartials[i]);
            }

            double[] Qi = new double[stateCount * stateCount * categoryCount];
            double[] Qj = new double[stateCount * stateCount * categoryCount];
            double[] Qk = new double[stateCount * stateCount * categoryCount];
            double[] tmpLeftPartail = new double[patternCount * stateCount * categoryCount];
            double[] tmpRightPartial = new double[patternCount * stateCount * categoryCount];
            double[] tmpQLeftPartial = new double[patternCount * stateCount * categoryCount];
            double[] tmpQRightPartial = new double[patternCount * stateCount * categoryCount];
            double[] tmpIPartial = new double[patternCount * stateCount * categoryCount];

            double[] testQ = new double[stateCount * stateCount * categoryCount];
            double[][] denominator = new double[tree.getNodeCount()][];
            evolutionaryProcessDelegate.getSubstitutionModel(0).getInfinitesimalMatrix(testQ);
<<<<<<< HEAD
=======

            double[][] branchPatternGradient = new double[tree.getNodeCount()][];
            double[][] branchPatternDiagonalHessian = new double[tree.getNodeCount()][];

            double[] tmpPatternNumerator = new double[patternCount];
            double[] tmpPatternDenominator = new double[patternCount];

            double[] tmpPatternCacheOne = new double[patternCount];
            double[] tmpPatternCacheTwo = new double[patternCount];

            for (int i = 0; i < tree.getNodeCount() - 1; i++) {
                beagle.getTransitionMatrix(evolutionaryProcessDelegate.getInfinitesimalMatrixBufferIndex(i), Qi);
                getMatrixVectorProduct(Qi, postPartials[i], tmpIPartial);
                getMatrixVectorProduct(Qi, tmpIPartial, tmpLeftPartail);
                denominator[i] = getVectorStateReduction(getVectorVectorProduct(postPartials[i], prePartials[i]));
                branchPatternGradient[i] = getVectorVectorDivision(getVectorStateReduction(getVectorVectorProduct(prePartials[i], tmpIPartial)), denominator[i]);
                branchPatternDiagonalHessian[i] = getVectorMinusVector(getVectorVectorDivision(getVectorStateReduction(getVectorVectorProduct(prePartials[i], tmpLeftPartail)), denominator[i]),
                        getVectorVectorProduct(branchPatternGradient[i], branchPatternGradient[i]));
            }
            denominator[tree.getRoot().getNumber()] = getDoubleVectorReduction(postPartials[tree.getRoot().getNumber()], prePartials[tree.getRoot().getNumber()], true);
>>>>>>> 60e8f4b6

            for (int i = 0; i < internalNodeCount; i++) {
                NodeRef nodeI = tree.getNode(i + tree.getExternalNodeCount());
                NodeRef nodeJ = tree.getChild(nodeI, 0);
                NodeRef nodeK = tree.getChild(nodeI, 1);
                denominator[i] = getDoubleVectorReduction(postPartials[nodeI.getNumber()], prePartials[nodeI.getNumber()], true);

                beagle.getTransitionMatrix(evolutionaryProcessDelegate.getInfinitesimalMatrixBufferIndex(nodeI.getNumber()), Qi);
                beagle.getTransitionMatrix(evolutionaryProcessDelegate.getInfinitesimalMatrixBufferIndex(nodeJ.getNumber()), Qj);
                beagle.getTransitionMatrix(evolutionaryProcessDelegate.getInfinitesimalMatrixBufferIndex(nodeK.getNumber()), Qk);

                getMatrixVectorProduct(transitionMatrices[nodeJ.getNumber()], postPartials[nodeJ.getNumber()], tmpLeftPartail);  // Pj p_j
                getMatrixVectorProduct(Qj, tmpLeftPartail, tmpQLeftPartial); // QjPj p_j
<<<<<<< HEAD

                getMatrixVectorProduct(transitionMatrices[nodeK.getNumber()], postPartials[nodeK.getNumber()], tmpRightPartial); // Pk p_k
                getMatrixVectorProduct(Qk, tmpRightPartial, tmpQRightPartial); // Qk Pk p_k

                sisterBranchesSecondDerivatives[i] = getNormalizedPatternReduction(getTripleVectorReduction(tmpQLeftPartial, tmpQRightPartial, prePartials[nodeI.getNumber()], true), denominator[i])
                        - branchGradient[getParameterIndex(nodeJ, tree)] * branchGradient[getParameterIndex(nodeK, tree)];

                second[i] = branchDiagonalHessian[getParameterIndex(nodeJ, tree)] * branchRates.getBranchRate(tree, nodeJ) * branchRates.getBranchRate(tree, nodeJ)
                        + branchDiagonalHessian[getParameterIndex(nodeK, tree)] * branchRates.getBranchRate(tree, nodeK) * branchRates.getBranchRate(tree, nodeK)
                        + 2 * sisterBranchesSecondDerivatives[i] * branchRates.getBranchRate(tree, nodeJ) * branchRates.getBranchRate(tree, nodeK);
=======

                getMatrixVectorProduct(transitionMatrices[nodeK.getNumber()], postPartials[nodeK.getNumber()], tmpRightPartial); // Pk p_k
                getMatrixVectorProduct(Qk, tmpRightPartial, tmpQRightPartial); // Qk Pk p_k

                getTripleVectorReduction(tmpQLeftPartial, tmpQRightPartial, prePartials[nodeI.getNumber()], tmpPatternNumerator);
                getTripleVectorReduction(tmpLeftPartail, tmpRightPartial, prePartials[nodeI.getNumber()], tmpPatternDenominator);
                getVectorVectorDivision(tmpPatternNumerator, tmpPatternDenominator, tmpPatternCacheOne);
                getVectorVectorProduct(branchPatternGradient[getParameterIndex(nodeJ, tree)], branchPatternGradient[getParameterIndex(nodeK, tree)], tmpPatternCacheTwo);

                sisterBranchesSecondDerivatives[i] = getVectorMinusVector(tmpPatternCacheOne, tmpPatternCacheTwo);

                getVectorPlusScaledVector(branchPatternDiagonalHessian[getParameterIndex(nodeJ, tree)], branchPatternDiagonalHessian[getParameterIndex(nodeK, tree)],
                        branchRates.getBranchRate(tree, nodeJ) * branchRates.getBranchRate(tree, nodeJ),
                        branchRates.getBranchRate(tree, nodeK) * branchRates.getBranchRate(tree, nodeK), tmpPatternCacheOne);
                getVectorPlusScaledVector(tmpPatternCacheOne,
                        sisterBranchesSecondDerivatives[i], 1, 2 * branchRates.getBranchRate(tree, nodeJ) * branchRates.getBranchRate(tree, nodeK),
                        tmpPatternCacheTwo);

                second[i] = getVectorPatternReduction(tmpPatternCacheTwo);


                if (!tree.isRoot(nodeI)) {
                    getMatrixTransformVectorProduct(Qi, prePartials[nodeI.getNumber()], tmpIPartial);  //Qi q_i

                    getTripleVectorReduction(tmpQLeftPartial, tmpRightPartial, tmpIPartial, tmpPatternNumerator);
                    getTripleVectorReduction(tmpLeftPartail, tmpRightPartial, prePartials[nodeI.getNumber()], tmpPatternDenominator);
                    getVectorVectorDivision(tmpPatternNumerator, tmpPatternDenominator, tmpPatternCacheOne);
                    getVectorVectorProduct(branchPatternGradient[getParameterIndex(nodeJ, tree)], branchPatternGradient[getParameterIndex(nodeI, tree)], tmpPatternCacheTwo);

                    currentAndParentBranchesSecondDerivatives[getParameterIndex(nodeJ, tree)] = getVectorMinusVector(tmpPatternCacheOne, tmpPatternCacheTwo);

                    getTripleVectorReduction(tmpQRightPartial, tmpLeftPartail, tmpIPartial, tmpPatternNumerator);
                    getTripleVectorReduction(tmpLeftPartail, tmpRightPartial, prePartials[nodeI.getNumber()], tmpPatternDenominator);
                    getVectorVectorDivision(tmpPatternNumerator, tmpPatternDenominator, tmpPatternCacheOne);
                    getVectorVectorProduct(branchPatternGradient[getParameterIndex(nodeK, tree)], branchPatternGradient[getParameterIndex(nodeI, tree)], tmpPatternCacheTwo);

                    currentAndParentBranchesSecondDerivatives[getParameterIndex(nodeK, tree)] = getVectorMinusVector(tmpPatternCacheOne, tmpPatternCacheTwo);

                    getVectorPlusScaledVector(branchPatternDiagonalHessian[getParameterIndex(nodeI, tree)], currentAndParentBranchesSecondDerivatives[getParameterIndex(nodeJ, tree)],
                            branchRates.getBranchRate(tree, nodeI) * branchRates.getBranchRate(tree, nodeI),
                            -2 * branchRates.getBranchRate(tree, nodeI) * branchRates.getBranchRate(tree, nodeJ), tmpPatternCacheOne);
                    getVectorPlusScaledVector(tmpPatternCacheOne, currentAndParentBranchesSecondDerivatives[getParameterIndex(nodeK, tree)],
                            1, -2 * branchRates.getBranchRate(tree, nodeI) * branchRates.getBranchRate(tree, nodeK),
                            tmpPatternCacheTwo);

                    second[i] +=  getVectorPatternReduction(tmpPatternCacheTwo);

                }

            }

        }
    }
>>>>>>> 60e8f4b6

    private double[] getVectorMinusVector(double[] first, double[] second) {
        double[] out = new double[first.length];
        for (int i = 0; i < first.length; i++) {
            out[i] = first[i] - second[i];
        }
        return out;
    }

<<<<<<< HEAD
                if (!tree.isRoot(nodeI)) {
                    getMatrixVectorProduct(Qi, prePartials[nodeI.getNumber()], tmpIPartial);  //Qi q_i
                    currentAndParentBranchesSecondDerivatives[getParameterIndex(nodeJ, tree)] = getNormalizedPatternReduction(getTripleVectorReduction(tmpQLeftPartial, tmpRightPartial, tmpIPartial, true), denominator[i])
                            - branchGradient[getParameterIndex(nodeJ, tree)] * branchGradient[getParameterIndex(nodeI, tree)];
                    currentAndParentBranchesSecondDerivatives[getParameterIndex(nodeK, tree)] = getNormalizedPatternReduction(getTripleVectorReduction(tmpQRightPartial, tmpLeftPartail, tmpIPartial, true), denominator[i])
                            - branchGradient[getParameterIndex(nodeK, tree)] * branchGradient[getParameterIndex(nodeI, tree)];


                    second[i] += branchDiagonalHessian[getParameterIndex(nodeI, tree)] * branchRates.getBranchRate(tree, nodeI) * branchRates.getBranchRate(tree, nodeI)
                            - 2 * currentAndParentBranchesSecondDerivatives[getParameterIndex(nodeJ, tree)] * branchRates.getBranchRate(tree, nodeI) * branchRates.getBranchRate(tree, nodeJ)
                            - 2 * currentAndParentBranchesSecondDerivatives[getParameterIndex(nodeK, tree)] * branchRates.getBranchRate(tree, nodeI) * branchRates.getBranchRate(tree, nodeK);
                }

=======

    private void getVectorPlusScaledVector(double[] first, double[] second, double firstScale, double secondScale, double[] out) {

        if (second != null) {
            for (int i = 0; i < first.length; i++) {
                out[i] = first[i] * firstScale + second[i] * secondScale;
            }
        } else {
            for (int i = 0; i < first.length; i++) {
                out[i] = first[i] * firstScale;
>>>>>>> 60e8f4b6
            }
//            for (int i = 0; i < tree.getNodeCount() - 1; i++) {
//                getMatrixVectorProduct(Qi, postPartials[i], tmpIPartial);
//                denominator[i] = getDoubleVectorReduction(postPartials[i], prePartials[i], true);
//                testBranchGradient[i] = getNormalizedPatternReduction(getDoubleVectorReduction(prePartials[i], tmpIPartial, true), denominator[i]);
//            }

//            int test = 0;
        }

<<<<<<< HEAD
=======
    }

>>>>>>> 60e8f4b6

    private int getParameterIndex(NodeRef node, Tree tree) {
        return node.getNumber() < tree.getRoot().getNumber() ? node.getNumber() : node.getNumber() - 1;
    }

    private double[] getVectorStateReduction(double[] vector) {
        double[] out = new double[patternCount];
        for (int category = 0; category < categoryCount; category++) {
            final double categoryWeight = siteRateModel.getProportionForCategory(category);
            for (int pattern = 0; pattern < out.length; pattern++) {
                double sum = 0;
                for (int state = 0; state < stateCount; state++) {
                    sum += vector[category * patternCount * stateCount + pattern * stateCount + state];
                }
                out[pattern] += sum * categoryWeight;
            }
        }
        return out;
    }

<<<<<<< HEAD
    private int getParameterIndex(NodeRef node, Tree tree) {
        return node.getNumber() < tree.getRoot().getNumber() ? node.getNumber() : node.getNumber() - 1;
    }

=======
>>>>>>> 60e8f4b6
    private double[] getVectorVectorProduct(double[] first, double[] second) {
        double[] product = new double[first.length];
        for (int i = 0; i < first.length; i++) {
            product[i] = first[i] * second[i];
        }
        return product;
    }

<<<<<<< HEAD
    private int getPrePartialIndex (int nodeIndex, Tree tree) {
        return nodeIndex + tree.getExternalNodeCount();
    }

=======
    private void getVectorVectorProduct(double[] first, double[] second, double[] out) {
        for (int i = 0; i < first.length; i++) {
            out[i] = first[i] * second[i];
        }
    }


>>>>>>> 60e8f4b6
    private void getMatrixVectorProduct(double[] matrix, double[] vector, double[] result) {
        assert(vector.length == result.length);
        for (int category = 0; category < categoryCount; category++) {
            for (int pattern = 0; pattern < patternCount; pattern++) {
                for (int i = 0; i < stateCount; i++) {
                    double sum = 0;
                    for (int j = 0; j < stateCount; j++) {
                        sum += matrix[category * stateCount * stateCount + i * stateCount + j] * vector[category * patternCount * stateCount + pattern * stateCount + j];
                    }
                    result[category * patternCount * stateCount + pattern * stateCount + i] = sum;
                }
            }
        }
    }

<<<<<<< HEAD
    private double[] getTripleVectorReduction(double[] first, double[] second, double[] third, boolean multipliedCategoryWeight) {
        assert(first.length == second.length);
        assert(second.length == third.length);

        double[] patternSums = new double[patternCount];
        double[] categoryProportions = siteRateModel.getCategoryProportions();

        for (int category = 0; category < categoryCount; category++) {
            final double categoryWeight = categoryProportions[category] * (multipliedCategoryWeight ? 1 : siteRateModel.getRateForCategory(category));
=======
    private void getMatrixTransformVectorProduct(double[] matrix, double[] vector, double[] result) {
        assert(vector.length == result.length);
        for (int category = 0; category < categoryCount; category++) {
            for (int pattern = 0; pattern < patternCount; pattern++) {
                for (int i = 0; i < stateCount; i++) {
                    double sum = 0;
                    for (int j = 0; j < stateCount; j++) {
                        sum += matrix[category * stateCount * stateCount + j * stateCount + i] * vector[category * patternCount * stateCount + pattern * stateCount + j];
                    }
                    result[category * patternCount * stateCount + pattern * stateCount + i] = sum;
                }
            }
        }
    }

    private double getVectorPatternReduction(double[] vector) {
        double sum = 0;

        for (int pattern = 0; pattern < patternCount; pattern++) {
            sum += vector[pattern] * patternList.getPatternWeight(pattern);
        }
        return sum;
    }


    private void getTripleVectorReduction(double[] first, double[] second, double[] third, double[] out) {
        assert(first.length == second.length);
        assert(second.length == third.length);

        Arrays.fill(out, 0);

        for (int category = 0; category < categoryCount; category++) {
            final double categoryWeight = siteRateModel.getProportionForCategory(category);
>>>>>>> 60e8f4b6

            for (int pattern = 0; pattern < patternCount; pattern++) {

                double sum = 0;
                for (int state = 0; state < stateCount; state++) {
                    final int currentIndex = category * stateCount * patternCount + pattern * stateCount + state;
                    sum += first[currentIndex] * second[currentIndex] * third[currentIndex];
                }

<<<<<<< HEAD
                patternSums[pattern] += categoryWeight * sum;

            }
        }
        return patternSums;

    }

    private double getNormalizedPatternReduction(double[] numerator, double[] denominator) {
        double sum = 0;
        for (int pattern = 0; pattern < patternCount; pattern++) {
            sum += numerator[pattern] / denominator[pattern] * patternList.getPatternWeight(pattern);
        }
        return sum;
    }

    private double[] getDoubleVectorReduction(double[] first, double[] second, boolean multipliedCategoryWeight) {
        assert(first.length == second.length);

        double[] patternSums = new double[patternCount];
        double[] categoryProportions = siteRateModel.getCategoryProportions();
        for (int category = 0; category < categoryCount; category++) {
            final double categoryWeight = categoryProportions[category] * (multipliedCategoryWeight ? 1 : siteRateModel.getRateForCategory(category));

            for (int pattern = 0; pattern < patternCount; pattern++) {

                double sum = 0;
                for (int state = 0; state < stateCount; state++) {
                    final int currentIndex = category * stateCount * patternCount + pattern * stateCount + state;
                    sum += first[currentIndex] * second[currentIndex];
                }
                patternSums[pattern] += sum * categoryWeight;

=======
                out[pattern] += categoryWeight * sum;

            }
        }
    }


    private double[] getVectorVectorDivision(double[] numerator, double[] denominator) {
        double[] out = new double[numerator.length];
        for (int i = 0; i < numerator.length; i++) {
            out[i] = numerator[i] / denominator[i];
        }
        return out;
    }

    private void getVectorVectorDivision(double[] numerator, double[] denominator, double[] out) {
        for (int i = 0; i < numerator.length; i++) {
            out[i] = numerator[i] / denominator[i];
        }
    }

    private double[] getDoubleVectorReduction(double[] first, double[] second, boolean multipliedCategoryWeight) {
        assert(first.length == second.length);

        double[] patternSums = new double[patternCount];
        double[] categoryProportions = siteRateModel.getCategoryProportions();
        for (int category = 0; category < categoryCount; category++) {
            final double categoryWeight = categoryProportions[category] * (multipliedCategoryWeight ? 1 : siteRateModel.getRateForCategory(category));

            for (int pattern = 0; pattern < patternCount; pattern++) {

                double sum = 0;
                for (int state = 0; state < stateCount; state++) {
                    final int currentIndex = category * stateCount * patternCount + pattern * stateCount + state;
                    sum += first[currentIndex] * second[currentIndex];
                }
                patternSums[pattern] += sum * categoryWeight;

>>>>>>> 60e8f4b6
            }

        }
        return patternSums;
    }

    protected String getGradientTraitName() {
        return GRADIENT_TRAIT_NAME;
    }

    protected String getHessianTraitName() {
        return HESSIAN_TRAIT_NAME;
    }

}<|MERGE_RESOLUTION|>--- conflicted
+++ resolved
@@ -64,14 +64,8 @@
 //        double[] branchDiagonalHessian = new double[first.length];
         super.getNodeDerivatives(tree, branchGradient, branchDiagonalHessian);
 
-<<<<<<< HEAD
-        Arrays.fill(first, 0.0);
-
-        for (int i = 0; i < tree.getInternalNodeCount(); ++i) {
-=======
         if (first != null) {
             Arrays.fill(first, 0.0);
->>>>>>> 60e8f4b6
 
             for (int i = 0; i < tree.getInternalNodeCount(); ++i) {
 
@@ -88,21 +82,12 @@
             }
         }
 
-<<<<<<< HEAD
-//        double[] testBranchGradient = new double[tree.getNodeCount()];
-
-        if (second != null) {
-            final int internalNodeCount = tree.getInternalNodeCount();
-            double[] sisterBranchesSecondDerivatives = new double[internalNodeCount];
-            double[] currentAndParentBranchesSecondDerivatives = new double[tree.getNodeCount() - 1];
-=======
 
 
         if (second != null) {
             final int internalNodeCount = tree.getInternalNodeCount();
             double[][] sisterBranchesSecondDerivatives = new double[internalNodeCount][];
             double[][] currentAndParentBranchesSecondDerivatives = new double[tree.getNodeCount() - 1][];
->>>>>>> 60e8f4b6
 
             double[][] prePartials = new double[tree.getNodeCount()][patternCount * stateCount * categoryCount];
             double[][] postPartials = new double[tree.getNodeCount()][patternCount * stateCount * categoryCount];
@@ -126,8 +111,6 @@
             double[] testQ = new double[stateCount * stateCount * categoryCount];
             double[][] denominator = new double[tree.getNodeCount()][];
             evolutionaryProcessDelegate.getSubstitutionModel(0).getInfinitesimalMatrix(testQ);
-<<<<<<< HEAD
-=======
 
             double[][] branchPatternGradient = new double[tree.getNodeCount()][];
             double[][] branchPatternDiagonalHessian = new double[tree.getNodeCount()][];
@@ -148,13 +131,11 @@
                         getVectorVectorProduct(branchPatternGradient[i], branchPatternGradient[i]));
             }
             denominator[tree.getRoot().getNumber()] = getDoubleVectorReduction(postPartials[tree.getRoot().getNumber()], prePartials[tree.getRoot().getNumber()], true);
->>>>>>> 60e8f4b6
 
             for (int i = 0; i < internalNodeCount; i++) {
                 NodeRef nodeI = tree.getNode(i + tree.getExternalNodeCount());
                 NodeRef nodeJ = tree.getChild(nodeI, 0);
                 NodeRef nodeK = tree.getChild(nodeI, 1);
-                denominator[i] = getDoubleVectorReduction(postPartials[nodeI.getNumber()], prePartials[nodeI.getNumber()], true);
 
                 beagle.getTransitionMatrix(evolutionaryProcessDelegate.getInfinitesimalMatrixBufferIndex(nodeI.getNumber()), Qi);
                 beagle.getTransitionMatrix(evolutionaryProcessDelegate.getInfinitesimalMatrixBufferIndex(nodeJ.getNumber()), Qj);
@@ -162,18 +143,6 @@
 
                 getMatrixVectorProduct(transitionMatrices[nodeJ.getNumber()], postPartials[nodeJ.getNumber()], tmpLeftPartail);  // Pj p_j
                 getMatrixVectorProduct(Qj, tmpLeftPartail, tmpQLeftPartial); // QjPj p_j
-<<<<<<< HEAD
-
-                getMatrixVectorProduct(transitionMatrices[nodeK.getNumber()], postPartials[nodeK.getNumber()], tmpRightPartial); // Pk p_k
-                getMatrixVectorProduct(Qk, tmpRightPartial, tmpQRightPartial); // Qk Pk p_k
-
-                sisterBranchesSecondDerivatives[i] = getNormalizedPatternReduction(getTripleVectorReduction(tmpQLeftPartial, tmpQRightPartial, prePartials[nodeI.getNumber()], true), denominator[i])
-                        - branchGradient[getParameterIndex(nodeJ, tree)] * branchGradient[getParameterIndex(nodeK, tree)];
-
-                second[i] = branchDiagonalHessian[getParameterIndex(nodeJ, tree)] * branchRates.getBranchRate(tree, nodeJ) * branchRates.getBranchRate(tree, nodeJ)
-                        + branchDiagonalHessian[getParameterIndex(nodeK, tree)] * branchRates.getBranchRate(tree, nodeK) * branchRates.getBranchRate(tree, nodeK)
-                        + 2 * sisterBranchesSecondDerivatives[i] * branchRates.getBranchRate(tree, nodeJ) * branchRates.getBranchRate(tree, nodeK);
-=======
 
                 getMatrixVectorProduct(transitionMatrices[nodeK.getNumber()], postPartials[nodeK.getNumber()], tmpRightPartial); // Pk p_k
                 getMatrixVectorProduct(Qk, tmpRightPartial, tmpQRightPartial); // Qk Pk p_k
@@ -227,7 +196,6 @@
 
         }
     }
->>>>>>> 60e8f4b6
 
     private double[] getVectorMinusVector(double[] first, double[] second) {
         double[] out = new double[first.length];
@@ -237,21 +205,6 @@
         return out;
     }
 
-<<<<<<< HEAD
-                if (!tree.isRoot(nodeI)) {
-                    getMatrixVectorProduct(Qi, prePartials[nodeI.getNumber()], tmpIPartial);  //Qi q_i
-                    currentAndParentBranchesSecondDerivatives[getParameterIndex(nodeJ, tree)] = getNormalizedPatternReduction(getTripleVectorReduction(tmpQLeftPartial, tmpRightPartial, tmpIPartial, true), denominator[i])
-                            - branchGradient[getParameterIndex(nodeJ, tree)] * branchGradient[getParameterIndex(nodeI, tree)];
-                    currentAndParentBranchesSecondDerivatives[getParameterIndex(nodeK, tree)] = getNormalizedPatternReduction(getTripleVectorReduction(tmpQRightPartial, tmpLeftPartail, tmpIPartial, true), denominator[i])
-                            - branchGradient[getParameterIndex(nodeK, tree)] * branchGradient[getParameterIndex(nodeI, tree)];
-
-
-                    second[i] += branchDiagonalHessian[getParameterIndex(nodeI, tree)] * branchRates.getBranchRate(tree, nodeI) * branchRates.getBranchRate(tree, nodeI)
-                            - 2 * currentAndParentBranchesSecondDerivatives[getParameterIndex(nodeJ, tree)] * branchRates.getBranchRate(tree, nodeI) * branchRates.getBranchRate(tree, nodeJ)
-                            - 2 * currentAndParentBranchesSecondDerivatives[getParameterIndex(nodeK, tree)] * branchRates.getBranchRate(tree, nodeI) * branchRates.getBranchRate(tree, nodeK);
-                }
-
-=======
 
     private void getVectorPlusScaledVector(double[] first, double[] second, double firstScale, double secondScale, double[] out) {
 
@@ -262,22 +215,11 @@
         } else {
             for (int i = 0; i < first.length; i++) {
                 out[i] = first[i] * firstScale;
->>>>>>> 60e8f4b6
-            }
-//            for (int i = 0; i < tree.getNodeCount() - 1; i++) {
-//                getMatrixVectorProduct(Qi, postPartials[i], tmpIPartial);
-//                denominator[i] = getDoubleVectorReduction(postPartials[i], prePartials[i], true);
-//                testBranchGradient[i] = getNormalizedPatternReduction(getDoubleVectorReduction(prePartials[i], tmpIPartial, true), denominator[i]);
-//            }
-
-//            int test = 0;
-        }
-
-<<<<<<< HEAD
-=======
-    }
-
->>>>>>> 60e8f4b6
+            }
+        }
+
+    }
+
 
     private int getParameterIndex(NodeRef node, Tree tree) {
         return node.getNumber() < tree.getRoot().getNumber() ? node.getNumber() : node.getNumber() - 1;
@@ -298,13 +240,6 @@
         return out;
     }
 
-<<<<<<< HEAD
-    private int getParameterIndex(NodeRef node, Tree tree) {
-        return node.getNumber() < tree.getRoot().getNumber() ? node.getNumber() : node.getNumber() - 1;
-    }
-
-=======
->>>>>>> 60e8f4b6
     private double[] getVectorVectorProduct(double[] first, double[] second) {
         double[] product = new double[first.length];
         for (int i = 0; i < first.length; i++) {
@@ -313,12 +248,6 @@
         return product;
     }
 
-<<<<<<< HEAD
-    private int getPrePartialIndex (int nodeIndex, Tree tree) {
-        return nodeIndex + tree.getExternalNodeCount();
-    }
-
-=======
     private void getVectorVectorProduct(double[] first, double[] second, double[] out) {
         for (int i = 0; i < first.length; i++) {
             out[i] = first[i] * second[i];
@@ -326,7 +255,6 @@
     }
 
 
->>>>>>> 60e8f4b6
     private void getMatrixVectorProduct(double[] matrix, double[] vector, double[] result) {
         assert(vector.length == result.length);
         for (int category = 0; category < categoryCount; category++) {
@@ -342,17 +270,6 @@
         }
     }
 
-<<<<<<< HEAD
-    private double[] getTripleVectorReduction(double[] first, double[] second, double[] third, boolean multipliedCategoryWeight) {
-        assert(first.length == second.length);
-        assert(second.length == third.length);
-
-        double[] patternSums = new double[patternCount];
-        double[] categoryProportions = siteRateModel.getCategoryProportions();
-
-        for (int category = 0; category < categoryCount; category++) {
-            final double categoryWeight = categoryProportions[category] * (multipliedCategoryWeight ? 1 : siteRateModel.getRateForCategory(category));
-=======
     private void getMatrixTransformVectorProduct(double[] matrix, double[] vector, double[] result) {
         assert(vector.length == result.length);
         for (int category = 0; category < categoryCount; category++) {
@@ -386,7 +303,6 @@
 
         for (int category = 0; category < categoryCount; category++) {
             final double categoryWeight = siteRateModel.getProportionForCategory(category);
->>>>>>> 60e8f4b6
 
             for (int pattern = 0; pattern < patternCount; pattern++) {
 
@@ -396,21 +312,25 @@
                     sum += first[currentIndex] * second[currentIndex] * third[currentIndex];
                 }
 
-<<<<<<< HEAD
-                patternSums[pattern] += categoryWeight * sum;
-
-            }
-        }
-        return patternSums;
-
-    }
-
-    private double getNormalizedPatternReduction(double[] numerator, double[] denominator) {
-        double sum = 0;
-        for (int pattern = 0; pattern < patternCount; pattern++) {
-            sum += numerator[pattern] / denominator[pattern] * patternList.getPatternWeight(pattern);
-        }
-        return sum;
+                out[pattern] += categoryWeight * sum;
+
+            }
+        }
+    }
+
+
+    private double[] getVectorVectorDivision(double[] numerator, double[] denominator) {
+        double[] out = new double[numerator.length];
+        for (int i = 0; i < numerator.length; i++) {
+            out[i] = numerator[i] / denominator[i];
+        }
+        return out;
+    }
+
+    private void getVectorVectorDivision(double[] numerator, double[] denominator, double[] out) {
+        for (int i = 0; i < numerator.length; i++) {
+            out[i] = numerator[i] / denominator[i];
+        }
     }
 
     private double[] getDoubleVectorReduction(double[] first, double[] second, boolean multipliedCategoryWeight) {
@@ -430,46 +350,6 @@
                 }
                 patternSums[pattern] += sum * categoryWeight;
 
-=======
-                out[pattern] += categoryWeight * sum;
-
-            }
-        }
-    }
-
-
-    private double[] getVectorVectorDivision(double[] numerator, double[] denominator) {
-        double[] out = new double[numerator.length];
-        for (int i = 0; i < numerator.length; i++) {
-            out[i] = numerator[i] / denominator[i];
-        }
-        return out;
-    }
-
-    private void getVectorVectorDivision(double[] numerator, double[] denominator, double[] out) {
-        for (int i = 0; i < numerator.length; i++) {
-            out[i] = numerator[i] / denominator[i];
-        }
-    }
-
-    private double[] getDoubleVectorReduction(double[] first, double[] second, boolean multipliedCategoryWeight) {
-        assert(first.length == second.length);
-
-        double[] patternSums = new double[patternCount];
-        double[] categoryProportions = siteRateModel.getCategoryProportions();
-        for (int category = 0; category < categoryCount; category++) {
-            final double categoryWeight = categoryProportions[category] * (multipliedCategoryWeight ? 1 : siteRateModel.getRateForCategory(category));
-
-            for (int pattern = 0; pattern < patternCount; pattern++) {
-
-                double sum = 0;
-                for (int state = 0; state < stateCount; state++) {
-                    final int currentIndex = category * stateCount * patternCount + pattern * stateCount + state;
-                    sum += first[currentIndex] * second[currentIndex];
-                }
-                patternSums[pattern] += sum * categoryWeight;
-
->>>>>>> 60e8f4b6
             }
 
         }
