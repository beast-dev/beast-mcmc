/*
 * NodeHeightToRatiosTransformDelegate.java
 *
 * Copyright (c) 2002-2017 Alexei Drummond, Andrew Rambaut and Marc Suchard
 *
 * This file is part of BEAST.
 * See the NOTICE file distributed with this work for additional
 * information regarding copyright ownership and licensing.
 *
 * BEAST is free software; you can redistribute it and/or modify
 * it under the terms of the GNU Lesser General Public License as
 * published by the Free Software Foundation; either version 2
 * of the License, or (at your option) any later version.
 *
 *  BEAST is distributed in the hope that it will be useful,
 *  but WITHOUT ANY WARRANTY; without even the implied warranty of
 *  MERCHANTABILITY or FITNESS FOR A PARTICULAR PURPOSE.  See the
 *  GNU Lesser General Public License for more details.
 *
 * You should have received a copy of the GNU Lesser General Public
 * License along with BEAST; if not, write to the
 * Free Software Foundation, Inc., 51 Franklin St, Fifth Floor,
 * Boston, MA  02110-1301  USA
 */

package dr.evomodel.treedatalikelihood.discrete;

import dr.evolution.tree.NodeRef;
import dr.evolution.tree.Tree;
import dr.evomodel.branchratemodel.BranchRateModel;
import dr.evomodel.tree.TreeChangedEvent;
import dr.evomodel.tree.TreeModel;
import dr.evomodel.treedatalikelihood.*;
import dr.inference.model.Model;
import dr.inference.model.Parameter;
import dr.inference.model.Variable;

import java.util.ArrayList;
import java.util.HashMap;
import java.util.List;
import java.util.Map;

/**
 * @author Marc A. Suchard
 * @author Xiang Ji
 */
public class NodeHeightToRatiosTransformDelegate extends AbstractNodeHeightTransformDelegate {

    protected Parameter ratios;
    private final LikelihoodTreeTraversal postOrderTraversal;
    protected final SimulationTreeTraversal preOrderTraversal;
    protected Map<Integer, Epoch> nodeEpochMap = new HashMap<Integer, Epoch>();
    private List<Epoch> epochs = new ArrayList<Epoch>();

    private boolean ratiosKnown = false;
    protected boolean epochKnown = false;
<<<<<<< HEAD
=======
    protected boolean heightsKnown = true;
>>>>>>> a3ff593c

    public NodeHeightToRatiosTransformDelegate(TreeModel treeModel,
                  Parameter nodeHeights,
                  Parameter ratios,
                  BranchRateModel branchRateModel) {

        super(treeModel, nodeHeights);

        this.ratios = ratios;
        postOrderTraversal = new LikelihoodTreeTraversal(
                tree,
                branchRateModel,
                TreeTraversal.TraversalType.POST_ORDER);

        preOrderTraversal = new SimulationTreeTraversal(
                tree,
                branchRateModel,
                TreeTraversal.TraversalType.PRE_ORDER);


        updateRatios();
        addVariable(ratios);
        constructEpochs();
    }

    @Override
    public void modelRestored(Model model) {
        epochKnown = false;
        ratiosKnown = false;
    }


    @Override
    public void storeState() {
        ratios.storeParameterValues();
    }

    @Override
    public void restoreState() {
        ratios.restoreParameterValues();
    }

    protected void constructEpochs() {
<<<<<<< HEAD
=======
        assert(heightsKnown);
>>>>>>> a3ff593c
        nodeEpochMap.clear();
        epochs.clear();

        postOrderTraversal.updateAllNodes();
        postOrderTraversal.dispatchTreeTraversalCollectBranchAndNodeOperations();

        final List<DataLikelihoodDelegate.NodeOperation> nodeOperations = postOrderTraversal.getNodeOperations();

        for (ProcessOnTreeDelegate.NodeOperation op : nodeOperations) {
            final NodeRef node = tree.getNode(op.getNodeNumber());
            final NodeRef leftChild = tree.getNode(op.getLeftChild());
            final NodeRef rightChild = tree.getNode(op.getRightChild());

            final double leftAnchorHeight = getAnchorTipHeight(leftChild);
            final double rightAnchorHeight = getAnchorTipHeight(rightChild);

            if (tree.isRoot(node)) {
                if (!tree.isExternal(leftChild)) {
                    nodeEpochMap.get(leftChild.getNumber()).endEpoch(node, null);
                }
                if (!tree.isExternal(rightChild)) {
                    nodeEpochMap.get(rightChild.getNumber()).endEpoch(node, null);
                }
            } else {
                if (rightAnchorHeight > leftAnchorHeight) {
                    addToEpoch(node, rightChild, leftChild);
                } else {
                    addToEpoch(node, leftChild, rightChild);
                }
            }
        }

        epochKnown = true;
    }

    private void addToEpoch(NodeRef node, NodeRef anchorChild, NodeRef otherChild) {
        Epoch epoch = nodeEpochMap.get(anchorChild.getNumber());
        if (epoch == null) {
            if (!tree.isExternal(anchorChild)) {
                throw new RuntimeException("Internal node should be assigned to an epoch already.");
            }
            epoch = new Epoch(anchorChild);
        }
        epoch.addInternalNode(node);
        nodeEpochMap.put(node.getNumber(), epoch);

        Epoch endingEpoch = nodeEpochMap.get(otherChild.getNumber());
        if (endingEpoch != null) {
            endingEpoch.endEpoch(node, epoch);
        }
    }

    private double getAnchorTipHeight(NodeRef node) {
        double anchorTipHeight = tree.getNodeHeight(node);
        if (nodeEpochMap.containsKey(node.getNumber())) {
            anchorTipHeight = nodeEpochMap.get(node.getNumber()).getAnchorTipHeight();
        }
        return anchorTipHeight;
    }

    public double[] getRatios() {
        updateRatios();
        return ratios.getParameterValues();
    }

    public double[] setMaskByHeightDifference(double threshold) {

        double[] tooSmall = new double[ratios.getDimension()];

        if (!epochKnown) {
            constructEpochs();
        }

        for (Epoch epoch : epochs) {
            for (int nodeNumber : epoch.getInternalNodes()) {

                NodeRef node = tree.getNode(nodeNumber);

                final int ratioNum = getRatiosIndex(node);

                final double distance = getNodePartial(node);

                tooSmall[ratioNum] = distance < threshold ? 0.0 : 1.0;

            }
        }
        return tooSmall;
    }

    @Override
    public double[] setMaskByRatio(double threshold) {
        double[] maskByRatio = new double[ratios.getDimension()];
        for (int i = 0; i < ratios.getDimension(); i++) {
            if (ratios.getParameterValue(i) > threshold && ratios.getParameterValue(i) < 1.0 - threshold) {
                maskByRatio[i] = 1.0;
            }
        }
        return maskByRatio;
    }

    @Override
    public void setNodeHeights(double[] nodeHeights) {
        super.setNodeHeights(nodeHeights);
        heightsKnown = true;
        ratiosKnown = false;
    }

    private void checkNan(double[] values) {
        for (int i = 0; i < values.length; i++) {
            if (Double.isNaN(values[i])) {
                System.err.println("wrong");
            }
        }
    }

    protected void updateRatios() {
        assert(heightsKnown);
        if (!ratiosKnown) {
            if (!epochKnown) {
                constructEpochs();
            }
            for (Epoch epoch : epochs) {
                double previousNodeHeight = tree.getNodeHeight(tree.getNode(epoch.getConnectingNodeNumber()));
                final double anchorNodeHeight = epoch.getAnchorTipHeight();
                for (int nodeNumber : epoch.getInternalNodes()) {

                    NodeRef node = tree.getNode(nodeNumber);

                    final int ratioNum = getRatiosIndex(node);

                    final double currentNodeHeight = tree.getNodeHeight(node);

                    ratios.setParameterValueQuietly(ratioNum, (currentNodeHeight - anchorNodeHeight) / (previousNodeHeight - anchorNodeHeight));

                    previousNodeHeight = currentNodeHeight;
                }
            }
            ratiosKnown = true;
        }
    }

    public void setRatios(double[] ratios) {
        for (int i = 0; i < ratios.length; i++) {
            this.ratios.setParameterValueQuietly(i, ratios[i]);
        }
        ratiosKnown = true;
    }

    protected void updateNodeHeights() {
        if (!epochKnown) {
            constructEpochs();
        }
//        preOrderTraversal.updateAllNodes();
//        preOrderTraversal.dispatchTreeTraversalCollectBranchAndNodeOperations();
//        final List<DataLikelihoodDelegate.NodeOperation> nodeOperations = preOrderTraversal.getNodeOperations();
//        for (ProcessOnTreeDelegate.NodeOperation op : nodeOperations) {
//            NodeRef node = tree.getNode(op.getLeftChild());
//            if (!tree.isRoot(node) && !tree.isExternal(node)) {
//                Epoch epoch = nodeEpochMap.get(node.getNumber());
//                final NodeRef parentNode = tree.getParent(node);
//
//                final double ratio = ratios.getParameterValue(getRatiosIndex(node));
//                final double nodeHeight = ratio * (tree.getNodeHeight(parentNode) - epoch.getAnchorTipHeight()) + epoch.getAnchorTipHeight();
//
//                nodeHeights.setParameterValueQuietly(getNodeHeightIndex(node), nodeHeight);
//            }
//        }
<<<<<<< HEAD
        preOrderUpdateNodeHeights(tree, tree.getRoot(), null);
        tree.pushTreeChangedEvent(TreeChangedEvent.create());
=======
        if (!heightsKnown) {
            preOrderUpdateNodeHeights(tree, tree.getRoot(), null);
            tree.pushTreeChangedEvent(TreeChangedEvent.create());
            heightsKnown = true;
        }
>>>>>>> a3ff593c
    }

    private void preOrderUpdateNodeHeights(final Tree tree, final NodeRef node, final NodeRef parent) {

        if (parent != null && (!tree.isExternal(node))) {
            Epoch epoch = nodeEpochMap.get(node.getNumber());
            final double ratio = ratios.getParameterValue(getRatiosIndex(node));
            final double nodeHeight = ratio * (tree.getNodeHeight(parent) - epoch.getAnchorTipHeight()) + epoch.getAnchorTipHeight();

            nodeHeights.setParameterValueQuietly(getNodeHeightIndex(node), nodeHeight);
        }

        if (!tree.isExternal(node)) {
            final NodeRef child1 = tree.getChild(node, 0);
            final NodeRef child2 = tree.getChild(node, 1);

            preOrderUpdateNodeHeights(tree, child1, node);
            preOrderUpdateNodeHeights(tree, child2, node);
        }
    }

    protected int getNodeHeightIndex(NodeRef node) {
        return getRatiosIndex(node);
    }

    protected int getRatiosIndex(NodeRef node) {
        return indexHelper.getParameterIndexFromNodeNumber(node.getNumber()) - tree.getExternalNodeCount();
    }

    @Override
    protected void handleModelChangedEvent(Model model, Object object, int index) {
        if (model == tree) {
            if (object instanceof TreeChangedEvent) {
                TreeChangedEvent changedEvent = (TreeChangedEvent) object;
                if (changedEvent.isTreeChanged()) {
                    ratiosKnown = false;
                    epochKnown = false;
                }
            }
        }
    }

    @Override
    protected void handleVariableChangedEvent(Variable variable, int index, Parameter.ChangeType type) {
        if (variable == ratios) {
            heightsKnown = false;
        } else if (variable == nodeHeights) {
            ratiosKnown = false;
        }
    }

    @Override
    double[] transform(double[] values) {
        setNodeHeights(values);
        updateRatios();
        return getRatios();
    }

    @Override
    double[] inverse(double[] values) {
        setRatios(values);
        heightsKnown = false;
        updateNodeHeights();
        return getNodeHeights().getParameterValues();
    }

    @Override
    String getReport() {
        updateRatios();
        StringBuilder sb = new StringBuilder();
        sb.append("NodeHeights: ").append(new dr.math.matrixAlgebra.Vector(getNodeHeights().getParameterValues()));
        sb.append("\n");
//        sb.append("NodeHeight by inverse ratios: ").append(new dr.math.matrixAlgebra.Vector(inverse(getRatios())));
//        sb.append("\n");

        return sb.toString();
    }

    @Override
    Parameter getParameter() {
        updateRatios();
        return ratios;
    }

    @Override
    double getLogJacobian(double[] values) {
        double logJacobian = 0.0;
        for (int i = tree.getExternalNodeCount(); i < tree.getNodeCount(); i++) {
            NodeRef node = tree.getNode(i);
            if (!tree.isRoot(node)) {
                logJacobian += Math.log(getNodePartial(node));
            }
        }
        return -logJacobian;
    }

    private boolean DEBUG = false;

    protected int getNodeHeightGradientIndex(NodeRef node) {
        return node.getNumber() - tree.getExternalNodeCount();
    }

    @Override
    double[] updateGradientLogDensity(double[] gradient, double[] value) {
        double[] logTime = getLogTimeArray();
        double[] gradientLogJacobianDeterminant = updateGradientUnWeightedLogDensity(logTime);
        double[] gradientLogDensity = updateGradientUnWeightedLogDensity(gradient);
        for (int i = 0; i < ratios.getDimension(); i++) {
            gradientLogDensity[i] += gradientLogJacobianDeterminant[i] - 1.0 / ratios.getParameterValue(i);
        }
        return gradientLogDensity;
    }

    protected double[] getLogTimeArray() {
        double[] logTime = new double[tree.getInternalNodeCount()];
        for (int i = 0; i < tree.getInternalNodeCount(); i++) {
            final int nodeNumber = i + tree.getExternalNodeCount();
            NodeRef node = tree.getNode(nodeNumber);
            if (!tree.isRoot(node)) {
                logTime[i] = 1.0 / (tree.getNodeHeight(node) - nodeEpochMap.get(nodeNumber).getAnchorTipHeight());
            }
        }
        return logTime;
    }
    @Override
    double[] updateGradientUnWeightedLogDensity(double[] gradient, double[] value, int from, int to) {
        return updateGradientUnWeightedLogDensity(gradient);
    }

    private double[] updateGradientUnWeightedLogDensity(double[] gradient) {
        updateRatios();
        // gradient is wrt nodeHeight, value = ratios
        double[] ratiosGradientUnweightedLogDensity = new double[ratios.getDimension()];
        postOrderTraversal.updateAllNodes();
        postOrderTraversal.dispatchTreeTraversalCollectBranchAndNodeOperations();

        final List<DataLikelihoodDelegate.NodeOperation> nodeOperations = postOrderTraversal.getNodeOperations();

        for (ProcessOnTreeDelegate.NodeOperation op : nodeOperations) {
            final NodeRef node = tree.getNode(op.getNodeNumber());
            final NodeRef leftChild = tree.getNode(op.getLeftChild());
            final NodeRef rightChild = tree.getNode(op.getRightChild());

            final int nodeIndex = getRatiosIndex(node);

            if (!tree.isRoot(node)) {
                final double nodePartial = getNodePartial(node);
                ratiosGradientUnweightedLogDensity[nodeIndex] += nodePartial * gradient[getNodeHeightGradientIndex(node)];
                ratiosGradientUnweightedLogDensity[nodeIndex] += getEpochGradientAddition(node, leftChild, ratiosGradientUnweightedLogDensity);
                ratiosGradientUnweightedLogDensity[nodeIndex] += getEpochGradientAddition(node, rightChild, ratiosGradientUnweightedLogDensity);
            }
        }
        return ratiosGradientUnweightedLogDensity;
    }

    private double getNodePartial(NodeRef node) {
        return tree.getNodeHeight(tree.getParent(node)) - nodeEpochMap.get(node.getNumber()).getAnchorTipHeight();
    }

    private double getEpochGradientAddition(NodeRef node, NodeRef child, double[] ratiosGradientUnweightedLogDensity) {
        final int childIndex = getRatiosIndex(child);
        final int nodeIndex = getRatiosIndex(node);
        if (childIndex < 0) {
            return 0.0;
        } else if (nodeEpochMap.get(child.getNumber()) == nodeEpochMap.get(node.getNumber())){
            return ratiosGradientUnweightedLogDensity[childIndex] *
                    ratios.getParameterValue(childIndex) / ratios.getParameterValue(nodeIndex);
        } else {
            return ratiosGradientUnweightedLogDensity[childIndex] * ratios.getParameterValue(childIndex)
                    / (tree.getNodeHeight(node) - nodeEpochMap.get(child.getNumber()).getAnchorTipHeight())
                    * getNodePartial(node);
        }
    }

    protected class Epoch implements Comparable {
        private final int anchorTipNodeNumber;
        private List<Integer> internalNodes = new ArrayList<Integer>();
        private Epoch lastEpoch;
        private int connectingNodeNumber;

        private Epoch(NodeRef anchorTipNode) {
            this.anchorTipNodeNumber = anchorTipNode.getNumber();
            epochs.add(this);
        }

        public double getAnchorTipHeight() {
            return tree.getNodeHeight(tree.getNode(anchorTipNodeNumber));
        }

        public void endEpoch(NodeRef node, Epoch lastEpoch) {
            this.lastEpoch = lastEpoch;
            this.connectingNodeNumber = node.getNumber();
        }

        public void addInternalNode(NodeRef node) {
            internalNodes.add(0, node.getNumber());
        }

        public List<Integer> getInternalNodes() {
            return internalNodes;
        }

        public int getConnectingNodeNumber() {
            return connectingNodeNumber;
        }

        @Override
        public int compareTo(Object o) {
            return Double.compare(getAnchorTipHeight(), ((Epoch) o).getAnchorTipHeight());
        }
    }
}<|MERGE_RESOLUTION|>--- conflicted
+++ resolved
@@ -54,10 +54,7 @@
 
     private boolean ratiosKnown = false;
     protected boolean epochKnown = false;
-<<<<<<< HEAD
-=======
     protected boolean heightsKnown = true;
->>>>>>> a3ff593c
 
     public NodeHeightToRatiosTransformDelegate(TreeModel treeModel,
                   Parameter nodeHeights,
@@ -101,10 +98,7 @@
     }
 
     protected void constructEpochs() {
-<<<<<<< HEAD
-=======
         assert(heightsKnown);
->>>>>>> a3ff593c
         nodeEpochMap.clear();
         epochs.clear();
 
@@ -272,16 +266,11 @@
 //                nodeHeights.setParameterValueQuietly(getNodeHeightIndex(node), nodeHeight);
 //            }
 //        }
-<<<<<<< HEAD
-        preOrderUpdateNodeHeights(tree, tree.getRoot(), null);
-        tree.pushTreeChangedEvent(TreeChangedEvent.create());
-=======
         if (!heightsKnown) {
             preOrderUpdateNodeHeights(tree, tree.getRoot(), null);
             tree.pushTreeChangedEvent(TreeChangedEvent.create());
             heightsKnown = true;
         }
->>>>>>> a3ff593c
     }
 
     private void preOrderUpdateNodeHeights(final Tree tree, final NodeRef node, final NodeRef parent) {
