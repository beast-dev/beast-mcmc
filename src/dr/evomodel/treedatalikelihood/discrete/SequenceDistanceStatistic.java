--- conflicted
+++ resolved
@@ -132,49 +132,20 @@
         int nStates = dataType.getStateCount();
 
         double[][] tpm = getTPM(distance);
-        double[][] logTpm = tpm;
-        for (int i=0; i<nStates; i++) {
-            for (int j=0; j<nStates; j++) {
-                logTpm[i][j] = Math.log(tpm[i][j]);
-            }
-        }
 
         int[] from,to;
         double lnL = 0.0;
         double sum;
-        if ( treeSequenceIsAncestral ) {
-            for (int s=0; s<nodeState.length; s++) {
-                from = dataType.getStates(nodeState[s]);
-                to = dataType.getStates(patternList.getPatternState(taxonIndex,s));
-                if ( from.length == 1 && to.length == 1 ) {
-                    lnL += logTpm[from[0]][to[0]];
-                } else {
-                    sum = 0.0;
-                    for (int i : from) {
-                        for (int j : to) {
-                            sum += tpm[i][j];
-                        }
-                    }
-                    lnL += Math.log(sum);
+        for (int s=0; s<nodeState.length; s++) {
+            from = dataType.getStates(getFromState(taxonIndex,s,nodeState,patternList));
+            to = dataType.getStates(getFromState(taxonIndex,s,nodeState,patternList));
+            sum = 0.0;
+            for (int i : from) {
+                for (int j : to) {
+                    sum += tpm[i][j];
                 }
-<<<<<<< HEAD
-            }
-        } else {
-            for (int s=0; s<nodeState.length; s++) {
-                to = dataType.getStates(nodeState[s]);
-                from = dataType.getStates(patternList.getPatternState(taxonIndex,s));
-                if ( from.length == 1 && to.length == 1 ) {
-                    lnL += logTpm[from[0]][to[0]];
-                } else {
-                    sum = 0.0;
-                    for (int i : from) {
-                        for (int j : to) {
-                            sum += tpm[i][j];
-                        }
-                    }
-                    lnL += Math.log(sum);
-                }
-            }
+            }
+            lnL += Math.log(sum);
         }
         return lnL;
     }
@@ -203,15 +174,6 @@
             @Override
             public double evaluate(double argument) {
                 double lnL = computeLogLikelihood(argument, node, taxonIndex);
-=======
-
-                double lnL = 0;
-                for (int i = 0; i < nodeState.length; ++i) {
-                    int from = getFromState(taxonIndex, i, nodeState, patternList);
-                    int to = getToState(taxonIndex, i, nodeState, patternList);
-                    lnL += tpm[from][to];
-                }
->>>>>>> 50a309cb
 
                 return -lnL;
             }
