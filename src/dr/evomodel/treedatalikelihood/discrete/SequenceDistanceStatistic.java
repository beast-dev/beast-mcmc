--- conflicted
+++ resolved
@@ -2,10 +2,8 @@
 
 import dr.evolution.alignment.PatternList;
 import dr.evolution.tree.NodeRef;
-import dr.evolution.tree.Tree;
 import dr.evolution.tree.TreeTrait;
 import dr.evolution.tree.TreeUtils;
-import dr.evolution.util.TaxonList;
 import dr.evomodel.substmodel.SubstitutionModel;
 import dr.evomodel.treedatalikelihood.TreeDataLikelihood;
 import dr.evomodel.treelikelihood.AncestralStateBeagleTreeLikelihood;
@@ -15,8 +13,6 @@
 import dr.math.UnivariateMinimum;
 import dr.xml.Reportable;
 
-import java.util.Set;
-
 /**
  * A statistic that computes the maximum likelihood estimates between sequences based on a SubstitutionModel CTMC
  *
@@ -45,18 +41,13 @@
     }
 
     public SequenceDistanceStatistic(AncestralStateBeagleTreeLikelihood asrLike, SubstitutionModel subsModel, PatternList patterns,
-                                     boolean treeSeqAncestral,
-                                     TaxonList mrcaTaxa, DistanceType type) throws TreeUtils.MissingTaxonException {
+                                     boolean treeSeqAncestral, DistanceType type) {
         this.asrLikelihood = asrLike;
         this.substitutionModel = subsModel;
         this.patternList = patterns;
         this.treeSequenceIsAncestral = treeSeqAncestral;
         this.type = type;
-        this.tree = asrLikelihood.getTreeModel();
-        this.leafSet = (mrcaTaxa != null) ?
-                TreeUtils.getLeavesForTaxa(tree, mrcaTaxa) : null;
-    }
-
+    }
 //    public void setTree(Tree tree) {
 //        this.tree = tree;
 //    }
@@ -86,19 +77,15 @@
      * @return the statistic
      */
     public double getStatisticValue(int dim) {
-<<<<<<< HEAD
-=======
-
-        NodeRef node = (leafSet != null) ?  TreeUtils.getCommonAncestorNode(tree, leafSet) : tree.getRoot();
-
-        int[] rootState = asrLikelihood.getStatesForNode(tree, node);
-        
-        for (int s : rootState) {
-            System.err.println(s);
-        }
-
-        //asrLikelihood.getPatternsList().getTaxonIndex(taxa[dim]) should work when/if we have taxon list in our input
->>>>>>> e4a0e16a
+//        NodeRef node = (leafSet != null) ?  TreeUtils.getCommonAncestorNode(tree, leafSet) : tree.getRoot();
+//
+//        int[] rootState = asrLikelihood.getStatesForNode(tree, node);
+//
+//        for (int s : rootState) {
+//            System.err.println(s);
+//        }
+//
+//        //asrLikelihood.getPatternsList().getTaxonIndex(taxa[dim]) should work when/if we have taxon list in our input
 
         return optimizeBranchLength(dim);
     }
@@ -210,8 +197,6 @@
     private PatternList patternList = null;
     private SubstitutionModel substitutionModel = null;
     boolean treeSequenceIsAncestral;
-    private final DistanceType type;
-    private final Set<String> leafSet;
-    private final Tree tree;
+    private DistanceType type;
 
 }