package dr.evomodel.treedatalikelihood.discrete;

import dr.evolution.alignment.PatternList;
import dr.evolution.datatype.DataType;
import dr.evolution.tree.NodeRef;
import dr.evolution.tree.Tree;
import dr.evolution.tree.TreeUtils;
import dr.evolution.util.TaxonList;
import dr.evomodel.branchratemodel.BranchRateModel;
import dr.evomodel.substmodel.SubstitutionModel;
import dr.evomodel.treelikelihood.AncestralStateBeagleTreeLikelihood;
import dr.inference.model.Statistic;
import dr.math.UnivariateFunction;
import dr.math.UnivariateMinimum;
import dr.xml.Reportable;

import java.util.Set;

/**
 * A statistic that computes the maximum likelihood estimates between sequences based on a SubstitutionModel CTMC
 *
 * @author Andy Magee
 * @author Marc A. Suchard
 */
public class SequenceDistanceStatistic extends Statistic.Abstract implements Reportable {

    public enum DistanceType {
        MAXIMIZED_DISTANCE("distance", "distanceTo") {
            public double extractResultForType(double[] results) {
                return results[0];
            }
        },
        LOG_LIKELIHOOD("likelihood", "lnL") {
            public double extractResultForType(double[] results) {
                return results[1];
            }
        };

        DistanceType(String name, String label) {
            this.name = name;
            this.label = label;
        }

        public String getName() {
            return name;
        }

        public String getLabel() {
            return label;
        }

        public abstract double extractResultForType(double[] results);

        private String name;
        private String label;
    }

    public SequenceDistanceStatistic(AncestralStateBeagleTreeLikelihood asrLike,
                                     SubstitutionModel subsModel,
                                     BranchRateModel branchRates,
                                     PatternList patterns,
                                     TaxonList mrcaTaxa,
                                     DistanceType type) throws TreeUtils.MissingTaxonException {
        this.asrLikelihood = asrLike;
        this.substitutionModel = subsModel;
        this.branchRates = branchRates;
        this.patternList = patterns;
        this.dataType = patternList.getDataType();
        this.type = type;
        this.tree = asrLikelihood.getTreeModel();
        this.leafSet = (mrcaTaxa != null) ? TreeUtils.getLeavesForTaxa(tree, mrcaTaxa) : null;
    }
//    public void setTree(Tree tree) {
//        this.tree = tree;
//    }
//
//    public Tree getTree() {
//        return tree;
//    }

    public int getDimension() {
        return patternList.getTaxonCount();
    }

    public String getDimensionName(int i) {
        return type.getLabel() +
                "(" +
                patternList.getTaxonId(i) +
                ")";
    }

    public String getStatisticName() {
        return NAME;
    }

    /**
     * @return the statistic
     */
    public double getStatisticValue(int dim) {
        double[] optimized = optimizeBranchLength(dim);
        return type.extractResultForType(optimized);
    }

    @Override
    public String getReport() {

        NodeRef node = (leafSet != null) ? TreeUtils.getCommonAncestorNode(tree, leafSet) : tree.getRoot();

        StringBuilder sb = new StringBuilder("sequenceDistanceStatistic Report\n\n");

<<<<<<< HEAD
        for (int i=0; i < patternList.getTaxonCount(); i++) {
            sb.append("distance (in calendar time) from " + "taxon " + patternList.getTaxonId(i) + " to " + "node " + node.getNumber() + " is " + getStatisticValue(i) + "\n");
=======
        for (int i = 0; i < patternList.getTaxonCount(); i++) {
            String source = treeSequenceIsAncestral ? "node " + node.getNumber() : "taxon " + patternList.getTaxonId(i);
            String target = treeSequenceIsAncestral ? "taxon " + patternList.getTaxonId(i) : "node " + node.getNumber();
            sb.append("distance (in calendar time) from " + source + " to " + target + " is " + getStatisticValue(i) + "\n");
>>>>>>> 2a9df9a6
        }
        sb.append("\n\n");

        return sb.toString();
    }

    private double computeLogLikelihood(double distance, int[] taxonStates, int[] nodeStates, boolean[] taxonStatesAreKnown) {
        // could consider getting from asrLikelihood, probably, at the cost of an additional taxon list but removing need for patterns argument
        int nStates = dataType.getStateCount();

<<<<<<< HEAD
        double[] tpm = new double[nStates*nStates];
        substitutionModel.getTransitionProbabilities(distance, tpm);
        double[] logTpm = tpm;
        for (int i=0; i<nStates*nStates; i++) {
            logTpm[i] = Math.log(tpm[i]);
=======
        double[][] tpm = getTPM(distance);
        double[][] logTpm = tpm;  // MAS Do you really want an alias?  no, try new double[dim][dim]
        for (int i = 0; i < nStates; i++) {
            for (int j = 0; j < nStates; j++) {
                logTpm[i][j] = Math.log(tpm[i][j]);
            }
>>>>>>> 2a9df9a6
        }

        double[] pi = substitutionModel.getFrequencyModel().getFrequencies();

        double lnL = 0.0;
        double sum;
<<<<<<< HEAD
        for (int s=0; s<taxonStates.length; s++) {
            sum = 0.0;
            if ( taxonStatesAreKnown[s] ) {
                lnL += logTpm[taxonStates[s]*nStates+nodeStates[s]];
            } else {
                for (int i=0; i<nStates; i++) {
                    sum += tpm[i*nStates+nodeStates[s]] * pi[i];
=======
        for (int s = 0; s < fromStates.length; s++) {
//            from = dataType.getStates(fromStates[s]);
//            to = dataType.getStates(toStates[s]);
            sum = 0.0;
            if (fromStates[s].length == 1 && toStates[s].length == 1) {
                lnL += logTpm[fromStates[s][0]][toStates[s][0]];
            } else {
                for (int i : fromStates[s]) {
                    for (int j : toStates[s]) {
                        sum += tpm[i][j]; // MAS How does this work?  These values are already in log-space
                    }
>>>>>>> 2a9df9a6
                }
                lnL += Math.log(sum);
            }
        }
        return lnL;
    }

<<<<<<< HEAD
//    private double[][] getTPM(double distance) {
//        int nStates = dataType.getStateCount();
//        double[] tpmFlat = new double[nStates*nStates];
//        substitutionModel.getTransitionProbabilities(distance, tpmFlat);
//
//        // Make indexing easier in likelihood computation
//        // This is really ln(P) and not P
//        double[][] tpm = new double[nStates][nStates];
//        for (int i=0; i < nStates; i++) {
//            for (int j=0; j < nStates; j++) {
//                tpm[i][j] = tpmFlat[i*nStates+j];
//            }
//        }
//
//        return tpm;
//    }
=======
    private double[][] getTPM(double distance) {
        int nStates = dataType.getStateCount();
        double[] tpmFlat = new double[nStates * nStates];
        substitutionModel.getTransitionProbabilities(distance, tpmFlat);

        // Make indexing easier in likelihood computation
        // This is really ln(P) and not P
        double[][] tpm = new double[nStates][nStates];
        for (int i = 0; i < nStates; i++) {
            for (int j = 0; j < nStates; j++) {
                tpm[i][j] = tpmFlat[i * nStates + j];
            }
        }

        return tpm;
    }
>>>>>>> 2a9df9a6

    private double[] optimizeBranchLength(int taxonIndex) {
        NodeRef node = (leafSet != null) ? TreeUtils.getCommonAncestorNode(tree, leafSet) : tree.getRoot();

<<<<<<< HEAD
        int[] nodeStates = asrLikelihood.getStatesForNode(tree,node);
        int[] taxonStates = new int[nodeStates.length];
        boolean[] taxonStatesAreKnown = new boolean[nodeStates.length];

        for (int i=0; i<nodeStates.length; i++) {
            taxonStates[i] = patternList.getPatternState(taxonIndex,i);
            taxonStatesAreKnown[i] = !dataType.isAmbiguousState(taxonStates[i]);
=======
        int[] nodeStatesAmbiguities = asrLikelihood.getStatesForNode(tree, node);
        int[][] taxonStates = new int[nodeStatesAmbiguities.length][];
        int[][] nodeStates = new int[nodeStatesAmbiguities.length][];
        for (int i = 0; i < nodeStatesAmbiguities.length; i++) {
            taxonStates[i] = dataType.getStates(patternList.getPatternState(taxonIndex, i));
            nodeStates[i] = dataType.getStates(nodeStatesAmbiguities[i]);
        }

        int[][] fromStates, toStates;
        if (treeSequenceIsAncestral) {
            fromStates = nodeStates;
            toStates = taxonStates;
        } else {
            toStates = nodeStates;
            fromStates = taxonStates;
>>>>>>> 2a9df9a6
        }

        UnivariateFunction f = new UnivariateFunction() {
            @Override
            public double evaluate(double argument) {
                double lnL = computeLogLikelihood(argument, taxonStates, nodeStates, taxonStatesAreKnown);

                return -lnL;
            }

            @Override
            public double getLowerBound() {
                return 0;
            }

            @Override
            public double getUpperBound() {
                // TODO: should use some constant times the tree length in substitutions
                return 10.0;
            }
        };

        UnivariateMinimum minimum = new UnivariateMinimum();

        double x = minimum.findMinimum(f);

        // MAS: should delegate via something like: val = type.getReturnValue(minimum);
        double results[] = {minimum.minx / branchRates.getBranchRate(tree, node), -minimum.fminx};

//        System.err.println("Used " + minimum.numFun + " evaluations to find minimum at " + minimum.minx + " with function value " + minimum.fminx + " and curvature " + minimum.f2minx);

        return results;
    }

    private AncestralStateBeagleTreeLikelihood asrLikelihood = null;
    private BranchRateModel branchRates = null;
    private PatternList patternList = null;
    private SubstitutionModel substitutionModel = null;
    private final Set<String> leafSet;
    private final Tree tree;
    private final DistanceType type;
    private final DataType dataType;
}<|MERGE_RESOLUTION|>--- conflicted
+++ resolved
@@ -108,15 +108,8 @@
 
         StringBuilder sb = new StringBuilder("sequenceDistanceStatistic Report\n\n");
 
-<<<<<<< HEAD
-        for (int i=0; i < patternList.getTaxonCount(); i++) {
+        for (int i = 0; i < patternList.getTaxonCount(); i++) {
             sb.append("distance (in calendar time) from " + "taxon " + patternList.getTaxonId(i) + " to " + "node " + node.getNumber() + " is " + getStatisticValue(i) + "\n");
-=======
-        for (int i = 0; i < patternList.getTaxonCount(); i++) {
-            String source = treeSequenceIsAncestral ? "node " + node.getNumber() : "taxon " + patternList.getTaxonId(i);
-            String target = treeSequenceIsAncestral ? "taxon " + patternList.getTaxonId(i) : "node " + node.getNumber();
-            sb.append("distance (in calendar time) from " + source + " to " + target + " is " + getStatisticValue(i) + "\n");
->>>>>>> 2a9df9a6
         }
         sb.append("\n\n");
 
@@ -127,47 +120,24 @@
         // could consider getting from asrLikelihood, probably, at the cost of an additional taxon list but removing need for patterns argument
         int nStates = dataType.getStateCount();
 
-<<<<<<< HEAD
-        double[] tpm = new double[nStates*nStates];
+        double[] tpm = new double[nStates * nStates];
         substitutionModel.getTransitionProbabilities(distance, tpm);
-        double[] logTpm = tpm;
-        for (int i=0; i<nStates*nStates; i++) {
+        double[] logTpm = new double[nStates * nStates];
+        for (int i = 0; i < nStates * nStates; i++) {
             logTpm[i] = Math.log(tpm[i]);
-=======
-        double[][] tpm = getTPM(distance);
-        double[][] logTpm = tpm;  // MAS Do you really want an alias?  no, try new double[dim][dim]
-        for (int i = 0; i < nStates; i++) {
-            for (int j = 0; j < nStates; j++) {
-                logTpm[i][j] = Math.log(tpm[i][j]);
-            }
->>>>>>> 2a9df9a6
         }
 
         double[] pi = substitutionModel.getFrequencyModel().getFrequencies();
 
         double lnL = 0.0;
         double sum;
-<<<<<<< HEAD
-        for (int s=0; s<taxonStates.length; s++) {
+        for (int s = 0; s < taxonStates.length; s++) {
             sum = 0.0;
             if ( taxonStatesAreKnown[s] ) {
-                lnL += logTpm[taxonStates[s]*nStates+nodeStates[s]];
+                lnL += logTpm[taxonStates[s] * nStates + nodeStates[s]];
             } else {
-                for (int i=0; i<nStates; i++) {
-                    sum += tpm[i*nStates+nodeStates[s]] * pi[i];
-=======
-        for (int s = 0; s < fromStates.length; s++) {
-//            from = dataType.getStates(fromStates[s]);
-//            to = dataType.getStates(toStates[s]);
-            sum = 0.0;
-            if (fromStates[s].length == 1 && toStates[s].length == 1) {
-                lnL += logTpm[fromStates[s][0]][toStates[s][0]];
-            } else {
-                for (int i : fromStates[s]) {
-                    for (int j : toStates[s]) {
-                        sum += tpm[i][j]; // MAS How does this work?  These values are already in log-space
-                    }
->>>>>>> 2a9df9a6
+                for (int i = 0; i < nStates; i++) {
+                    sum += tpm[i * nStates + nodeStates[s]] * pi[i]; // MAS How does this work? These values are already in log-space
                 }
                 lnL += Math.log(sum);
             }
@@ -175,70 +145,33 @@
         return lnL;
     }
 
-<<<<<<< HEAD
 //    private double[][] getTPM(double distance) {
 //        int nStates = dataType.getStateCount();
-//        double[] tpmFlat = new double[nStates*nStates];
+//        double[] tpmFlat = new double[nStates * nStates];
 //        substitutionModel.getTransitionProbabilities(distance, tpmFlat);
 //
 //        // Make indexing easier in likelihood computation
 //        // This is really ln(P) and not P
 //        double[][] tpm = new double[nStates][nStates];
-//        for (int i=0; i < nStates; i++) {
-//            for (int j=0; j < nStates; j++) {
-//                tpm[i][j] = tpmFlat[i*nStates+j];
+//        for (int i = 0; i < nStates; i++) {
+//            for (int j = 0; j < nStates; j++) {
+//                tpm[i][j] = tpmFlat[i * nStates + j];
 //            }
 //        }
 //
 //        return tpm;
 //    }
-=======
-    private double[][] getTPM(double distance) {
-        int nStates = dataType.getStateCount();
-        double[] tpmFlat = new double[nStates * nStates];
-        substitutionModel.getTransitionProbabilities(distance, tpmFlat);
-
-        // Make indexing easier in likelihood computation
-        // This is really ln(P) and not P
-        double[][] tpm = new double[nStates][nStates];
-        for (int i = 0; i < nStates; i++) {
-            for (int j = 0; j < nStates; j++) {
-                tpm[i][j] = tpmFlat[i * nStates + j];
-            }
-        }
-
-        return tpm;
-    }
->>>>>>> 2a9df9a6
 
     private double[] optimizeBranchLength(int taxonIndex) {
         NodeRef node = (leafSet != null) ? TreeUtils.getCommonAncestorNode(tree, leafSet) : tree.getRoot();
 
-<<<<<<< HEAD
         int[] nodeStates = asrLikelihood.getStatesForNode(tree,node);
         int[] taxonStates = new int[nodeStates.length];
         boolean[] taxonStatesAreKnown = new boolean[nodeStates.length];
 
-        for (int i=0; i<nodeStates.length; i++) {
+        for (int i = 0; i < nodeStates.length; i++) {
             taxonStates[i] = patternList.getPatternState(taxonIndex,i);
             taxonStatesAreKnown[i] = !dataType.isAmbiguousState(taxonStates[i]);
-=======
-        int[] nodeStatesAmbiguities = asrLikelihood.getStatesForNode(tree, node);
-        int[][] taxonStates = new int[nodeStatesAmbiguities.length][];
-        int[][] nodeStates = new int[nodeStatesAmbiguities.length][];
-        for (int i = 0; i < nodeStatesAmbiguities.length; i++) {
-            taxonStates[i] = dataType.getStates(patternList.getPatternState(taxonIndex, i));
-            nodeStates[i] = dataType.getStates(nodeStatesAmbiguities[i]);
-        }
-
-        int[][] fromStates, toStates;
-        if (treeSequenceIsAncestral) {
-            fromStates = nodeStates;
-            toStates = taxonStates;
-        } else {
-            toStates = nodeStates;
-            fromStates = taxonStates;
->>>>>>> 2a9df9a6
         }
 
         UnivariateFunction f = new UnivariateFunction() {
