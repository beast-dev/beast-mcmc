--- conflicted
+++ resolved
@@ -7,10 +7,7 @@
 import dr.evomodel.treedatalikelihood.TreeDataLikelihood;
 import dr.evomodel.treelikelihood.AncestralStateBeagleTreeLikelihood;
 import dr.inference.model.Statistic;
-<<<<<<< HEAD
-=======
 import dr.inference.operators.hmc.MassPreconditioner;
->>>>>>> 07ac7cf0
 import dr.xml.Reportable;
 
 /**
@@ -21,10 +18,6 @@
  */
 public class SequenceDistanceStatistic extends Statistic.Abstract implements Reportable {
 
-<<<<<<< HEAD
-    public SequenceDistanceStatistic(AncestralStateBeagleTreeLikelihood asrLike, SubstitutionModel subsModel, PatternList patterns, boolean treeSeqAncestral, boolean reportDists) {
-        this.asrLikelihood = asrLike;
-=======
     public enum DistanceType {
         MAXIMIZED_DISTANCE("distance", "distanceTo"),
         LOG_LIKELIHOOD("likelihood", "lnL");
@@ -44,10 +37,9 @@
         private String label;
     }
 
-    public SequenceDistanceStatistic(TreeDataLikelihood treeLike, SubstitutionModel subsModel, PatternList patterns,
+    public SequenceDistanceStatistic(AncestralStateBeagleTreeLikelihood asrLike, SubstitutionModel subsModel, PatternList patterns,
                                      boolean treeSeqAncestral, DistanceType type) {
-        this.treeDataLikelihood = treeLike;
->>>>>>> 07ac7cf0
+        this.asrLikelihood = asrLike;
         this.substitutionModel = subsModel;
         this.patternList = patterns;
         this.treeSequenceIsAncestral = treeSeqAncestral;
@@ -84,7 +76,7 @@
     public double getStatisticValue(int dim) {
         // Eventually we may want to enable this for other node
         int[] rootState = asrLikelihood.getStatesForNode(asrLikelihood.getTreeModel(),asrLikelihood.getTreeModel().getRoot());
-
+        // Eventually we may want to enable this for other nodes
         for (int s : rootState) {
             System.err.println(s);
         }
@@ -120,8 +112,10 @@
     @Override
     public String getReport() {
 
+//        NodeRef node = asrLikelihood.getTree().getRoot();
+//
         StringBuilder sb = new StringBuilder("sequenceDistanceStatistic Report\n\n");
-
+//
 //        TreeTrait[] traits = asrLikelihood.getTreeTraits();
 //        for (TreeTrait trait : traits) {
 //            System.err.println(trait.getTraitName().toString());
@@ -129,10 +123,22 @@
 //
 //        System.err.println("treeDataLikelihood.getTreeTraits().length = " + asrLikelihood.getTreeTraits().length);
 
-        sb.append(getStatisticValue(1));
+        sb.append(getStatisticValue(0));
 
         sb.append("\n\n");
 
+//        sb.append(patternList.getPatternWeights().length);
+//
+//        sb.append("\n\n");
+//
+//        sb.append(asrLikelihood.getTreeTraits().length);
+//
+//        sb.append("\n\n");
+//
+//        sb.append(asrLikelihood.getDataLikelihoodDelegate().getModelCount());
+//
+//        sb.append("\n\n");
+//
 //        double[] mat = new double[substitutionModel.getFrequencyModel().getFrequencyCount()*substitutionModel.getFrequencyModel().getFrequencyCount()];
 //        substitutionModel.getTransitionProbabilities(1, mat);
 //        sb.append(mat);
