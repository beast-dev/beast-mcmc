package dr.evomodel.treedatalikelihood.discrete;

import dr.evolution.alignment.PatternList;
import dr.evolution.tree.NodeRef;
import dr.evolution.tree.Tree;
import dr.evolution.tree.TreeTrait;
import dr.evolution.tree.TreeUtils;
import dr.evolution.util.TaxonList;
import dr.evomodel.substmodel.SubstitutionModel;
import dr.evomodel.treedatalikelihood.TreeDataLikelihood;
import dr.evomodel.treelikelihood.AncestralStateBeagleTreeLikelihood;
import dr.inference.model.Statistic;
import dr.inference.operators.hmc.MassPreconditioner;
import dr.math.UnivariateFunction;
import dr.math.UnivariateMinimum;
import dr.xml.Reportable;

import java.util.Set;

/**
 * A statistic that computes the maximum likelihood estimates between sequences based on a SubstitutionModel CTMC
 *
 * @author Andy Magee
 * @author Marc A. Suchard
 */
public class SequenceDistanceStatistic extends Statistic.Abstract implements Reportable {

    public enum DistanceType {
        MAXIMIZED_DISTANCE("distance", "distanceTo"),
        LOG_LIKELIHOOD("likelihood", "lnL");

        DistanceType(String name, String label) {
            this.name = name;
            this.label = label;
        }

        public String getName() {
            return name;
        }

        public String getLabel() { return label; }

        public double getResultForType( double[] results ) {
            return name == "distance" ? results[0] : results[1];
        }

        private String name;
        private String label;
    }

    public SequenceDistanceStatistic(AncestralStateBeagleTreeLikelihood asrLike, SubstitutionModel subsModel, PatternList patterns,
                                     boolean treeSeqAncestral,
                                     TaxonList mrcaTaxa, DistanceType type) throws TreeUtils.MissingTaxonException {
        this.asrLikelihood = asrLike;
        this.substitutionModel = subsModel;
        this.patternList = patterns;
        this.treeSequenceIsAncestral = treeSeqAncestral;
        this.type = type;
        this.tree = asrLikelihood.getTreeModel();
        this.leafSet = (mrcaTaxa != null) ? TreeUtils.getLeavesForTaxa(tree, mrcaTaxa) : null;
    }
//    public void setTree(Tree tree) {
//        this.tree = tree;
//    }
//
//    public Tree getTree() {
//        return tree;
//    }

    public int getDimension() {
        return patternList.getTaxonCount();
    }

    public String getDimensionName(int i) {
        return type.getLabel() +
                "(" +
                patternList.getTaxonId(i) +
                ")";
    }

    public String getStatisticName() {
        return NAME;
    }

    /**
     * @return the statistic
     */
    public double getStatisticValue(int dim) {
<<<<<<< HEAD
=======
//
//        int[] rootState = asrLikelihood.getStatesForNode(tree, node);
//
//        for (int s : rootState) {
//            System.err.println(s);
//        }
//
//        //asrLikelihood.getPatternsList().getTaxonIndex(taxa[dim]) should work when/if we have taxon list in our input

>>>>>>> 39a280f1
        return optimizeBranchLength(dim);
    }

    @Override
    public String getReport() {

//        NodeRef node = asrLikelihood.getTree().getRoot();
//
        StringBuilder sb = new StringBuilder("sequenceDistanceStatistic Report\n\n");
//
//        TreeTrait[] traits = asrLikelihood.getTreeTraits();
//        for (TreeTrait trait : traits) {
//            System.err.println(trait.getTraitName().toString());
//        }
//
//        System.err.println("treeDataLikelihood.getTreeTraits().length = " + asrLikelihood.getTreeTraits().length);

        sb.append(getStatisticValue(0));

        sb.append("\n\n");

//        sb.append(patternList.getPatternWeights().length);
//
//        sb.append("\n\n");
//
//        sb.append(asrLikelihood.getTreeTraits().length);
//
//        sb.append("\n\n");
//
//        sb.append(asrLikelihood.getDataLikelihoodDelegate().getModelCount());
//
//        sb.append("\n\n");
//
//        double[] mat = new double[substitutionModel.getFrequencyModel().getFrequencyCount()*substitutionModel.getFrequencyModel().getFrequencyCount()];
//        substitutionModel.getTransitionProbabilities(1, mat);
//        sb.append(mat);
//
//        asrLikelihood.getTreeTraits();
//        sb.append("\n\n");

        return sb.toString();
    }

    private double optimizeBranchLength(int taxonIndex) {
        NodeRef node = (leafSet != null) ?  TreeUtils.getCommonAncestorNode(tree, leafSet) : tree.getRoot();

<<<<<<< HEAD
        // Eventually we may want to enable this for other node
        int[] nodeState = asrLikelihood.getStatesForNode(tree,node);
=======
        NodeRef node = (leafSet != null) ?  TreeUtils.getCommonAncestorNode(tree, leafSet) : tree.getRoot();
        int[] rootState = asrLikelihood.getStatesForNode(tree, node);
>>>>>>> 39a280f1

        //asrLikelihood.getPatternsList().getTaxonIndex(taxa[dim]) should work when/if we have taxon list in our input

        int nStates = substitutionModel.getFrequencyModel().getFrequencyCount();

        UnivariateFunction f = new UnivariateFunction() {
            @Override
            public double evaluate(double argument) {

                double[] tpmFlat = new double[nStates*nStates];
                substitutionModel.getTransitionProbabilities(argument, tpmFlat);

                // Make indexing easier in likelihood computation
                // This is really ln(P) and not P
                double[][] tpm = new double[nStates][nStates];
                for (int i=0; i < nStates; i++) {
                    for (int j=0; j < nStates; j++) {
                        tpm[i][j] = Math.log(tpmFlat[i*nStates+j]);
                    }
                }


                int from,to = -1;
                double lnL = 0;
<<<<<<< HEAD
                if ( treeSequenceIsAncestral ) {
                    for (int i=0; i<nodeState.length; i++) {
                        from = nodeState[i];
                        to = asrLikelihood.getPatternsList().getPatternState(0,i);
                        lnL += tpm[from][to];
                    }
                } else {
                    for (int i=0; i<nodeState.length; i++) {
                        to = nodeState[i];
                        from = asrLikelihood.getPatternsList().getPatternState(0,i);
                        lnL += tpm[from][to];
                    }
=======
                for (int i=0; i<rootState.length; i++) {
                    from = rootState[i]; // MAS: should be `from` given sequence, no?  These are irreversible models, so it matters.
                    to = asrLikelihood.getPatternsList().getPatternState(taxonIndex, i); // MAS: should be `to` ASR, no?
                    lnL += tpm[from][to];
>>>>>>> 39a280f1
                }
                return -lnL;
            }

            @Override
            public double getLowerBound() {
                return 0;
            }

            @Override
            public double getUpperBound() {
                // TODO: should use some constant times the tree length in substitutions
                return 10.0;
            }
        };

        UnivariateMinimum minimum = new UnivariateMinimum();

        double x = minimum.findMinimum(f);

        double results[] = {minimum.minx,-minimum.fminx};

<<<<<<< HEAD
=======
        if ( type.getName() == "likelihood" ) {  // MAS: should delegate via something like: val = type.getReturnValue(minimum);
            val = -minimum.fminx;
        } else {
            val = minimum.minx;
        }
>>>>>>> 39a280f1
        System.err.println("Used " + minimum.numFun + " evaluations to find minimum at " + minimum.minx + " with function value " + minimum.fminx + " and curvature " + minimum.f2minx);
        return type.getResultForType(results);
    }

    private AncestralStateBeagleTreeLikelihood asrLikelihood = null;
    private PatternList patternList = null;
    private SubstitutionModel substitutionModel = null;
    boolean treeSequenceIsAncestral;
    private final DistanceType type;
    private final Set<String> leafSet;
    private final Tree tree;

}<|MERGE_RESOLUTION|>--- conflicted
+++ resolved
@@ -86,18 +86,6 @@
      * @return the statistic
      */
     public double getStatisticValue(int dim) {
-<<<<<<< HEAD
-=======
-//
-//        int[] rootState = asrLikelihood.getStatesForNode(tree, node);
-//
-//        for (int s : rootState) {
-//            System.err.println(s);
-//        }
-//
-//        //asrLikelihood.getPatternsList().getTaxonIndex(taxa[dim]) should work when/if we have taxon list in our input
-
->>>>>>> 39a280f1
         return optimizeBranchLength(dim);
     }
 
@@ -143,14 +131,7 @@
 
     private double optimizeBranchLength(int taxonIndex) {
         NodeRef node = (leafSet != null) ?  TreeUtils.getCommonAncestorNode(tree, leafSet) : tree.getRoot();
-
-<<<<<<< HEAD
-        // Eventually we may want to enable this for other node
         int[] nodeState = asrLikelihood.getStatesForNode(tree,node);
-=======
-        NodeRef node = (leafSet != null) ?  TreeUtils.getCommonAncestorNode(tree, leafSet) : tree.getRoot();
-        int[] rootState = asrLikelihood.getStatesForNode(tree, node);
->>>>>>> 39a280f1
 
         //asrLikelihood.getPatternsList().getTaxonIndex(taxa[dim]) should work when/if we have taxon list in our input
 
@@ -175,7 +156,6 @@
 
                 int from,to = -1;
                 double lnL = 0;
-<<<<<<< HEAD
                 if ( treeSequenceIsAncestral ) {
                     for (int i=0; i<nodeState.length; i++) {
                         from = nodeState[i];
@@ -188,12 +168,6 @@
                         from = asrLikelihood.getPatternsList().getPatternState(0,i);
                         lnL += tpm[from][to];
                     }
-=======
-                for (int i=0; i<rootState.length; i++) {
-                    from = rootState[i]; // MAS: should be `from` given sequence, no?  These are irreversible models, so it matters.
-                    to = asrLikelihood.getPatternsList().getPatternState(taxonIndex, i); // MAS: should be `to` ASR, no?
-                    lnL += tpm[from][to];
->>>>>>> 39a280f1
                 }
                 return -lnL;
             }
@@ -214,17 +188,11 @@
 
         double x = minimum.findMinimum(f);
 
+        // MAS: should delegate via something like: val = type.getReturnValue(minimum);
         double results[] = {minimum.minx,-minimum.fminx};
 
-<<<<<<< HEAD
-=======
-        if ( type.getName() == "likelihood" ) {  // MAS: should delegate via something like: val = type.getReturnValue(minimum);
-            val = -minimum.fminx;
-        } else {
-            val = minimum.minx;
-        }
->>>>>>> 39a280f1
         System.err.println("Used " + minimum.numFun + " evaluations to find minimum at " + minimum.minx + " with function value " + minimum.fminx + " and curvature " + minimum.f2minx);
+
         return type.getResultForType(results);
     }
 
