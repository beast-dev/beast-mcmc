--- conflicted
+++ resolved
@@ -53,10 +53,6 @@
         return getDimensionCorrelation();
     }
 
-<<<<<<< HEAD
-=======
-
->>>>>>> e637e073
     @Override
     public Parameter getParameter() {
         return compoundSymmetricMatrix.getUntransformedOffDiagonalParameter();
