--- conflicted
+++ resolved
@@ -98,13 +98,8 @@
         List<BranchSufficientStatistics> statistics = new ArrayList<BranchSufficientStatistics>();
 
         cdi.getPostOrderPartial(nodeNumber, childPartial);
-<<<<<<< HEAD
         cdi.getBranchMatrices(branchNumber, branchPrecision, branchDisplacement, branchActualization);
-        cdi.getPreOrderPartial(nodeNumber, parentPartial, ContinuousDiffusionIntegrator.PartialIntent.NODE);
-=======
-        cdi.getBranchMatrices(branchNumber, branchPrecision, branchDisplacement);
         cdi.getPreOrderPartial(nodeNumber, parentPartial);
->>>>>>> b33861cb
 
 
         
