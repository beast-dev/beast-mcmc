package dr.evomodel.treedatalikelihood.preorder;

import dr.evolution.tree.MutableTreeModel;
import dr.evolution.tree.NodeRef;
import dr.evomodel.continuous.MultivariateDiffusionModel;
import dr.evomodel.treedatalikelihood.continuous.*;
import dr.evomodel.treedatalikelihood.continuous.cdi.PrecisionType;
import dr.inference.model.MatrixParameterInterface;
import dr.math.matrixAlgebra.missingData.MissingOps;
import org.ejml.data.DenseMatrix64F;
import org.ejml.ops.CommonOps;

import static dr.math.matrixAlgebra.missingData.MissingOps.safeInvert2;

/**
 * @author Marc A. Suchard
 */
public class TipGradientViaFullConditionalDelegate extends TipFullConditionalDistributionDelegate {

    private final int offset;
    private final int dimGradient;

    private final int[] subInds;

    private final boolean doSubset;

    public TipGradientViaFullConditionalDelegate(String name, MutableTreeModel tree,
                                                 MultivariateDiffusionModel diffusionModel,
                                                 ContinuousTraitPartialsProvider dataModel,
                                                 ConjugateRootTraitPrior rootPrior,
                                                 ContinuousRateTransformation rateTransformation,
<<<<<<< HEAD
                                                 ContinuousDataLikelihoodDelegate likelihoodDelegate) {
=======
                                                 ContinuousDataLikelihoodDelegate likelihoodDelegate,
                                                 int offset,
                                                 int dimGradient) {
>>>>>>> 20feeef4

        super(name, tree, diffusionModel, dataModel, rootPrior, rateTransformation, likelihoodDelegate);
        this.offset = offset;
        this.dimGradient = dimGradient;

        subInds = new int[dimGradient];
        for (int i = 0; i < dimGradient; i++) {
            subInds[i] = i + offset;
        }

        if (offset != 0 || dimGradient != dimTrait) {
            doSubset = true;
        } else {
            doSubset = false;
        }
    }

    public static String getName(String name) {
        return "grad." + name;
    }

    public String getTraitName(String name) {
        return getName(name);
    }

    @Override
    protected double[] getTraitForNode(NodeRef node) {

        if (likelihoodDelegate.getPrecisionType() == PrecisionType.SCALAR) {
            return getTraitForNodeScalar(node);
        } else if (likelihoodDelegate.getPrecisionType() == PrecisionType.FULL) {
            return getTraitForNodeFull(node);
        } else {
            throw new RuntimeException("Tip gradients are not implemented for '" +
                    likelihoodDelegate.getPrecisionType().toString() + "' likelihoods");
        }
    }

    private double[] getTraitForNodeScalar(NodeRef node) {

        final double[] fullConditionalPartial = super.getTraitForNode(node);

        final double[] postOrderPartial = new double[dimPartial * numTraits];
        cdi.getPostOrderPartial(likelihoodDelegate.getActiveNodeIndex(node.getNumber()), postOrderPartial);

        final MatrixParameterInterface precision = diffusionModel.getPrecisionParameter();

        final double[] gradient = new double[dimTrait * numTraits];

        if (numTraits > 1) {
            throw new RuntimeException("Not yet implemented");
        }

        final double scale = fullConditionalPartial[dimTrait];

        for (int i = 0; i < dimTrait; ++i) {

            double sum = 0.0;
            for (int j = 0; j < dimTrait; ++j) {
                sum += (fullConditionalPartial[j] - postOrderPartial[j]) * scale *
                        precision.getParameterValue(i, j);
//                        precision.getParameterValue(i * dimTrait + j);
            }

            gradient[i] = sum;
        }

        return gradient;
    }

    protected double[] getTraitForNodeFull(NodeRef node) {

        if (numTraits > 1) {
            throw new RuntimeException("Not yet implemented");
        }

<<<<<<< HEAD
        // Exclude data models that have not been tested.
        if ((dataModel instanceof JointPartialsProvider)
                || (dataModel instanceof IntegratedProcessTraitDataModel)
                || (dataModel instanceof ElementaryVectorDataModel)
                || (dataModel instanceof EmptyTraitDataModel)) {
            throw new RuntimeException("Tip gradients are not implemented for '"
                    + dataModel.getClass().toString() + "' data model.");
        }

=======
>>>>>>> 20feeef4
        // Pre stats
        final double[] fullConditionalPartial = super.getTraitForNode(node);
        NormalSufficientStatistics statPre = new NormalSufficientStatistics(fullConditionalPartial, 0, dimTrait, Pd, likelihoodDelegate.getPrecisionType());
        DenseMatrix64F precisionPre = statPre.getRawPrecisionCopy();
<<<<<<< HEAD

        if (dataModel instanceof ModelExtensionProvider.NormalExtensionProvider) {
            // Exclude data models that have not been tested.
            if (!(dataModel instanceof RepeatedMeasuresTraitDataModel)) {
                throw new RuntimeException("Tip gradients are not implemented for '"
                        + dataModel.getClass().toString() + "' data model.");
            }
            // TODO Move to different class ?
            // TODO Only works for one data point (no repetition) ?
            DenseMatrix64F samplingVariance = ((ModelExtensionProvider.NormalExtensionProvider) dataModel).getExtensionVariance(node);
            CommonOps.addEquals(samplingVariance, statPre.getRawVariance());
            safeInvert2(samplingVariance, precisionPre, false);
        }
=======
        DenseMatrix64F meanPre = statPre.getRawMeanCopy();
>>>>>>> 20feeef4

        // Post mean
        final double[] postOrderPartial = new double[dimPartial * numTraits];
        int nodeIndex = likelihoodDelegate.getActiveNodeIndex(node.getNumber());
        cdi.getPostOrderPartial(nodeIndex, postOrderPartial);
        DenseMatrix64F meanPost = MissingOps.wrap(postOrderPartial, 0, dimTrait, 1);

<<<<<<< HEAD
        // - Q_i * (X_i - m_i)
        DenseMatrix64F gradient = new DenseMatrix64F(dimTrait, numTraits);
        CommonOps.addEquals(meanPost, -1.0, statPre.getRawMean());
=======
        if (doSubset) {
            precisionPre = MissingOps.gatherRowsAndColumns(precisionPre, subInds, subInds);
            meanPre = MissingOps.gatherRowsAndColumns(meanPre, subInds, new int[]{0});
            meanPost = MissingOps.gatherRowsAndColumns(meanPost, subInds, new int[]{0});
        }

        if (dataModel.needToUpdateTipDataGradient(offset, dimGradient)) {
            DenseMatrix64F variancePre = statPre.getRawVarianceCopy();
            if (doSubset) {
                variancePre = MissingOps.gatherRowsAndColumns(precisionPre, subInds, subInds);
            }

            dataModel.updateTipDataGradient(precisionPre, variancePre, node, offset, dimGradient);
        }

        // - Q_i * (X_i - m_i)
        DenseMatrix64F gradient = new DenseMatrix64F(dimGradient, numTraits);
        CommonOps.addEquals(meanPost, -1.0, meanPre);
>>>>>>> 20feeef4
        CommonOps.changeSign(meanPost);
        CommonOps.mult(precisionPre, meanPost, gradient);

        return gradient.getData();
    }
}<|MERGE_RESOLUTION|>--- conflicted
+++ resolved
@@ -29,13 +29,9 @@
                                                  ContinuousTraitPartialsProvider dataModel,
                                                  ConjugateRootTraitPrior rootPrior,
                                                  ContinuousRateTransformation rateTransformation,
-<<<<<<< HEAD
-                                                 ContinuousDataLikelihoodDelegate likelihoodDelegate) {
-=======
                                                  ContinuousDataLikelihoodDelegate likelihoodDelegate,
                                                  int offset,
                                                  int dimGradient) {
->>>>>>> 20feeef4
 
         super(name, tree, diffusionModel, dataModel, rootPrior, rateTransformation, likelihoodDelegate);
         this.offset = offset;
@@ -112,7 +108,6 @@
             throw new RuntimeException("Not yet implemented");
         }
 
-<<<<<<< HEAD
         // Exclude data models that have not been tested.
         if ((dataModel instanceof JointPartialsProvider)
                 || (dataModel instanceof IntegratedProcessTraitDataModel)
@@ -122,13 +117,11 @@
                     + dataModel.getClass().toString() + "' data model.");
         }
 
-=======
->>>>>>> 20feeef4
         // Pre stats
         final double[] fullConditionalPartial = super.getTraitForNode(node);
         NormalSufficientStatistics statPre = new NormalSufficientStatistics(fullConditionalPartial, 0, dimTrait, Pd, likelihoodDelegate.getPrecisionType());
         DenseMatrix64F precisionPre = statPre.getRawPrecisionCopy();
-<<<<<<< HEAD
+        DenseMatrix64F meanPre = statPre.getRawMeanCopy();
 
         if (dataModel instanceof ModelExtensionProvider.NormalExtensionProvider) {
             // Exclude data models that have not been tested.
@@ -142,9 +135,6 @@
             CommonOps.addEquals(samplingVariance, statPre.getRawVariance());
             safeInvert2(samplingVariance, precisionPre, false);
         }
-=======
-        DenseMatrix64F meanPre = statPre.getRawMeanCopy();
->>>>>>> 20feeef4
 
         // Post mean
         final double[] postOrderPartial = new double[dimPartial * numTraits];
@@ -152,11 +142,6 @@
         cdi.getPostOrderPartial(nodeIndex, postOrderPartial);
         DenseMatrix64F meanPost = MissingOps.wrap(postOrderPartial, 0, dimTrait, 1);
 
-<<<<<<< HEAD
-        // - Q_i * (X_i - m_i)
-        DenseMatrix64F gradient = new DenseMatrix64F(dimTrait, numTraits);
-        CommonOps.addEquals(meanPost, -1.0, statPre.getRawMean());
-=======
         if (doSubset) {
             precisionPre = MissingOps.gatherRowsAndColumns(precisionPre, subInds, subInds);
             meanPre = MissingOps.gatherRowsAndColumns(meanPre, subInds, new int[]{0});
@@ -175,7 +160,6 @@
         // - Q_i * (X_i - m_i)
         DenseMatrix64F gradient = new DenseMatrix64F(dimGradient, numTraits);
         CommonOps.addEquals(meanPost, -1.0, meanPre);
->>>>>>> 20feeef4
         CommonOps.changeSign(meanPost);
         CommonOps.mult(precisionPre, meanPost, gradient);
 
