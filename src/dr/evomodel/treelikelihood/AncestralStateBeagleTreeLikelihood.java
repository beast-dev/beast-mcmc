--- conflicted
+++ resolved
@@ -25,11 +25,8 @@
 
 package dr.evomodel.treelikelihood;
 
-<<<<<<< HEAD
 import dr.evolution.datatype.*;
 import dr.evolution.tree.*;
-=======
->>>>>>> be20bd4c
 import dr.evomodel.branchmodel.BranchModel;
 import dr.evomodel.siteratemodel.SiteRateModel;
 import dr.evolution.alignment.PatternList;
@@ -140,7 +137,7 @@
         });
 
     }
-    public AncestralStateBeagleTreeLikelihood(PatternList patternList, TreeModel treeModel,
+    public AncestralStateBeagleTreeLikelihood(PatternList patternList, MutableTreeModel treeModel,
                                               BranchModel branchModel,
                                               SiteRateModel siteRateModel,
                                               BranchRateModel branchRateModel,
