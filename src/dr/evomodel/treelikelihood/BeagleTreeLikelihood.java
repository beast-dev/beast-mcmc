--- conflicted
+++ resolved
@@ -82,19 +82,6 @@
 @SuppressWarnings("serial")
 @Deprecated // Switching to TreeDataLikelihood
 public class BeagleTreeLikelihood extends AbstractSinglePartitionTreeLikelihood implements ThreadAwareLikelihood, Citable {
-<<<<<<< HEAD
-    public static boolean IS_THREAD_COUNT_COMPATIBLE() {
-        int[] versionNumbers = BeagleInfo.getVersionNumbers();
-        return versionNumbers.length != 0 && versionNumbers[0] >= 3 && versionNumbers[1] >= 1;
-    }
-
-    public static boolean IS_ODD_STATE_SSE_FIXED() {
-        // SSE for odd state counts fixed in BEAGLE 3.1.3
-        int[] versionNumbers = BeagleInfo.getVersionNumbers();
-        return versionNumbers.length != 0 && versionNumbers[0] >= 3 && versionNumbers[1] >= 1 && versionNumbers[2] >= 3;
-    }
-=======
->>>>>>> 9175e8df
 
     // This property is a comma-delimited list of resource numbers (0 == CPU) to
     // allocate each BEAGLE instance to. If less than the number of instances then
