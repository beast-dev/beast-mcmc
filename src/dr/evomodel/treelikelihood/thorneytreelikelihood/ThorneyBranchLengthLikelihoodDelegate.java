package dr.evomodel.treelikelihood.thorneytreelikelihood;

import dr.inference.model.Parameter;

public interface ThorneyBranchLengthLikelihoodDelegate  {
     double getLogLikelihood(double observed,double expected);

<<<<<<< HEAD
public interface ThorneyBranchLengthLikelihoodDelegate extends Model {
     double getLogLikelihood(double mutations,double time);

     double getGradientWrtTime(double mutations, double time);
=======
>>>>>>> 8a8c46d6
}<|MERGE_RESOLUTION|>--- conflicted
+++ resolved
@@ -5,11 +5,5 @@
 public interface ThorneyBranchLengthLikelihoodDelegate  {
      double getLogLikelihood(double observed,double expected);
 
-<<<<<<< HEAD
-public interface ThorneyBranchLengthLikelihoodDelegate extends Model {
-     double getLogLikelihood(double mutations,double time);
-
      double getGradientWrtTime(double mutations, double time);
-=======
->>>>>>> 8a8c46d6
 }