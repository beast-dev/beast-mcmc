--- conflicted
+++ resolved
@@ -364,7 +364,6 @@
         return getClass().getName() + "(" + getLogLikelihood() + ")";
     }
 
-<<<<<<< HEAD
     public TreeModel getTreeModel() {
         return treeModel;
     }
@@ -375,7 +374,8 @@
 
     public ThorneyBranchLengthLikelihoodDelegate getThorneyBranchLengthLikelihoodDelegate() {
         return thorneyBranchLengthLikelihoodDelegate;
-=======
+    }
+
     private interface LikelihoodDelegate {
         double calculateLogLikelihood(NodeRef node, int root, int rootChild1, int rootChild2);
     }
@@ -446,7 +446,7 @@
             }
             return branchLogL[nodeIndex];
         }
->>>>>>> 8a8c46d6
+
     }
 
     // **************************************************************
