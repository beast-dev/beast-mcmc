--- conflicted
+++ resolved
@@ -1,26 +1,20 @@
+
 package dr.evomodelxml.bigfasttree;
 
-<<<<<<< HEAD
-import dr.evolution.tree.NodeRef;
-import dr.evolution.tree.Tree;
-import dr.evomodel.bigfasttree.ApproximatePoissonTreeLikelihood;
-=======
 import dr.evolution.distance.DistanceMatrix;
 import dr.evolution.tree.Tree;
 import dr.evolution.tree.TreeUtils;
 import dr.evomodel.bigfasttree.*;
 import dr.evomodel.bigfasttree.constrainedtree.CladeNodeModel;
 import dr.evomodel.bigfasttree.constrainedtree.ConstrainedTreeBranchLengthProvider;
->>>>>>> 3266f0c3
 import dr.evomodel.branchratemodel.BranchRateModel;
 import dr.evomodel.tree.TreeModel;
 import dr.inference.model.Likelihood;
 import dr.xml.*;
 
-import java.util.ArrayList;
-
 /**
  * @author Andrew Rambaut
+ * @author JT McCrone
  * @version $Id$
  */
 public class ApproximatePoissonTreeLikelihoodParser extends AbstractXMLObjectParser {
@@ -28,55 +22,36 @@
     public static final String TREE_LIKELIHOOD = "approximatePoissonTreeLikelihood";
     public static final String DATA = "data";
 
+
     public String getParserName() {
         return TREE_LIKELIHOOD;
     }
 
     public Object parseXMLObject(XMLObject xo) throws XMLParseException {
         int sequenceLength = xo.getIntegerAttribute("sequenceLength");
-        Tree dataTree = (Tree) xo.getElementFirstChild("data");
+
         TreeModel treeModel = (TreeModel) xo.getChild(TreeModel.class);
+        BranchLengthProvider branchLengthProvider;
+        if(xo.getElementFirstChild(DATA) instanceof  Tree){
+            Tree dataTree = (Tree) xo.getElementFirstChild(DATA);
+            CladeNodeModel cladeNodeModel = null;
+            try {
+                cladeNodeModel = new CladeNodeModel(dataTree, treeModel);
+            } catch (TreeUtils.MissingTaxonException e) {
+                e.printStackTrace();
+            }
+            branchLengthProvider = new ConstrainedTreeBranchLengthProvider(cladeNodeModel);
+        }else if(xo.getElementFirstChild(DATA) instanceof  CladeNodeModel) {
+            CladeNodeModel cladeNodeModel = (CladeNodeModel) xo.getElementFirstChild(DATA);
+            branchLengthProvider = new ConstrainedTreeBranchLengthProvider(cladeNodeModel);
+        }else{
+                DistanceMatrix dataMatrix = (DistanceMatrix)xo.getElementFirstChild(DATA);
+                branchLengthProvider = new RzhetskyNeiBranchLengthProvider(dataMatrix,treeModel);
+            }
+
         BranchRateModel branchRateModel = (BranchRateModel) xo.getChild(BranchRateModel.class);
 
-        checkTreesMatch(dataTree, treeModel);
-
-        return new ApproximatePoissonTreeLikelihood(TREE_LIKELIHOOD, dataTree, sequenceLength, treeModel, branchRateModel);
-    }
-
-    /**
-     * Helper function used in checkTreesMatch
-     * @param tree
-     * @return ArrayList of taxon ids
-     */
-    private static ArrayList<String> getTaxon(Tree tree) {
-        ArrayList<String> taxa= new ArrayList<>();
-        for (int i = 0; i < tree.getExternalNodeCount(); i++) {
-            NodeRef n = tree.getExternalNode(i);
-            taxa.add((tree.getNodeTaxon(n).getId()));
-        }
-        return taxa;
-    }
-
-    /**
-     * A helper function that ensures the data tree and tree model have the same taxa
-     * @param dataTree
-     * @param tree
-     * @throws XMLParseException
-     */
-    private static void checkTreesMatch(Tree dataTree, Tree tree) throws XMLParseException {
-        ArrayList<String> referenceTaxon = getTaxon(dataTree);
-        ArrayList<String> treeTaxon = getTaxon(tree);
-
-        if(treeTaxon.size()!=referenceTaxon.size()){
-            throw new XMLParseException("TreeModel and data tree must have the same taxa");
-        }
-
-        for (String taxonName :
-                treeTaxon) {
-            if (!referenceTaxon.contains(taxonName)) {
-                throw new XMLParseException("TreeModel and data tree must have the same taxa");
-            }
-        }
+        return new ApproximatePoissonTreeLikelihood(TREE_LIKELIHOOD, sequenceLength, treeModel, branchRateModel,branchLengthProvider);
     }
 
     //************************************************************************
@@ -93,9 +68,14 @@
 
     public static final XMLSyntaxRule[] rules = {
             AttributeRule.newIntegerRule("sequenceLength", false),
-            new ElementRule(DATA, new XMLSyntaxRule[] {
-                    new ElementRule(Tree.class)
-            }),
+//            new OrRule(
+//                    new ElementRule(DATA, new XMLSyntaxRule[]{
+//                            new ElementRule(Tree.class)
+//                    }),
+//                    new ElementRule(DATA, new XMLSyntaxRule[]{
+//                            new ElementRule(DistanceMatrix.class)
+//                    }),
+//            ),
             new ElementRule(TreeModel.class),
             new ElementRule(BranchRateModel.class, true),
     };
