--- conflicted
+++ resolved
@@ -1,152 +1,138 @@
-/*
- * ArbitraryBranchRatesParser.java
- *
- * Copyright (c) 2002-2015 Alexei Drummond, Andrew Rambaut and Marc Suchard
- *
- * This file is part of BEAST.
- * See the NOTICE file distributed with this work for additional
- * information regarding copyright ownership and licensing.
- *
- * BEAST is free software; you can redistribute it and/or modify
- * it under the terms of the GNU Lesser General Public License as
- * published by the Free Software Foundation; either version 2
- * of the License, or (at your option) any later version.
- *
- *  BEAST is distributed in the hope that it will be useful,
- *  but WITHOUT ANY WARRANTY; without even the implied warranty of
- *  MERCHANTABILITY or FITNESS FOR A PARTICULAR PURPOSE.  See the
- *  GNU Lesser General Public License for more details.
- *
- * You should have received a copy of the GNU Lesser General Public
- * License along with BEAST; if not, write to the
- * Free Software Foundation, Inc., 51 Franklin St, Fifth Floor,
- * Boston, MA  02110-1301  USA
- */
-
-package dr.evomodelxml.branchratemodel;
-
-import dr.evomodel.branchratemodel.ArbitraryBranchRates;
-import dr.evomodel.branchratemodel.BranchSpecificFixedEffects;
-import dr.evomodel.tree.TreeModel;
-import dr.inference.model.Parameter;
-import dr.xml.*;
-
-import java.util.logging.Logger;
-
-import static dr.evomodel.branchratemodel.ArbitraryBranchRates.make;
-
-/**
- */
-public class ArbitraryBranchRatesParser extends AbstractXMLObjectParser {
-
-    public static final String ARBITRARY_BRANCH_RATES = "arbitraryBranchRates";
-    private static final String RATES = "rates";
-<<<<<<< HEAD
-    public static final String RECIPROCAL = "reciprocal";
-    public static final String EXP = "exp";
-    private static final String MULTIPLER = "multiplier";
-=======
-    static final String RECIPROCAL = "reciprocal";
-    static final String EXP = "exp";
-    private static final String MULTIPLIER = "multiplier";
->>>>>>> e1951458
-    private static final String CENTER_AT_ONE = "centerAtOne";
-
-    static final String LOCATION = "location";
-    static final String SCALE = "scale";
-
-    public String getParserName() {
-        return ARBITRARY_BRANCH_RATES;
-    }
-
-    public Object parseXMLObject(XMLObject xo) throws XMLParseException {
-
-        TreeModel tree = (TreeModel) xo.getChild(TreeModel.class);
-
-        XMLObject cxo = xo.getChild(RATES);
-
-        Parameter rateCategoryParameter = (Parameter) cxo.getChild(Parameter.class);
-
-        boolean centerAtOne = xo.getAttribute(CENTER_AT_ONE, true);
-
-        final int numBranches = tree.getNodeCount() - 1;
-        if (rateCategoryParameter.getDimension() > 1 && (rateCategoryParameter.getDimension() != numBranches)) {
-            throw new XMLParseException("Incorrect number of rate parameters");
-        }
-
-        if (rateCategoryParameter.getDimension() != numBranches) {
-            rateCategoryParameter.setDimension(numBranches);
-        }
-
-        Logger.getLogger("dr.evomodel").info("\nUsing an scaled mixture of normals model.");
-        Logger.getLogger("dr.evomodel").info("  rates = " + rateCategoryParameter.getDimension());
-        Logger.getLogger("dr.evomodel").info("  NB: Make sure you have a prior on " + rateCategoryParameter.getId() + " and do not use this model in a treeLikelihood for sequence data");
-
-
-        ArbitraryBranchRates.BranchRateTransform transform = parseTransform(xo);
-
-        return new ArbitraryBranchRates(tree, rateCategoryParameter, transform, centerAtOne);
-    }
-
-    //************************************************************************
-    // AbstractXMLObjectParser implementation
-    //************************************************************************
-
-    public String getParserDescription() {
-        return "This element returns an arbitrary rate model." +
-                "The branch rates are drawn from an arbitrary distribution determine by the prior.";
-    }
-
-    static ArbitraryBranchRates.BranchRateTransform parseTransform (XMLObject xo) throws XMLParseException {
-
-        boolean reciprocal = xo.getAttribute(RECIPROCAL, false);
-        Logger.getLogger("dr.evomodel").info("  reciprocal = " + reciprocal);
-
-        boolean exp = xo.getAttribute(EXP, false);
-
-<<<<<<< HEAD
-        boolean multipler = xo.getAttribute(MULTIPLER, false);
-=======
-        boolean multiplier = xo.getAttribute(MULTIPLIER, false);
->>>>>>> e1951458
-
-        BranchSpecificFixedEffects locationParameter = null;
-        if (xo.hasChildNamed(LOCATION)) {
-            Object locationObject = xo.getElementFirstChild(LOCATION);
-            if ( locationObject instanceof BranchSpecificFixedEffects) {
-                locationParameter = (BranchSpecificFixedEffects) locationObject;
-            } else {
-                locationParameter = new BranchSpecificFixedEffects.None((Parameter) locationObject);
-            }
-        }
-
-        Parameter scaleParameter = null;
-        if (xo.hasChildNamed(SCALE)) {
-            scaleParameter = (Parameter) xo.getElementFirstChild(SCALE);
-        }
-
-<<<<<<< HEAD
-        return make(reciprocal, exp, multipler, locationParameter, scaleParameter);
-=======
-        return make(reciprocal, exp, multiplier, locationParameter, scaleParameter);
->>>>>>> e1951458
-    }
-
-    public Class getReturnType() {
-        return ArbitraryBranchRates.class;
-    }
-
-    public XMLSyntaxRule[] getSyntaxRules() {
-        return rules;
-    }
-
-    private final XMLSyntaxRule[] rules = {
-            new ElementRule(TreeModel.class),
-            new ElementRule(RATES, Parameter.class, "The rate parameter"),
-            AttributeRule.newBooleanRule(RECIPROCAL, true),
-            AttributeRule.newBooleanRule(CENTER_AT_ONE, true),
-            AttributeRule.newBooleanRule(EXP, true),
-            new ElementRule(SCALE, Parameter.class, "optional scale parameter", true),
-            new ElementRule(LOCATION, Parameter.class, "optional location parameter", true),
-    };
-}
+/*
+ * ArbitraryBranchRatesParser.java
+ *
+ * Copyright (c) 2002-2015 Alexei Drummond, Andrew Rambaut and Marc Suchard
+ *
+ * This file is part of BEAST.
+ * See the NOTICE file distributed with this work for additional
+ * information regarding copyright ownership and licensing.
+ *
+ * BEAST is free software; you can redistribute it and/or modify
+ * it under the terms of the GNU Lesser General Public License as
+ * published by the Free Software Foundation; either version 2
+ * of the License, or (at your option) any later version.
+ *
+ *  BEAST is distributed in the hope that it will be useful,
+ *  but WITHOUT ANY WARRANTY; without even the implied warranty of
+ *  MERCHANTABILITY or FITNESS FOR A PARTICULAR PURPOSE.  See the
+ *  GNU Lesser General Public License for more details.
+ *
+ * You should have received a copy of the GNU Lesser General Public
+ * License along with BEAST; if not, write to the
+ * Free Software Foundation, Inc., 51 Franklin St, Fifth Floor,
+ * Boston, MA  02110-1301  USA
+ */
+
+package dr.evomodelxml.branchratemodel;
+
+import dr.evomodel.branchratemodel.ArbitraryBranchRates;
+import dr.evomodel.branchratemodel.BranchSpecificFixedEffects;
+import dr.evomodel.tree.TreeModel;
+import dr.inference.model.Parameter;
+import dr.xml.*;
+
+import java.util.logging.Logger;
+
+import static dr.evomodel.branchratemodel.ArbitraryBranchRates.make;
+
+/**
+ */
+public class ArbitraryBranchRatesParser extends AbstractXMLObjectParser {
+
+    public static final String ARBITRARY_BRANCH_RATES = "arbitraryBranchRates";
+    private static final String RATES = "rates";
+    static final String RECIPROCAL = "reciprocal";
+    static final String EXP = "exp";
+    private static final String MULTIPLIER = "multiplier";
+    private static final String CENTER_AT_ONE = "centerAtOne";
+
+    static final String LOCATION = "location";
+    static final String SCALE = "scale";
+
+    public String getParserName() {
+        return ARBITRARY_BRANCH_RATES;
+    }
+
+    public Object parseXMLObject(XMLObject xo) throws XMLParseException {
+
+        TreeModel tree = (TreeModel) xo.getChild(TreeModel.class);
+
+        XMLObject cxo = xo.getChild(RATES);
+
+        Parameter rateCategoryParameter = (Parameter) cxo.getChild(Parameter.class);
+
+        boolean centerAtOne = xo.getAttribute(CENTER_AT_ONE, true);
+
+        final int numBranches = tree.getNodeCount() - 1;
+        if (rateCategoryParameter.getDimension() > 1 && (rateCategoryParameter.getDimension() != numBranches)) {
+            throw new XMLParseException("Incorrect number of rate parameters");
+        }
+
+        if (rateCategoryParameter.getDimension() != numBranches) {
+            rateCategoryParameter.setDimension(numBranches);
+        }
+
+        Logger.getLogger("dr.evomodel").info("\nUsing an scaled mixture of normals model.");
+        Logger.getLogger("dr.evomodel").info("  rates = " + rateCategoryParameter.getDimension());
+        Logger.getLogger("dr.evomodel").info("  NB: Make sure you have a prior on " + rateCategoryParameter.getId() + " and do not use this model in a treeLikelihood for sequence data");
+
+
+        ArbitraryBranchRates.BranchRateTransform transform = parseTransform(xo);
+
+        return new ArbitraryBranchRates(tree, rateCategoryParameter, transform, centerAtOne);
+    }
+
+    //************************************************************************
+    // AbstractXMLObjectParser implementation
+    //************************************************************************
+
+    public String getParserDescription() {
+        return "This element returns an arbitrary rate model." +
+                "The branch rates are drawn from an arbitrary distribution determine by the prior.";
+    }
+
+    static ArbitraryBranchRates.BranchRateTransform parseTransform (XMLObject xo) throws XMLParseException {
+
+        boolean reciprocal = xo.getAttribute(RECIPROCAL, false);
+        Logger.getLogger("dr.evomodel").info("  reciprocal = " + reciprocal);
+
+        boolean exp = xo.getAttribute(EXP, false);
+
+        boolean multiplier = xo.getAttribute(MULTIPLIER, false);
+
+        BranchSpecificFixedEffects locationParameter = null;
+        if (xo.hasChildNamed(LOCATION)) {
+            Object locationObject = xo.getElementFirstChild(LOCATION);
+            if ( locationObject instanceof BranchSpecificFixedEffects) {
+                locationParameter = (BranchSpecificFixedEffects) locationObject;
+            } else {
+                locationParameter = new BranchSpecificFixedEffects.None((Parameter) locationObject);
+            }
+        }
+
+        Parameter scaleParameter = null;
+        if (xo.hasChildNamed(SCALE)) {
+            scaleParameter = (Parameter) xo.getElementFirstChild(SCALE);
+        }
+
+        return make(reciprocal, exp, multiplier, locationParameter, scaleParameter);
+    }
+
+    public Class getReturnType() {
+        return ArbitraryBranchRates.class;
+    }
+
+    public XMLSyntaxRule[] getSyntaxRules() {
+        return rules;
+    }
+
+    private final XMLSyntaxRule[] rules = {
+            new ElementRule(TreeModel.class),
+            new ElementRule(RATES, Parameter.class, "The rate parameter"),
+            AttributeRule.newBooleanRule(RECIPROCAL, true),
+            AttributeRule.newBooleanRule(CENTER_AT_ONE, true),
+            AttributeRule.newBooleanRule(EXP, true),
+            new ElementRule(SCALE, Parameter.class, "optional scale parameter", true),
+            new ElementRule(LOCATION, Parameter.class, "optional location parameter", true),
+    };
+}