--- conflicted
+++ resolved
@@ -1,116 +1,110 @@
-/*
- * AutoCorrelatedBranchRatesDistributionParser.java
- *
- * Copyright (c) 2002-2015 Alexei Drummond, Andrew Rambaut and Marc Suchard
- *
- * This file is part of BEAST.
- * See the NOTICE file distributed with this work for additional
- * information regarding copyright ownership and licensing.
- *
- * BEAST is free software; you can redistribute it and/or modify
- * it under the terms of the GNU Lesser General Public License as
- * published by the Free Software Foundation; either version 2
- * of the License, or (at your option) any later version.
- *
- *  BEAST is distributed in the hope that it will be useful,
- *  but WITHOUT ANY WARRANTY; without even the implied warranty of
- *  MERCHANTABILITY or FITNESS FOR A PARTICULAR PURPOSE.  See the
- *  GNU Lesser General Public License for more details.
- *
- * You should have received a copy of the GNU Lesser General Public
- * License along with BEAST; if not, write to the
- * Free Software Foundation, Inc., 51 Franklin St, Fifth Floor,
- * Boston, MA  02110-1301  USA
- */
-
-package dr.evomodelxml.branchratemodel;
-
-import dr.evomodel.branchratemodel.*;
-import dr.inference.distribution.ParametricMultivariateDistributionModel;
-import dr.inference.distribution.shrinkage.BayesianBridgeDistributionModel;
-import dr.xml.*;
-
-/**
- */
-public class AutoCorrelatedBranchRatesDistributionParser extends AbstractXMLObjectParser {
-
-    private static final String AUTO_CORRELATED_RATES = "autoCorrelatedRatesPrior";
-    private static final String SCALING = "scaling";
-    private static final String LOG = "log";
-    private static final String OPERATE_ON_INCREMENTS = "operateOnIncrements";
-
-    public String getParserName() {
-        return AUTO_CORRELATED_RATES;
-    }
-
-    public Object parseXMLObject(XMLObject xo) throws XMLParseException {
-
-        DifferentiableBranchRates branchRates = (DifferentiableBranchRates) xo.getChild(BranchRateModel.class);
-
-        ParametricMultivariateDistributionModel distribution = (ParametricMultivariateDistributionModel)
-                           xo.getChild(ParametricMultivariateDistributionModel.class);
-
-        AutoCorrelatedBranchRatesDistribution.BranchVarianceScaling scaling = parseScaling(xo);
-
-        boolean log = xo.getAttribute(LOG, false);
-
-        boolean operateOnIncrements = xo.getAttribute(OPERATE_ON_INCREMENTS, false);
-
-<<<<<<< HEAD
-        // TODO Change parser to accept Tree and then pass to ACBRD
-        return new AutoCorrelatedBranchRatesDistribution(xo.getId(), branchRates, distribution,
-                scaling, log, operateOnIncrements);
-=======
-        if (distribution instanceof BayesianBridgeDistributionModel) {
-            return new BayesianBridgeAutoCorrelatedBranchRates(xo.getId(), branchRates,
-                    (BayesianBridgeDistributionModel) distribution, scaling, log, operateOnIncrements);
-        } else {
-
-        // TODO Change parser to accept Tree and then pass to ACBRD
-            return new AutoCorrelatedBranchRatesDistribution(xo.getId(), branchRates, distribution,
-                    scaling, log, operateOnIncrements);
-        }
->>>>>>> a16bfca9
-    }
-
-    //************************************************************************
-    // AbstractXMLObjectParser implementation
-    //************************************************************************
-
-    public String getParserDescription() {
-        return "This element returns an arbitrary rate model." +
-                "The branch rates are drawn from an arbitrary distribution determine by the prior.";
-    }
-
-    private static AutoCorrelatedBranchRatesDistribution.BranchVarianceScaling parseScaling(XMLObject xo)
-            throws XMLParseException {
-
-        String defaultName = AutoCorrelatedBranchRatesDistribution.BranchVarianceScaling.NONE.getName();
-        String name = xo.getAttribute(SCALING, defaultName);
-
-        AutoCorrelatedBranchRatesDistribution.BranchVarianceScaling scaling =
-                AutoCorrelatedBranchRatesDistribution.BranchVarianceScaling.parse(name);
-
-        if (scaling == null) {
-            throw new XMLParseException("Unknown scaling type");
-        }
-
-        return scaling;
-    }
-
-    public Class getReturnType() {
-        return AutoCorrelatedBranchRatesDistribution.class;
-    }
-
-    public XMLSyntaxRule[] getSyntaxRules() {
-        return rules;
-    }
-
-    private final XMLSyntaxRule[] rules = {
-            new ElementRule(DifferentiableBranchRates.class),
-            new ElementRule(ParametricMultivariateDistributionModel.class),
-            AttributeRule.newStringRule(SCALING, true),
-            AttributeRule.newBooleanRule(LOG, true),
-            AttributeRule.newBooleanRule(OPERATE_ON_INCREMENTS, true),
-    };
-}
+/*
+ * AutoCorrelatedBranchRatesDistributionParser.java
+ *
+ * Copyright (c) 2002-2015 Alexei Drummond, Andrew Rambaut and Marc Suchard
+ *
+ * This file is part of BEAST.
+ * See the NOTICE file distributed with this work for additional
+ * information regarding copyright ownership and licensing.
+ *
+ * BEAST is free software; you can redistribute it and/or modify
+ * it under the terms of the GNU Lesser General Public License as
+ * published by the Free Software Foundation; either version 2
+ * of the License, or (at your option) any later version.
+ *
+ *  BEAST is distributed in the hope that it will be useful,
+ *  but WITHOUT ANY WARRANTY; without even the implied warranty of
+ *  MERCHANTABILITY or FITNESS FOR A PARTICULAR PURPOSE.  See the
+ *  GNU Lesser General Public License for more details.
+ *
+ * You should have received a copy of the GNU Lesser General Public
+ * License along with BEAST; if not, write to the
+ * Free Software Foundation, Inc., 51 Franklin St, Fifth Floor,
+ * Boston, MA  02110-1301  USA
+ */
+
+package dr.evomodelxml.branchratemodel;
+
+import dr.evomodel.branchratemodel.*;
+import dr.inference.distribution.ParametricMultivariateDistributionModel;
+import dr.inference.distribution.shrinkage.BayesianBridgeDistributionModel;
+import dr.xml.*;
+
+/**
+ */
+public class AutoCorrelatedBranchRatesDistributionParser extends AbstractXMLObjectParser {
+
+    private static final String AUTO_CORRELATED_RATES = "autoCorrelatedRatesPrior";
+    private static final String SCALING = "scaling";
+    private static final String LOG = "log";
+    private static final String OPERATE_ON_INCREMENTS = "operateOnIncrements";
+
+    public String getParserName() {
+        return AUTO_CORRELATED_RATES;
+    }
+
+    public Object parseXMLObject(XMLObject xo) throws XMLParseException {
+
+        DifferentiableBranchRates branchRates = (DifferentiableBranchRates) xo.getChild(BranchRateModel.class);
+
+        ParametricMultivariateDistributionModel distribution = (ParametricMultivariateDistributionModel)
+                           xo.getChild(ParametricMultivariateDistributionModel.class);
+
+        AutoCorrelatedBranchRatesDistribution.BranchVarianceScaling scaling = parseScaling(xo);
+
+        boolean log = xo.getAttribute(LOG, false);
+
+        boolean operateOnIncrements = xo.getAttribute(OPERATE_ON_INCREMENTS, false);
+
+        if (distribution instanceof BayesianBridgeDistributionModel) {
+            return new BayesianBridgeAutoCorrelatedBranchRates(xo.getId(), branchRates,
+                    (BayesianBridgeDistributionModel) distribution, scaling, log, operateOnIncrements);
+        } else {
+
+        // TODO Change parser to accept Tree and then pass to ACBRD
+            return new AutoCorrelatedBranchRatesDistribution(xo.getId(), branchRates, distribution,
+                    scaling, log, operateOnIncrements);
+        }
+    }
+
+    //************************************************************************
+    // AbstractXMLObjectParser implementation
+    //************************************************************************
+
+    public String getParserDescription() {
+        return "This element returns an arbitrary rate model." +
+                "The branch rates are drawn from an arbitrary distribution determine by the prior.";
+    }
+
+    private static AutoCorrelatedBranchRatesDistribution.BranchVarianceScaling parseScaling(XMLObject xo)
+            throws XMLParseException {
+
+        String defaultName = AutoCorrelatedBranchRatesDistribution.BranchVarianceScaling.NONE.getName();
+        String name = xo.getAttribute(SCALING, defaultName);
+
+        AutoCorrelatedBranchRatesDistribution.BranchVarianceScaling scaling =
+                AutoCorrelatedBranchRatesDistribution.BranchVarianceScaling.parse(name);
+
+        if (scaling == null) {
+            throw new XMLParseException("Unknown scaling type");
+        }
+
+        return scaling;
+    }
+
+    public Class getReturnType() {
+        return AutoCorrelatedBranchRatesDistribution.class;
+    }
+
+    public XMLSyntaxRule[] getSyntaxRules() {
+        return rules;
+    }
+
+    private final XMLSyntaxRule[] rules = {
+            new ElementRule(DifferentiableBranchRates.class),
+            new ElementRule(ParametricMultivariateDistributionModel.class),
+            AttributeRule.newStringRule(SCALING, true),
+            AttributeRule.newBooleanRule(LOG, true),
+            AttributeRule.newBooleanRule(OPERATE_ON_INCREMENTS, true),
+    };
+}