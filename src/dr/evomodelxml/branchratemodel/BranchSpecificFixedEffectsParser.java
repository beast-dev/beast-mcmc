--- conflicted
+++ resolved
@@ -1,201 +1,190 @@
-/*
- * CountableMixtureBranchRatesParser.java
- *
- * Copyright (c) 2002-2015 Alexei Drummond, Andrew Rambaut and Marc Suchard
- *
- * This file is part of BEAST.
- * See the NOTICE file distributed with this work for additional
- * information regarding copyright ownership and licensing.
- *
- * BEAST is free software; you can redistribute it and/or modify
- * it under the terms of the GNU Lesser General Public License as
- * published by the Free Software Foundation; either version 2
- * of the License, or (at your option) any later version.
- *
- *  BEAST is distributed in the hope that it will be useful,
- *  but WITHOUT ANY WARRANTY; without even the implied warranty of
- *  MERCHANTABILITY or FITNESS FOR A PARTICULAR PURPOSE.  See the
- *  GNU Lesser General Public License for more details.
- *
- * You should have received a copy of the GNU Lesser General Public
- * License along with BEAST; if not, write to the
- * Free Software Foundation, Inc., 51 Franklin St, Fifth Floor,
- * Boston, MA  02110-1301  USA
- */
-
-package dr.evomodelxml.branchratemodel;
-
-import dr.evolution.tree.BranchRates;
-import dr.evolution.tree.NodeRef;
-import dr.evolution.tree.Tree;
-import dr.evolution.util.Taxa;
-import dr.evolution.util.Taxon;
-import dr.evomodel.branchratemodel.BranchSpecificFixedEffects;
-import dr.evomodel.branchratemodel.ContinuousBranchValueProvider;
-import dr.evomodel.branchratemodel.CountableBranchCategoryProvider;
-import dr.evomodel.branchratemodel.PiecewiseLinearTimeDependentModel;
-import dr.evomodel.tree.TreeModel;
-import dr.inference.model.Parameter;
-import dr.math.matrixAlgebra.WrappedVector;
-import dr.util.Transform;
-import dr.xml.*;
-
-import java.util.ArrayList;
-import java.util.List;
-import java.util.logging.Logger;
-
-import static dr.evomodelxml.branchratemodel.BranchCategoriesParser.*;
-
-/**
- * @author Marc A. Suchard
- * @author Philippe Lemey
- * @author Xiang Ji
- */
-public class BranchSpecificFixedEffectsParser extends AbstractXMLObjectParser {
-
-    private static final String FIXED_EFFECTS = "fixedEffects";
-    private static final String INCLUDE_INTERCEPT = "includeIntercept";
-    private static final String TIME_DEPENDENT_EFFECT = "timeEffect";
-    private static final String TIME_MODEL = "model";
-    private static final String CATEGORY = "category";
-
-    public String getParserName() {
-        return FIXED_EFFECTS;
-    }
-
-    public Object parseXMLObject(XMLObject xo) throws XMLParseException {
-
-//        Parameter allocationParameter = (Parameter) xo.getElementFirstChild(ALLOCATION);
-        TreeModel treeModel = (TreeModel) xo.getChild(TreeModel.class);
-        Parameter coefficients = (Parameter) xo.getChild(Parameter.class);
-
-        boolean includeIntercept = xo.getAttribute(INCLUDE_INTERCEPT, true);
-
-        List<CountableBranchCategoryProvider> categories = new ArrayList<>();
-
-        for (XMLObject xoc : xo.getAllChildren(CATEGORY)) {
-            CountableBranchCategoryProvider.CladeBranchCategoryModel cladeModel =
-                    new CountableBranchCategoryProvider.CladeBranchCategoryModel(treeModel,
-                            new Parameter.Default(treeModel.getNodeCount() -1));
-
-            parseCladeCategories(xoc, cladeModel);
-
-            categories.add(cladeModel);
-        }
-
-        List<ContinuousBranchValueProvider> values = getValueProviders(xo);
-
-<<<<<<< HEAD
-        List<BranchRates> branchRates = new ArrayList<BranchRates>();
-=======
-        List<BranchRates> branchRates = new ArrayList<>();
->>>>>>> ac396174
-
-        for (int i = 0; i < xo.getChildCount(); ++i) {
-            Object obj = xo.getChild(i);
-            if (obj instanceof BranchRates) {
-                branchRates.add((BranchRates) obj);
-            }
-        }
-
-        Transform transform = (Transform)
-                xo.getChild(Transform.class);
-
-        BranchSpecificFixedEffects.Default fixedEffects = new BranchSpecificFixedEffects.Default(
-                xo.getId(),
-                categories, values, branchRates,
-                coefficients,
-                includeIntercept
-        );
-
-        double[][] designMatrix = fixedEffects.getDesignMatrix(treeModel);
-
-        Logger.getLogger("dr.evomodel").info("Using a fixed effects model with initial design matrix:\n"
-                + annotateDesignMatrix(designMatrix, treeModel));
-
-        if (transform != null) {
-            return new BranchSpecificFixedEffects.Transformed(
-                    fixedEffects,
-                    transform
-            );
-        } else {
-            return fixedEffects;
-        }
-    }
-
-    List<ContinuousBranchValueProvider> getValueProviders(XMLObject xo) throws XMLParseException {
-<<<<<<< HEAD
-        List<ContinuousBranchValueProvider> values = new ArrayList<ContinuousBranchValueProvider>();
-=======
-        List<ContinuousBranchValueProvider> values = new ArrayList<>();
->>>>>>> ac396174
-
-        boolean timeDependentEffect = xo.getAttribute(TIME_DEPENDENT_EFFECT, false);
-        if (timeDependentEffect) {
-            if (xo.hasChildNamed(TIME_DEPENDENT_EFFECT)) {
-                Parameter timeThreshold = (Parameter) xo.getChild(TIME_DEPENDENT_EFFECT).getChild(Parameter.class);
-                values.add(new ContinuousBranchValueProvider.ConstrainedMidPoint(timeThreshold));
-<<<<<<< HEAD
-=======
-            } else if (xo.getChild(PiecewiseLinearTimeDependentModel.class) != null) {
-                PiecewiseLinearTimeDependentModel model = (PiecewiseLinearTimeDependentModel)
-                        xo.getChild(PiecewiseLinearTimeDependentModel.class);
-                values.add(model);
->>>>>>> ac396174
-            } else {
-                values.add(new ContinuousBranchValueProvider.MidPoint());
-            }
-        }
-
-        return values;
-    }
-
-    private String annotateDesignMatrix(double[][] matrix, Tree tree) {
-        StringBuilder sb = new StringBuilder();
-
-        int offset = 0;
-        for (int i = 0; i < tree.getNodeCount(); ++i) {
-            NodeRef node = tree.getNode(i);
-            if (node != tree.getRoot()) {
-                String row = new WrappedVector.Raw(matrix[offset]).toString();
-                Taxon taxon = tree.getNodeTaxon(tree.getNode(i));
-                String name = (taxon != null) ? taxon.getId() : "(not external)";
-                sb.append("\t").append(row).append(" : ").append(name).append("\n");
-
-                ++offset;
-            }
-        }
-
-        return sb.toString();
-    }
-
-    //************************************************************************
-    // AbstractXMLObjectParser implementation
-    //************************************************************************
-
-    public String getParserDescription() {
-        return "This element provides a clock consisting of a mixture of fixed effects and random effects.";
-    }
-
-    public Class getReturnType() {
-        return BranchSpecificFixedEffects.class;
-    }
-
-    public XMLSyntaxRule[] getSyntaxRules() {
-        return rules;
-    }
-
-    private final XMLSyntaxRule[] rules = {
-            AttributeRule.newBooleanRule(INCLUDE_INTERCEPT, true),
-            new ElementRule(TreeModel.class),
-            new ElementRule(Parameter.class),
-            new ElementRule(BranchRates.class, 0, Integer.MAX_VALUE),
-            new ElementRule(LocalClockModelParser.CLADE,
-                    new XMLSyntaxRule[]{
-                            AttributeRule.newIntegerRule(CATEGORY, false),
-                            AttributeRule.newBooleanRule(LocalClockModelParser.INCLUDE_STEM, true, "determines whether or not the stem branch above this clade is included in the siteModel (default false)."),
-                            AttributeRule.newBooleanRule(LocalClockModelParser.EXCLUDE_CLADE, true, "determines whether to exclude actual branches of the clade from the siteModel (default false)."),
-                            new ElementRule(Taxa.class, "A set of taxa which defines a clade to apply a different site model to"),
-                    }, 0, Integer.MAX_VALUE),
-    };
-}
+/*
+ * CountableMixtureBranchRatesParser.java
+ *
+ * Copyright (c) 2002-2015 Alexei Drummond, Andrew Rambaut and Marc Suchard
+ *
+ * This file is part of BEAST.
+ * See the NOTICE file distributed with this work for additional
+ * information regarding copyright ownership and licensing.
+ *
+ * BEAST is free software; you can redistribute it and/or modify
+ * it under the terms of the GNU Lesser General Public License as
+ * published by the Free Software Foundation; either version 2
+ * of the License, or (at your option) any later version.
+ *
+ *  BEAST is distributed in the hope that it will be useful,
+ *  but WITHOUT ANY WARRANTY; without even the implied warranty of
+ *  MERCHANTABILITY or FITNESS FOR A PARTICULAR PURPOSE.  See the
+ *  GNU Lesser General Public License for more details.
+ *
+ * You should have received a copy of the GNU Lesser General Public
+ * License along with BEAST; if not, write to the
+ * Free Software Foundation, Inc., 51 Franklin St, Fifth Floor,
+ * Boston, MA  02110-1301  USA
+ */
+
+package dr.evomodelxml.branchratemodel;
+
+import dr.evolution.tree.BranchRates;
+import dr.evolution.tree.NodeRef;
+import dr.evolution.tree.Tree;
+import dr.evolution.util.Taxa;
+import dr.evolution.util.Taxon;
+import dr.evomodel.branchratemodel.BranchSpecificFixedEffects;
+import dr.evomodel.branchratemodel.ContinuousBranchValueProvider;
+import dr.evomodel.branchratemodel.CountableBranchCategoryProvider;
+import dr.evomodel.branchratemodel.PiecewiseLinearTimeDependentModel;
+import dr.evomodel.tree.TreeModel;
+import dr.inference.model.Parameter;
+import dr.math.matrixAlgebra.WrappedVector;
+import dr.util.Transform;
+import dr.xml.*;
+
+import java.util.ArrayList;
+import java.util.List;
+import java.util.logging.Logger;
+
+import static dr.evomodelxml.branchratemodel.BranchCategoriesParser.*;
+
+/**
+ * @author Marc A. Suchard
+ * @author Philippe Lemey
+ * @author Xiang Ji
+ */
+public class BranchSpecificFixedEffectsParser extends AbstractXMLObjectParser {
+
+    private static final String FIXED_EFFECTS = "fixedEffects";
+    private static final String INCLUDE_INTERCEPT = "includeIntercept";
+    private static final String TIME_DEPENDENT_EFFECT = "timeEffect";
+    private static final String TIME_MODEL = "model";
+    private static final String CATEGORY = "category";
+
+    public String getParserName() {
+        return FIXED_EFFECTS;
+    }
+
+    public Object parseXMLObject(XMLObject xo) throws XMLParseException {
+
+//        Parameter allocationParameter = (Parameter) xo.getElementFirstChild(ALLOCATION);
+        TreeModel treeModel = (TreeModel) xo.getChild(TreeModel.class);
+        Parameter coefficients = (Parameter) xo.getChild(Parameter.class);
+
+        boolean includeIntercept = xo.getAttribute(INCLUDE_INTERCEPT, true);
+
+        List<CountableBranchCategoryProvider> categories = new ArrayList<>();
+
+        for (XMLObject xoc : xo.getAllChildren(CATEGORY)) {
+            CountableBranchCategoryProvider.CladeBranchCategoryModel cladeModel =
+                    new CountableBranchCategoryProvider.CladeBranchCategoryModel(treeModel,
+                            new Parameter.Default(treeModel.getNodeCount() -1));
+
+            parseCladeCategories(xoc, cladeModel);
+
+            categories.add(cladeModel);
+        }
+
+        List<ContinuousBranchValueProvider> values = getValueProviders(xo);
+
+        List<BranchRates> branchRates = new ArrayList<>();
+
+        for (int i = 0; i < xo.getChildCount(); ++i) {
+            Object obj = xo.getChild(i);
+            if (obj instanceof BranchRates) {
+                branchRates.add((BranchRates) obj);
+            }
+        }
+
+        Transform transform = (Transform)
+                xo.getChild(Transform.class);
+
+        BranchSpecificFixedEffects.Default fixedEffects = new BranchSpecificFixedEffects.Default(
+                xo.getId(),
+                categories, values, branchRates,
+                coefficients,
+                includeIntercept
+        );
+
+        double[][] designMatrix = fixedEffects.getDesignMatrix(treeModel);
+
+        Logger.getLogger("dr.evomodel").info("Using a fixed effects model with initial design matrix:\n"
+                + annotateDesignMatrix(designMatrix, treeModel));
+
+        if (transform != null) {
+            return new BranchSpecificFixedEffects.Transformed(
+                    fixedEffects,
+                    transform
+            );
+        } else {
+            return fixedEffects;
+        }
+    }
+
+    List<ContinuousBranchValueProvider> getValueProviders(XMLObject xo) throws XMLParseException {
+        List<ContinuousBranchValueProvider> values = new ArrayList<>();
+
+        boolean timeDependentEffect = xo.getAttribute(TIME_DEPENDENT_EFFECT, false);
+        if (timeDependentEffect) {
+            if (xo.hasChildNamed(TIME_DEPENDENT_EFFECT)) {
+                Parameter timeThreshold = (Parameter) xo.getChild(TIME_DEPENDENT_EFFECT).getChild(Parameter.class);
+                values.add(new ContinuousBranchValueProvider.ConstrainedMidPoint(timeThreshold));
+            } else if (xo.getChild(PiecewiseLinearTimeDependentModel.class) != null) {
+                PiecewiseLinearTimeDependentModel model = (PiecewiseLinearTimeDependentModel)
+                        xo.getChild(PiecewiseLinearTimeDependentModel.class);
+                values.add(model);
+            } else {
+                values.add(new ContinuousBranchValueProvider.MidPoint());
+            }
+        }
+
+        return values;
+    }
+
+    private String annotateDesignMatrix(double[][] matrix, Tree tree) {
+        StringBuilder sb = new StringBuilder();
+
+        int offset = 0;
+        for (int i = 0; i < tree.getNodeCount(); ++i) {
+            NodeRef node = tree.getNode(i);
+            if (node != tree.getRoot()) {
+                String row = new WrappedVector.Raw(matrix[offset]).toString();
+                Taxon taxon = tree.getNodeTaxon(tree.getNode(i));
+                String name = (taxon != null) ? taxon.getId() : "(not external)";
+                sb.append("\t").append(row).append(" : ").append(name).append("\n");
+
+                ++offset;
+            }
+        }
+
+        return sb.toString();
+    }
+
+    //************************************************************************
+    // AbstractXMLObjectParser implementation
+    //************************************************************************
+
+    public String getParserDescription() {
+        return "This element provides a clock consisting of a mixture of fixed effects and random effects.";
+    }
+
+    public Class getReturnType() {
+        return BranchSpecificFixedEffects.class;
+    }
+
+    public XMLSyntaxRule[] getSyntaxRules() {
+        return rules;
+    }
+
+    private final XMLSyntaxRule[] rules = {
+            AttributeRule.newBooleanRule(INCLUDE_INTERCEPT, true),
+            new ElementRule(TreeModel.class),
+            new ElementRule(Parameter.class),
+            new ElementRule(BranchRates.class, 0, Integer.MAX_VALUE),
+            new ElementRule(LocalClockModelParser.CLADE,
+                    new XMLSyntaxRule[]{
+                            AttributeRule.newIntegerRule(CATEGORY, false),
+                            AttributeRule.newBooleanRule(LocalClockModelParser.INCLUDE_STEM, true, "determines whether or not the stem branch above this clade is included in the siteModel (default false)."),
+                            AttributeRule.newBooleanRule(LocalClockModelParser.EXCLUDE_CLADE, true, "determines whether to exclude actual branches of the clade from the siteModel (default false)."),
+                            new ElementRule(Taxa.class, "A set of taxa which defines a clade to apply a different site model to"),
+                    }, 0, Integer.MAX_VALUE),
+    };
+}