/*
 * GMRFSkyrideLikelihoodParser.java
 *
 * Copyright (c) 2002-2015 Alexei Drummond, Andrew Rambaut and Marc Suchard
 *
 * This file is part of BEAST.
 * See the NOTICE file distributed with this work for additional
 * information regarding copyright ownership and licensing.
 *
 * BEAST is free software; you can redistribute it and/or modify
 * it under the terms of the GNU Lesser General Public License as
 * published by the Free Software Foundation; either version 2
 * of the License, or (at your option) any later version.
 *
 *  BEAST is distributed in the hope that it will be useful,
 *  but WITHOUT ANY WARRANTY; without even the implied warranty of
 *  MERCHANTABILITY or FITNESS FOR A PARTICULAR PURPOSE.  See the
 *  GNU Lesser General Public License for more details.
 *
 * You should have received a copy of the GNU Lesser General Public
 * License along with BEAST; if not, write to the
 * Free Software Foundation, Inc., 51 Franklin St, Fifth Floor,
 * Boston, MA  02110-1301  USA
 */


package dr.evomodelxml.coalescent;

import dr.evolution.coalescent.CoalescentGradient;
import dr.evomodel.coalescent.CoalescentLikelihood;
import dr.evomodel.tree.TreeModel;
<<<<<<< HEAD
=======
import dr.inference.model.Parameter;
>>>>>>> 20feeef4
import dr.inferencexml.operators.hmc.HamiltonianMonteCarloOperatorParser;
import dr.xml.*;

import static dr.evolution.coalescent.CoalescentGradient.Wrt;

/**
 * @author Xiang Ji
 * @author Marc A. Suchard
 */
public class CoalescentGradientParser extends AbstractXMLObjectParser {

    private static final String NAME = "coalescentGradient";

    private static final String TOLERANCE = HamiltonianMonteCarloOperatorParser.GRADIENT_CHECK_TOLERANCE;
<<<<<<< HEAD
=======
    private static final String WRT = "wrt";
>>>>>>> 20feeef4

    @Override
    public Object parseXMLObject(XMLObject xo) throws XMLParseException {
        double tolerance = xo.getAttribute(TOLERANCE, 1E-1);
        CoalescentLikelihood likelihood = (CoalescentLikelihood) xo.getChild(CoalescentLikelihood.class);
        TreeModel tree = (TreeModel) xo.getChild(TreeModel.class);
<<<<<<< HEAD
        return new CoalescentGradient(likelihood, tree, tolerance);
=======

        if (xo.hasChildNamed(WRT)) {
            Parameter wrtParameter = (Parameter) xo.getElementFirstChild(WRT);
            return new CoalescentGradient(likelihood, tree, wrtParameter, Wrt.PARAMETER, tolerance);
        } else {
            return new CoalescentGradient(likelihood, tree, null, Wrt.NODE_HEIGHTS, tolerance);
        }
>>>>>>> 20feeef4
    }

    @Override
    public XMLSyntaxRule[] getSyntaxRules() {
        return rules;
    }

    private final XMLSyntaxRule[] rules = {
            new ElementRule(CoalescentLikelihood.class),
            new ElementRule(TreeModel.class),
<<<<<<< HEAD
=======
            new ElementRule(WRT, new XMLSyntaxRule[]{
                    new ElementRule(Parameter.class),
            }, true),
>>>>>>> 20feeef4
            AttributeRule.newDoubleRule(TOLERANCE, true),
    };


    @Override
    public String getParserDescription() {
        return null;
    }

    @Override
    public Class getReturnType() {
        return CoalescentGradient.class;
    }

    @Override
    public String getParserName() {
        return NAME;
    }
}<|MERGE_RESOLUTION|>--- conflicted
+++ resolved
@@ -29,10 +29,7 @@
 import dr.evolution.coalescent.CoalescentGradient;
 import dr.evomodel.coalescent.CoalescentLikelihood;
 import dr.evomodel.tree.TreeModel;
-<<<<<<< HEAD
-=======
 import dr.inference.model.Parameter;
->>>>>>> 20feeef4
 import dr.inferencexml.operators.hmc.HamiltonianMonteCarloOperatorParser;
 import dr.xml.*;
 
@@ -47,19 +44,13 @@
     private static final String NAME = "coalescentGradient";
 
     private static final String TOLERANCE = HamiltonianMonteCarloOperatorParser.GRADIENT_CHECK_TOLERANCE;
-<<<<<<< HEAD
-=======
     private static final String WRT = "wrt";
->>>>>>> 20feeef4
 
     @Override
     public Object parseXMLObject(XMLObject xo) throws XMLParseException {
         double tolerance = xo.getAttribute(TOLERANCE, 1E-1);
         CoalescentLikelihood likelihood = (CoalescentLikelihood) xo.getChild(CoalescentLikelihood.class);
         TreeModel tree = (TreeModel) xo.getChild(TreeModel.class);
-<<<<<<< HEAD
-        return new CoalescentGradient(likelihood, tree, tolerance);
-=======
 
         if (xo.hasChildNamed(WRT)) {
             Parameter wrtParameter = (Parameter) xo.getElementFirstChild(WRT);
@@ -67,7 +58,6 @@
         } else {
             return new CoalescentGradient(likelihood, tree, null, Wrt.NODE_HEIGHTS, tolerance);
         }
->>>>>>> 20feeef4
     }
 
     @Override
@@ -78,12 +68,9 @@
     private final XMLSyntaxRule[] rules = {
             new ElementRule(CoalescentLikelihood.class),
             new ElementRule(TreeModel.class),
-<<<<<<< HEAD
-=======
             new ElementRule(WRT, new XMLSyntaxRule[]{
                     new ElementRule(Parameter.class),
             }, true),
->>>>>>> 20feeef4
             AttributeRule.newDoubleRule(TOLERANCE, true),
     };
 
