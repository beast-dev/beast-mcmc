/*
 * GMRFSkyrideLikelihoodParser.java
 *
<<<<<<< HEAD
 * Copyright (c) 2002-2015 Alexei Drummond, Andrew Rambaut and Marc Suchard
=======
 * Copyright (c) 2002-2014 Alexei Drummond, Andrew Rambaut and Marc Suchard
>>>>>>> 6f8900c3
 *
 * This file is part of BEAST.
 * See the NOTICE file distributed with this work for additional
 * information regarding copyright ownership and licensing.
 *
 * BEAST is free software; you can redistribute it and/or modify
 * it under the terms of the GNU Lesser General Public License as
 * published by the Free Software Foundation; either version 2
 * of the License, or (at your option) any later version.
 *
 *  BEAST is distributed in the hope that it will be useful,
 *  but WITHOUT ANY WARRANTY; without even the implied warranty of
 *  MERCHANTABILITY or FITNESS FOR A PARTICULAR PURPOSE.  See the
 *  GNU Lesser General Public License for more details.
 *
 * You should have received a copy of the GNU Lesser General Public
 * License along with BEAST; if not, write to the
 * Free Software Foundation, Inc., 51 Franklin St, Fifth Floor,
 * Boston, MA  02110-1301  USA
 */

package dr.evomodelxml.coalescent;

import dr.evolution.coalescent.IntervalList;
import dr.evomodel.coalescent.*;
import dr.evolution.tree.Tree;
import dr.evomodel.tree.TreeModel;
import dr.inference.glm.ExperimentalGeneralizedLinearModel;
import dr.inference.model.MatrixParameter;
import dr.inference.model.DesignMatrix;
import dr.inference.model.Parameter;
import dr.xml.*;

import java.util.ArrayList;
import java.util.List;
import java.util.logging.Logger;

/**
 *
 */
public class GMRFSkyrideLikelihoodParser extends AbstractXMLObjectParser {

    public static final String SKYLINE_LIKELIHOOD = "gmrfSkyrideLikelihood";
    public static final String SKYRIDE_LIKELIHOOD = "skyrideLikelihood";
    public static final String SKYGRID_LIKELIHOOD = "gmrfSkyGridLikelihood";

    public static final String POPULATION_PARAMETER = "populationSizes";
    public static final String GROUP_SIZES = "groupSizes";
    public static final String PRECISION_PARAMETER = "precisionParameter";
    public static final String POPULATION_TREE = "populationTree";
    public static final String INTERVALS = "intervals";
    public static final String BUILD_MAPPING = "intervalNodeMapping";
    public static final String LAMBDA_PARAMETER = "lambdaParameter";
    public static final String BETA_PARAMETER = "betaParameter";
    public static final String DELTA_PARAMETER = "deltaParameter";
    public static final String SINGLE_BETA = "singleBeta";
    public static final String COVARIATE_MATRIX = "covariateMatrix";
    public static final String RANDOMIZE_TREE = "randomizeTree";
    public static final String TIME_AWARE_SMOOTHING = "timeAwareSmoothing";

    public static final String RESCALE_BY_ROOT_ISSUE = "rescaleByRootHeight";
    public static final String GRID_POINTS = "gridPoints";
    public static final String OLD_SKYRIDE = "oldSkyride";
    public static final String NUM_GRID_POINTS = "numGridPoints";
    public static final String CUT_OFF = "cutOff";
    public static final String PHI_PARAMETER = "phiParameter";
    public static final String PLOIDY = "ploidy";
    public static final String COVARIATES = "covariates";
    public static final String COLUMN_MAJOR = "columnMajor";
    public static final String FIRST_OBSERVED_INDEX = "firstObservedIndex";
    public static final String LAST_OBSERVED_INDEX = "lastObservedIndex";
    public static final String COV_PREC_PARAM = "covariatePrecision";
    public static final String COV_PREC_REC = "covariatePrecisionRecent";
    public static final String COV_PREC_DIST = "covariatePrecisionDistant";
    public static final String REC_INDICES = "covIndicesMissingRecent";
    public static final String DIST_INDICES = "covIndicesMissingDistant";
    public static final String GLM_MODEL = "glmModel";
    public static final String USE_GLM_MODEL = "useGlmModel";

    //declaring String constants for use in BEAUti
    public static final String SKYGRID_PRECISION = "skygrid.precision";
    public static final String SKYGRID_LOGPOPSIZE = "skygrid.logPopSize";
    public static final String SKYGRID_PRECISION_PRIOR = "skygrid.precision.prior";

    public String getParserName() {
        return SKYLINE_LIKELIHOOD;
    }

    public String[] getParserNames() {
        return new String[]{getParserName(), SKYRIDE_LIKELIHOOD, SKYGRID_LIKELIHOOD}; // cannot duplicate
    }

    public Object parseXMLObject(XMLObject xo) throws XMLParseException {

        XMLObject cxo = xo.getChild(POPULATION_PARAMETER);
        Parameter popParameter = (Parameter) cxo.getChild(Parameter.class);

        cxo = xo.getChild(PRECISION_PARAMETER);
        Parameter precParameter = (Parameter) cxo.getChild(Parameter.class);

        boolean buildIntervalNodeMapping = xo.getAttribute(BUILD_MAPPING, false);

        List<IntervalList> intervalsList = new ArrayList<IntervalList>();

        List<Tree> treeList = new ArrayList<Tree>();
        if(xo.getChild(POPULATION_TREE) != null) {
            cxo = xo.getChild(POPULATION_TREE);
            for (int i = 0; i < cxo.getChildCount(); i++){
                Object testObject = cxo.getChild(i);
                if (testObject instanceof Tree) {
                    treeList.add((TreeModel) testObject);

//                    TreeIntervals treeIntervals;
//                    try {
//                        treeIntervals = new TreeIntervals((Tree) testObject, null, null);
//                    } catch (TreeUtils.MissingTaxonException mte) {
//                        throw new XMLParseException("Taxon, " + mte + ", in " + getParserName() + " was not found in the tree.");
//                    }
//                    intervalsList.add(treeIntervals);
                }
            }
        }

        /*
        List<Tree> treeList = new ArrayList<Tree>();
        for (int i = 0; i < cxo.getChildCount(); i++) {
            Object testObject = cxo.getChild(i);
            if (testObject instanceof Tree) {
                treeList.add((TreeModel) testObject);
            }
        } */

        if (xo.getChild(INTERVALS) != null) {
            cxo = xo.getChild(INTERVALS);
            intervalsList = new ArrayList<IntervalList>();
            for (int i = 0; i < cxo.getChildCount(); i++) {
                Object testObject = cxo.getChild(i);
                if (testObject instanceof IntervalList) {
                    intervalsList.add((IntervalList) testObject);
                }
            }
        }

        cxo = xo.getChild(GROUP_SIZES);
        Parameter groupParameter = null;
        if (cxo != null) {
            groupParameter = (Parameter) cxo.getChild(Parameter.class);

            if (popParameter.getDimension() != groupParameter.getDimension())
                throw new XMLParseException("Population and group size parameters must have the same length");
        }

        Parameter lambda;
        if (xo.getChild(LAMBDA_PARAMETER) != null) {
            cxo = xo.getChild(LAMBDA_PARAMETER);
            lambda = (Parameter) cxo.getChild(Parameter.class);
        } else {
            lambda = new Parameter.Default(LAMBDA_PARAMETER, 1.0);
        }

        Parameter gridPoints = null;
        if (xo.getChild(GRID_POINTS) != null) {
            cxo = xo.getChild(GRID_POINTS);
            gridPoints = (Parameter) cxo.getChild(Parameter.class);
        }

        Parameter numGridPoints = null;
        if (xo.getChild(NUM_GRID_POINTS) != null) {
            cxo = xo.getChild(NUM_GRID_POINTS);
            numGridPoints = (Parameter) cxo.getChild(Parameter.class);
        }

        Parameter cutOff = null;
        if (xo.getChild(CUT_OFF) != null) {
            cxo = xo.getChild(CUT_OFF);
            cutOff = (Parameter) cxo.getChild(Parameter.class);
        }

        Parameter phi = null;
        if (xo.getChild(PHI_PARAMETER) != null) {
            cxo = xo.getChild(PHI_PARAMETER);
            phi = (Parameter) cxo.getChild(Parameter.class);
        }

        List<Parameter> firstObservedIndex = null;
        if (xo.hasChildNamed(FIRST_OBSERVED_INDEX)) {
            firstObservedIndex = new ArrayList<Parameter>();
            cxo = xo.getChild(FIRST_OBSERVED_INDEX);
            final int numInd = cxo.getChildCount();

            for(int i=0; i< numInd; ++i) {
                firstObservedIndex.add((Parameter) cxo.getChild(i));
            }
        }

        List<Parameter> lastObservedIndex = null;
        if (xo.hasChildNamed(LAST_OBSERVED_INDEX)) {
            lastObservedIndex = new ArrayList<Parameter>();
            cxo = xo.getChild(LAST_OBSERVED_INDEX);
            final int numObsInd = cxo.getChildCount();

            for(int i=0; i< numObsInd; ++i) {
                lastObservedIndex.add((Parameter) cxo.getChild(i));
            }
        }

        Parameter ploidyFactors = null;
        if (xo.getChild(PLOIDY) != null) {
            cxo = xo.getChild(PLOIDY);
            ploidyFactors = (Parameter) cxo.getChild(Parameter.class);
        } else {
            if (intervalsList.size() != 0) {
                ploidyFactors = new Parameter.Default(PLOIDY, intervalsList.size());
                for(int i = 0; i < intervalsList.size(); i++){
                    ploidyFactors.setParameterValue(i, 1.0);
                }
            } else {
                ploidyFactors = new Parameter.Default(PLOIDY, treeList.size());
                for (int i = 0; i < treeList.size(); i++) {
                    ploidyFactors.setParameterValue(i, 1.0);
                }
            }
        }

        Parameter betaParameter = null;
        if (xo.hasChildNamed(SINGLE_BETA)) {
            betaParameter = (Parameter) xo.getElementFirstChild(SINGLE_BETA);
        }

        List<Parameter> betaList = null;
        if (xo.getChild(BETA_PARAMETER) != null) {
            betaList = new ArrayList<Parameter>();
            cxo = xo.getChild(BETA_PARAMETER);
            final int numBeta = cxo.getChildCount();
            for (int i = 0; i < numBeta; ++i) {
                betaList.add((Parameter) cxo.getChild(i));
            }
        }

        List<Parameter> deltaList = new ArrayList<Parameter>();
        if (xo.getChild(DELTA_PARAMETER) != null) {
            cxo = xo.getChild(DELTA_PARAMETER);
            final int numDelta = cxo.getChildCount();
            if(numDelta != betaList.size()){
                throw new XMLParseException("Cannot have different number of delta and beta parameters");
            }
            for (int i = 0; i < numDelta; ++i) {
                deltaList.add((Parameter) cxo.getChild(i));
            }
        }else{
            deltaList = null;
        }

        MatrixParameter dMatrix = null;
        if (xo.getChild(COVARIATE_MATRIX) != null) {
            cxo = xo.getChild(COVARIATE_MATRIX);
            dMatrix = (MatrixParameter) cxo.getChild(MatrixParameter.class);
        }

        boolean timeAwareSmoothing = GMRFSkyrideLikelihood.TIME_AWARE_IS_ON_BY_DEFAULT;
        if (xo.hasAttribute(TIME_AWARE_SMOOTHING)) {
            timeAwareSmoothing = xo.getBooleanAttribute(TIME_AWARE_SMOOTHING);
        }

        if (dMatrix != null) {
            if (dMatrix.getRowDimension() != popParameter.getDimension())
                throw new XMLParseException("Design matrix row dimension must equal the population parameter length.");
            if (dMatrix.getColumnDimension() != betaParameter.getDimension())
                throw new XMLParseException("Design matrix column dimension must equal the regression coefficient length.");
        }

        List<Parameter> covPrecParamRecent = null;
        List<Parameter> covPrecParamDistant = null;

        if(xo.hasChildNamed(COV_PREC_REC)){
            covPrecParamRecent = new ArrayList<Parameter>();
            cxo = xo.getChild(COV_PREC_REC);
            for(int i = 0; i < cxo.getChildCount(); ++i){
                covPrecParamRecent.add((Parameter) cxo.getChild(i));
            }
        }

        if(xo.hasChildNamed(COV_PREC_DIST)){
            covPrecParamDistant = new ArrayList<Parameter>();
            cxo = xo.getChild(COV_PREC_DIST);
            for(int i = 0; i < cxo.getChildCount(); ++i){
                covPrecParamDistant.add((Parameter) cxo.getChild(i));
            }
        }

        if (xo.hasChildNamed(COV_PREC_PARAM)){
            if(firstObservedIndex != null) {
                covPrecParamRecent = new ArrayList<Parameter>();
            }
            if(lastObservedIndex != null) {
                covPrecParamDistant = new ArrayList<Parameter>();
            }
            cxo = xo.getChild(COV_PREC_PARAM);

            for(int i=0; i < cxo.getChildCount(); ++i){
                if(firstObservedIndex != null) {
                    covPrecParamRecent.add((Parameter) cxo.getChild(i));
                }
                if(lastObservedIndex != null) {
                    covPrecParamDistant.add((Parameter) cxo.getChild(i));
                }
            }
        }

        if((covPrecParamDistant == null && lastObservedIndex != null) || (covPrecParamDistant != null && lastObservedIndex == null)){
            throw new XMLParseException("Must specify both lastObservedIndex and covariatePrecision");
        }

        if((covPrecParamRecent == null && firstObservedIndex != null) || (covPrecParamRecent != null && firstObservedIndex == null)){
            throw new XMLParseException("Must specify both firstObservedIndex and covariatePrecision");
        }

        Parameter recentIndices = null;
        if (xo.getChild(REC_INDICES) != null) {
            cxo = xo.getChild(REC_INDICES);
            recentIndices = (Parameter) cxo.getChild(Parameter.class);
        }

        if(firstObservedIndex == null && recentIndices != null){
            throw new XMLParseException("Cannot specify covIndicesMissingRecent without specifying firstObservedIndex");
        }

        Parameter distantIndices = null;
        if (xo.getChild(DIST_INDICES) != null) {
            cxo = xo.getChild(DIST_INDICES);
            distantIndices = (Parameter) cxo.getChild(Parameter.class);
        }

        if(lastObservedIndex == null && distantIndices != null){
            throw new XMLParseException("Cannot specify covIndicesMissingDistant without specifying lastObservedIndex");
        }

        List<MatrixParameter> covariates = null;
        if (xo.hasChildNamed(COVARIATES)){
            covariates = new ArrayList<MatrixParameter>();
            cxo = xo.getChild(COVARIATES);
            final int numCov = cxo.getChildCount();

            for (int i = 0; i < numCov; ++i) {
                covariates.add((MatrixParameter) cxo.getChild(i));
            }
        }

        if ((covariates != null && betaList == null) ||
                (covariates == null &&  betaList != null))
            throw new XMLParseException("Must specify both a set of regression coefficients and a design matrix.");

        boolean useGlmModel = xo.getAttribute(USE_GLM_MODEL, false);

        if(useGlmModel) {

            ExperimentalGeneralizedLinearModel glm = (ExperimentalGeneralizedLinearModel) xo.getChild(ExperimentalGeneralizedLinearModel.class);
            covariates = new ArrayList<MatrixParameter>();
            betaList = new ArrayList<Parameter>();
            List<DesignMatrix> designMat = glm.getDesignMatrix();
            List<Parameter> indepParam = glm.getIndependentParameter();
            List<Parameter> indepParamDelta = glm.getIndependentParameterDelta();
            deltaList = new ArrayList<Parameter>();

            for(int i = 0; i < indepParam.get(0).getSize(); i++){
                MatrixParameter matParam = new MatrixParameter("covariate values", 1,designMat.get(0).getRowDimension());

                for(int j = 0; j < matParam.getRowDimension(); j++){
                    matParam.setParameterValue(0, j, designMat.get(0).getParameterValue(0, j));
                }
                covariates.add(matParam);

                Parameter betaParam = new Parameter.Default(1);
                betaParam.setParameterValue(0, indepParam.get(0).getParameterValue(i));
                betaList.add(betaParam);

                if(indepParamDelta != null){
                    Parameter deltaParam = new Parameter.Default(1);
                    deltaParam.setParameterValue(0, indepParamDelta.get(0).getParameterValue(i));
                    deltaList.add(deltaParam);
                }
            }

        }

        /*
        if (xo.getAttribute(RANDOMIZE_TREE, false)) {
            for (Tree tree : treeList) {
                if (tree instanceof TreeModel) {
                    GMRFSkyrideLikelihood.checkTree((TreeModel) tree);
                } else {
                    throw new XMLParseException("Can not randomize a fixed tree");
                }
            }
        }*/

        boolean rescaleByRootHeight = xo.getAttribute(RESCALE_BY_ROOT_ISSUE, true);

        Logger.getLogger("dr.evomodel").info("The " + SKYLINE_LIKELIHOOD + " has " +
                (timeAwareSmoothing ? "time aware smoothing" : "uniform smoothing"));

        if (xo.getAttribute(OLD_SKYRIDE, true) && xo.getName().compareTo(SKYGRID_LIKELIHOOD) != 0) {
            return new OldGMRFSkyrideLikelihood(treeList, popParameter, groupParameter, precParameter,
                    lambda, betaParameter, dMatrix, timeAwareSmoothing, rescaleByRootHeight, buildIntervalNodeMapping);

        } else {
            if (intervalsList.size() > 0) {
<<<<<<< HEAD
                if (xo.getChild(GRID_POINTS) != null) {
                    return new GMRFSkygridLikelihood(intervalsList, popParameter, groupParameter, precParameter,
                            lambda, betaParameter, dMatrix, timeAwareSmoothing, gridPoints, covariates, ploidyFactors,
                            firstObservedIndex, lastObservedIndex, covPrecParamRecent, covPrecParamDistant, recentIndices, distantIndices, betaList);
                } else {
                    return new GMRFSkygridLikelihood(intervalsList, popParameter, groupParameter, precParameter,
                            lambda, betaParameter, dMatrix, timeAwareSmoothing, cutOff.getParameterValue(0), (int) numGridPoints.getParameterValue(0), phi, ploidyFactors);
                }

            } else {
                if (xo.getChild(GRID_POINTS) != null) {
=======
                if (xo.getChild(GRID_POINTS) != null) {
                    return new GMRFSkygridLikelihood(intervalsList, popParameter, groupParameter, precParameter,
                            lambda, betaParameter, dMatrix, timeAwareSmoothing, gridPoints, covariates, ploidyFactors,
                            firstObservedIndex, lastObservedIndex, covPrecParamRecent, covPrecParamDistant, recentIndices, distantIndices, betaList);
                } else {
                    return new GMRFSkygridLikelihood(intervalsList, popParameter, groupParameter, precParameter,
                            lambda, betaParameter, dMatrix, timeAwareSmoothing, cutOff.getParameterValue(0), (int) numGridPoints.getParameterValue(0), phi, ploidyFactors);
                }

            } else {
                if (xo.getChild(GRID_POINTS) != null) {
>>>>>>> 6f8900c3
                    return new GMRFMultilocusSkyrideLikelihood(treeList, popParameter, groupParameter, precParameter,
                            lambda, betaParameter, dMatrix, timeAwareSmoothing, gridPoints, covariates, ploidyFactors,
                            firstObservedIndex, lastObservedIndex, covPrecParamRecent, covPrecParamDistant, recentIndices, distantIndices, betaList, deltaList);
                } else {
                    return new GMRFMultilocusSkyrideLikelihood(treeList, popParameter, groupParameter, precParameter,
                            lambda, betaParameter, dMatrix, timeAwareSmoothing, cutOff.getParameterValue(0), (int) numGridPoints.getParameterValue(0), phi, ploidyFactors);
                }
            }
        }
    }

    //************************************************************************
    // AbstractXMLObjectParser implementation
    //************************************************************************

    public String getParserDescription() {
        return "This element represents the likelihood of the tree given the population size vector.";
    }

    public Class getReturnType() {
        return GMRFSkyrideLikelihood.class;
    }

    public XMLSyntaxRule[] getSyntaxRules() {
        return rules;
    }

    private final XMLSyntaxRule[] rules = {
            new ElementRule(POPULATION_PARAMETER, new XMLSyntaxRule[]{
                    new ElementRule(Parameter.class)
            }),
            new ElementRule(PRECISION_PARAMETER, new XMLSyntaxRule[]{
                    new ElementRule(Parameter.class)
            }),
            new ElementRule(PHI_PARAMETER, new XMLSyntaxRule[]{
                    new ElementRule(Parameter.class)
            }, true), // Optional
            new OrRule(
                new ElementRule(INTERVALS, new XMLSyntaxRule[]{
                    new ElementRule(IntervalList.class, 1, Integer.MAX_VALUE)
                }),
                new ElementRule(POPULATION_TREE, new XMLSyntaxRule[]{
                    new ElementRule(TreeModel.class, 1, Integer.MAX_VALUE)
                })
            ),
            new ElementRule(GROUP_SIZES, new XMLSyntaxRule[]{
                    new ElementRule(Parameter.class)
            }, true),
            new ElementRule(SINGLE_BETA, new XMLSyntaxRule[] {
                    new ElementRule(Parameter.class),
            }, true),
            AttributeRule.newBooleanRule(RESCALE_BY_ROOT_ISSUE, true),
            AttributeRule.newBooleanRule(RANDOMIZE_TREE, true),
            AttributeRule.newBooleanRule(TIME_AWARE_SMOOTHING, true),
            AttributeRule.newBooleanRule(OLD_SKYRIDE, true),
            AttributeRule.newBooleanRule(BUILD_MAPPING, true)
    };

}<|MERGE_RESOLUTION|>--- conflicted
+++ resolved
@@ -1,11 +1,7 @@
 /*
  * GMRFSkyrideLikelihoodParser.java
  *
-<<<<<<< HEAD
- * Copyright (c) 2002-2015 Alexei Drummond, Andrew Rambaut and Marc Suchard
-=======
- * Copyright (c) 2002-2014 Alexei Drummond, Andrew Rambaut and Marc Suchard
->>>>>>> 6f8900c3
+ * Copyright (c) 2002-2024 Alexei Drummond, Andrew Rambaut and Marc Suchard
  *
  * This file is part of BEAST.
  * See the NOTICE file distributed with this work for additional
@@ -413,7 +409,6 @@
 
         } else {
             if (intervalsList.size() > 0) {
-<<<<<<< HEAD
                 if (xo.getChild(GRID_POINTS) != null) {
                     return new GMRFSkygridLikelihood(intervalsList, popParameter, groupParameter, precParameter,
                             lambda, betaParameter, dMatrix, timeAwareSmoothing, gridPoints, covariates, ploidyFactors,
@@ -425,19 +420,6 @@
 
             } else {
                 if (xo.getChild(GRID_POINTS) != null) {
-=======
-                if (xo.getChild(GRID_POINTS) != null) {
-                    return new GMRFSkygridLikelihood(intervalsList, popParameter, groupParameter, precParameter,
-                            lambda, betaParameter, dMatrix, timeAwareSmoothing, gridPoints, covariates, ploidyFactors,
-                            firstObservedIndex, lastObservedIndex, covPrecParamRecent, covPrecParamDistant, recentIndices, distantIndices, betaList);
-                } else {
-                    return new GMRFSkygridLikelihood(intervalsList, popParameter, groupParameter, precParameter,
-                            lambda, betaParameter, dMatrix, timeAwareSmoothing, cutOff.getParameterValue(0), (int) numGridPoints.getParameterValue(0), phi, ploidyFactors);
-                }
-
-            } else {
-                if (xo.getChild(GRID_POINTS) != null) {
->>>>>>> 6f8900c3
                     return new GMRFMultilocusSkyrideLikelihood(treeList, popParameter, groupParameter, precParameter,
                             lambda, betaParameter, dMatrix, timeAwareSmoothing, gridPoints, covariates, ploidyFactors,
                             firstObservedIndex, lastObservedIndex, covPrecParamRecent, covPrecParamDistant, recentIndices, distantIndices, betaList, deltaList);
