--- conflicted
+++ resolved
@@ -1,7 +1,7 @@
 /*
- * MultiTreeIntervalsParser.java
+ * CoalescentLikelihoodParser.java
  *
- * Copyright (c) 2002-2019 Alexei Drummond, Andrew Rambaut and Marc Suchard
+ * Copyright (c) 2002-2015 Alexei Drummond, Andrew Rambaut and Marc Suchard
  *
  * This file is part of BEAST.
  * See the NOTICE file distributed with this work for additional
@@ -37,11 +37,8 @@
 import java.util.List;
 
 /**
-<<<<<<< HEAD
  * MultiTreeIntervalsParser
  *
-=======
->>>>>>> 552289f4
  * @author Andrew Rambaut
  */
 public class MultiTreeIntervalsParser extends AbstractXMLObjectParser {
@@ -57,29 +54,14 @@
 
     public Object parseXMLObject(XMLObject xo) throws XMLParseException {
 
-        double cutoff = xo.getDoubleAttribute(CUTOFF);
-
         XMLObject cxo = xo.getChild(TREES);
 
-<<<<<<< HEAD
-        List<Tree> trees = new ArrayList<Tree>();
-
-        for (int i = 0; i < cxo.getChildCount(); i++) {
-            Tree tree = (Tree)cxo.getChild(Tree.class);
-            trees.add(tree);
-        }
-
-        Taxa singletonTaxa = (Taxa)xo.getElementFirstChild(SINGLETONS);
-
-        return new MultiTreeIntervals(trees, singletonTaxa, cutoff);
-=======
         List<Tree> trees = new ArrayList<Tree>(cxo.getAllChildren(Tree.class));
         Taxa singletonTaxa = (Taxa)xo.getElementFirstChild(SINGLETONS);
 
         double cutoffTime = xo.getDoubleAttribute(CUTOFF);
 
         return new MultiTreeIntervals(trees, singletonTaxa, cutoffTime);
->>>>>>> 552289f4
     }
 
     //************************************************************************
@@ -87,11 +69,7 @@
     //************************************************************************
 
     public String getParserDescription() {
-<<<<<<< HEAD
-        return "This element stores the coalescent intervals across a set of trees.";
-=======
         return "This element stores a set of coalescent intervals over multiple trees.";
->>>>>>> 552289f4
     }
 
     public Class getReturnType() {
