/*
 * DataFromTreeTipsParser.java
 *
 * Copyright (c) 2002-2015 Alexei Drummond, Andrew Rambaut and Marc Suchard
 *
 * This file is part of BEAST.
 * See the NOTICE file distributed with this work for additional
 * information regarding copyright ownership and licensing.
 *
 * BEAST is free software; you can redistribute it and/or modify
 * it under the terms of the GNU Lesser General Public License as
 * published by the Free Software Foundation; either version 2
 * of the License, or (at your option) any later version.
 *
 *  BEAST is distributed in the hope that it will be useful,
 *  but WITHOUT ANY WARRANTY; without even the implied warranty of
 *  MERCHANTABILITY or FITNESS FOR A PARTICULAR PURPOSE.  See the
 *  GNU Lesser General Public License for more details.
 *
 * You should have received a copy of the GNU Lesser General Public
 * License along with BEAST; if not, write to the
 * Free Software Foundation, Inc., 51 Franklin St, Fifth Floor,
 * Boston, MA  02110-1301  USA
 */

package dr.evomodelxml.continuous;

import dr.evolution.tree.MutableTreeModel;
import dr.evomodelxml.treelikelihood.TreeTraitParserUtilities;
import dr.inference.model.MatrixParameter;
import dr.inference.model.Parameter;
import dr.xml.*;

/**
 * @author Max Tolkoff
 * @author Marc Suchard
 */

public class DataFromTreeTipsParser extends AbstractXMLObjectParser {
    public final static String DATA_FROM_TREE_TIPS = "dataFromTreeTips";
    public final static String DATA = "data";
    public static final String CONTINUOUS = "continuous";
    public static final String SAMPLE_MISSING = "sampleMissing";
    public static final String MISSING_PARAMETER = "missingParameter";


    public String getParserName() {
        return DATA_FROM_TREE_TIPS;
    }

    public Object parseXMLObject(XMLObject xo) throws XMLParseException {

        TreeTraitParserUtilities utilities = new TreeTraitParserUtilities();
        String traitName = (String) xo.getAttribute(TreeTraitParserUtilities.TRAIT_NAME);

<<<<<<< HEAD
        MultivariateTraitTree treeModel = (MultivariateTraitTree) xo.getChild(MultivariateTraitTree.class);
        boolean sampleMissing;
        if(xo.hasAttribute(SAMPLE_MISSING))
            sampleMissing = xo.getBooleanAttribute(SAMPLE_MISSING);
        else
            sampleMissing = true;
=======
        MutableTreeModel treeModel = (MutableTreeModel) xo.getChild(MutableTreeModel.class);
>>>>>>> 5ce9e08d

        TreeTraitParserUtilities.TraitsAndMissingIndices returnValue =
                utilities.parseTraitsFromTaxonAttributes(xo, traitName, treeModel, sampleMissing);
        MatrixParameter dataParameter = MatrixParameter.recast(returnValue.traitParameter.getId(),
                returnValue.traitParameter);

        if (xo.hasChildNamed(MISSING_PARAMETER)) {
            Parameter missing = (Parameter) xo.getChild(MISSING_PARAMETER).getChild(Parameter.class);
            missing.setDimension(dataParameter.getDimension());

            for (int i = 0; i < missing.getDimension(); i++) {
                if (returnValue.missingIndices.contains(i)) {
                    missing.setParameterValue(i, 1);
                } else {
                    missing.setParameterValue(i, 0);
                }
            }
        }

        return dataParameter;
    }

    private static final XMLSyntaxRule[] rules = {
            new ElementRule(MutableTreeModel.class),
            AttributeRule.newStringRule(TreeTraitParserUtilities.TRAIT_NAME),
            AttributeRule.newBooleanRule(SAMPLE_MISSING, true),
            new ElementRule(TreeTraitParserUtilities.TRAIT_PARAMETER, new XMLSyntaxRule[]{
                    new ElementRule(Parameter.class)
            }),
            new ElementRule(TreeTraitParserUtilities.MISSING, new XMLSyntaxRule[]{
                    new ElementRule(Parameter.class)
            }, true),
    };

    public XMLSyntaxRule[] getSyntaxRules() {
        return rules;
    }

    @Override
    public String getParserDescription() {
        return "Takes the data from the tips of a tree and puts it into a MatrixParameter";
    }

    @Override
    public Class getReturnType() {
        return MatrixParameter.class;
    }


}<|MERGE_RESOLUTION|>--- conflicted
+++ resolved
@@ -40,8 +40,6 @@
     public final static String DATA_FROM_TREE_TIPS = "dataFromTreeTips";
     public final static String DATA = "data";
     public static final String CONTINUOUS = "continuous";
-    public static final String SAMPLE_MISSING = "sampleMissing";
-    public static final String MISSING_PARAMETER = "missingParameter";
 
 
     public String getParserName() {
@@ -53,24 +51,15 @@
         TreeTraitParserUtilities utilities = new TreeTraitParserUtilities();
         String traitName = (String) xo.getAttribute(TreeTraitParserUtilities.TRAIT_NAME);
 
-<<<<<<< HEAD
-        MultivariateTraitTree treeModel = (MultivariateTraitTree) xo.getChild(MultivariateTraitTree.class);
-        boolean sampleMissing;
-        if(xo.hasAttribute(SAMPLE_MISSING))
-            sampleMissing = xo.getBooleanAttribute(SAMPLE_MISSING);
-        else
-            sampleMissing = true;
-=======
         MutableTreeModel treeModel = (MutableTreeModel) xo.getChild(MutableTreeModel.class);
->>>>>>> 5ce9e08d
 
         TreeTraitParserUtilities.TraitsAndMissingIndices returnValue =
-                utilities.parseTraitsFromTaxonAttributes(xo, traitName, treeModel, sampleMissing);
+                utilities.parseTraitsFromTaxonAttributes(xo, traitName, treeModel, true);
         MatrixParameter dataParameter = MatrixParameter.recast(returnValue.traitParameter.getId(),
                 returnValue.traitParameter);
 
-        if (xo.hasChildNamed(MISSING_PARAMETER)) {
-            Parameter missing = (Parameter) xo.getChild(MISSING_PARAMETER).getChild(Parameter.class);
+        if (xo.hasChildNamed(TreeTraitParserUtilities.MISSING)) {
+            Parameter missing = (Parameter) xo.getChild(TreeTraitParserUtilities.MISSING).getChild(Parameter.class);
             missing.setDimension(dataParameter.getDimension());
 
             for (int i = 0; i < missing.getDimension(); i++) {
@@ -88,7 +77,6 @@
     private static final XMLSyntaxRule[] rules = {
             new ElementRule(MutableTreeModel.class),
             AttributeRule.newStringRule(TreeTraitParserUtilities.TRAIT_NAME),
-            AttributeRule.newBooleanRule(SAMPLE_MISSING, true),
             new ElementRule(TreeTraitParserUtilities.TRAIT_PARAMETER, new XMLSyntaxRule[]{
                     new ElementRule(Parameter.class)
             }),
