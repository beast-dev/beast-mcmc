/*
 * FullyConjugateTreeTipsPotentialDerivativeParser.java
 *
 * Copyright (c) 2002-2017 Alexei Drummond, Andrew Rambaut and Marc Suchard
 *
 * This file is part of BEAST.
 * See the NOTICE file distributed with this work for additional
 * information regarding copyright ownership and licensing.
 *
 * BEAST is free software; you can redistribute it and/or modify
 * it under the terms of the GNU Lesser General Public License as
 * published by the Free Software Foundation; either version 2
 * of the License, or (at your option) any later version.
 *
 *  BEAST is distributed in the hope that it will be useful,
 *  but WITHOUT ANY WARRANTY; without even the implied warranty of
 *  MERCHANTABILITY or FITNESS FOR A PARTICULAR PURPOSE.  See the
 *  GNU Lesser General Public License for more details.
 *
 * You should have received a copy of the GNU Lesser General Public
 * License along with BEAST; if not, write to the
 * Free Software Foundation, Inc., 51 Franklin St, Fifth Floor,
 * Boston, MA  02110-1301  USA
 */

package dr.evomodelxml.continuous.hmc;

import dr.evomodel.branchratemodel.*;
import dr.evomodel.treedatalikelihood.BeagleDataLikelihoodDelegate;
import dr.evomodel.treedatalikelihood.DataLikelihoodDelegate;
import dr.evomodel.treedatalikelihood.TreeDataLikelihood;
import dr.evomodel.treedatalikelihood.continuous.BranchRateGradient;
import dr.evomodel.treedatalikelihood.continuous.ContinuousDataLikelihoodDelegate;
import dr.evomodel.treedatalikelihood.discrete.BranchRateGradientForDiscreteTrait;
import dr.evomodelxml.treelikelihood.TreeTraitParserUtilities;
import dr.inference.hmc.GradientWrtParameterProvider;
<<<<<<< HEAD
=======
import dr.inference.hmc.JointBranchRateGradient;
>>>>>>> a16bfca9
import dr.inference.hmc.JointGradient;
import dr.inference.model.CompoundLikelihood;
import dr.inference.model.Likelihood;
import dr.inference.model.Parameter;
import dr.xml.*;

import java.util.ArrayList;
import java.util.List;

import static dr.evomodelxml.treelikelihood.TreeTraitParserUtilities.DEFAULT_TRAIT_NAME;

/**
 * @author Marc A. Suchard
 */

public class BranchRateGradientParser extends AbstractXMLObjectParser {

    private static final String NAME = "branchRateGradient";
    private static final String TRAIT_NAME = TreeTraitParserUtilities.TRAIT_NAME;
    private static final String USE_HESSIAN = "useHessian";

    @Override
    public String getParserName() {
        return NAME;
    }

    @Override
    public Object parseXMLObject(XMLObject xo) throws XMLParseException {

        String traitName = xo.getAttribute(TRAIT_NAME, DEFAULT_TRAIT_NAME);
        boolean useHessian = xo.getAttribute(USE_HESSIAN, false);

        final Object child = xo.getChild(TreeDataLikelihood.class);

        if (child != null) {
            return parseTreeDataLikelihood((TreeDataLikelihood) child, traitName, useHessian);
        } else {

            CompoundLikelihood compoundLikelihood = (CompoundLikelihood) xo.getChild(CompoundLikelihood.class);
            List<GradientWrtParameterProvider> providers = new ArrayList<>();

            for (Likelihood likelihood : compoundLikelihood.getLikelihoods()) {
                if (!(likelihood instanceof TreeDataLikelihood)) {
                    throw new XMLParseException("Unknown likelihood type");
                }

                GradientWrtParameterProvider provider = parseTreeDataLikelihood((TreeDataLikelihood) likelihood,
                        traitName, useHessian);

                providers.add(provider);
            }

            checkBranchRateModels(providers);

<<<<<<< HEAD
            return new JointGradient(providers);
=======
            return new JointBranchRateGradient(providers);
>>>>>>> a16bfca9
        }
    }

    static void checkBranchRateModels(List<GradientWrtParameterProvider> providers) throws XMLParseException {
        BranchRateModel rateModel = ((TreeDataLikelihood) providers.get(0).getLikelihood()).getBranchRateModel();
        for (GradientWrtParameterProvider provider : providers) {
            if (rateModel != ((TreeDataLikelihood) provider.getLikelihood()).getBranchRateModel()) {
                throw new XMLParseException("All TreeDataLikelihoods must use the same BranchRateModel");
            }
        }
    }

    private GradientWrtParameterProvider parseTreeDataLikelihood(TreeDataLikelihood treeDataLikelihood,
                                                                 String traitName,
                                                                 boolean useHessian) throws XMLParseException {


        BranchRateModel branchRateModel = treeDataLikelihood.getBranchRateModel();

        if (branchRateModel instanceof DifferentiableBranchRates) {

<<<<<<< HEAD
            Parameter branchRates = ((DifferentiableBranchRates)branchRateModel).getRateParameter();
=======
            Parameter branchRates = ((DifferentiableBranchRates) branchRateModel).getRateParameter();
>>>>>>> a16bfca9

            DataLikelihoodDelegate delegate = treeDataLikelihood.getDataLikelihoodDelegate();

            if (delegate instanceof ContinuousDataLikelihoodDelegate) {

                ContinuousDataLikelihoodDelegate continuousData = (ContinuousDataLikelihoodDelegate) delegate;
                return new BranchRateGradient(traitName, treeDataLikelihood, continuousData, branchRates);

            } else if (delegate instanceof BeagleDataLikelihoodDelegate) {

                BeagleDataLikelihoodDelegate beagleData = (BeagleDataLikelihoodDelegate) delegate;
                return new BranchRateGradientForDiscreteTrait(traitName, treeDataLikelihood, beagleData, branchRates, useHessian);

            } else {
                throw new XMLParseException("Unknown likelihood delegate type");
            }

        } else {
            throw new XMLParseException("Only implemented for differentiable rates models");
        }
    }


    @Override
    public XMLSyntaxRule[] getSyntaxRules() {
        return rules;
    }

    private final XMLSyntaxRule[] rules = {
            AttributeRule.newStringRule(TRAIT_NAME),
            new XORRule(
                    new ElementRule(TreeDataLikelihood.class),
                    new ElementRule(CompoundLikelihood.class)
            ),
    };

    @Override
    public String getParserDescription() {
        return null;
    }

    @Override
    public Class getReturnType() {
        return BranchRateGradient.class;
    }
}<|MERGE_RESOLUTION|>--- conflicted
+++ resolved
@@ -34,10 +34,7 @@
 import dr.evomodel.treedatalikelihood.discrete.BranchRateGradientForDiscreteTrait;
 import dr.evomodelxml.treelikelihood.TreeTraitParserUtilities;
 import dr.inference.hmc.GradientWrtParameterProvider;
-<<<<<<< HEAD
-=======
 import dr.inference.hmc.JointBranchRateGradient;
->>>>>>> a16bfca9
 import dr.inference.hmc.JointGradient;
 import dr.inference.model.CompoundLikelihood;
 import dr.inference.model.Likelihood;
@@ -92,11 +89,7 @@
 
             checkBranchRateModels(providers);
 
-<<<<<<< HEAD
-            return new JointGradient(providers);
-=======
             return new JointBranchRateGradient(providers);
->>>>>>> a16bfca9
         }
     }
 
@@ -118,11 +111,7 @@
 
         if (branchRateModel instanceof DifferentiableBranchRates) {
 
-<<<<<<< HEAD
-            Parameter branchRates = ((DifferentiableBranchRates)branchRateModel).getRateParameter();
-=======
             Parameter branchRates = ((DifferentiableBranchRates) branchRateModel).getRateParameter();
->>>>>>> a16bfca9
 
             DataLikelihoodDelegate delegate = treeDataLikelihood.getDataLikelihoodDelegate();
 
