--- conflicted
+++ resolved
@@ -27,6 +27,7 @@
 
 
 import dr.evomodel.branchratemodel.BranchRateModel;
+import dr.evomodel.coalescent.GMRFSkyrideLikelihood;
 import dr.evomodel.coalescent.OldGMRFSkyrideLikelihood;
 import dr.evomodel.tree.TreeModel;
 import dr.evomodel.treedatalikelihood.discrete.NodeHeightTransform;
@@ -110,21 +111,14 @@
     @Override
     public XMLSyntaxRule[] getSyntaxRules() {
         return new XMLSyntaxRule[]{
-<<<<<<< HEAD
                 new XORRule(
                         new ElementRule(RATIO, Parameter.class, "The ratio parameter"),
                         new AndRule(
-                                new ElementRule(COALESCENT_INTERVAL, GMRFSkyrideLikelihood.class,
+                                new ElementRule(COALESCENT_INTERVAL, OldGMRFSkyrideLikelihood.class,
                                         "Construct a proxy parameter for coalescent intervals from the Skyride likelihood."),
                                 new ElementRule(NODEHEIGHT, Parameter.class, "The nodeHeight parameter")
                         )
                 ),
-=======
-                new XORRule(new ElementRule(RATIO, Parameter.class, "The ratio parameter"),
-                        new ElementRule(COALESCENT_INTERVAL, OldGMRFSkyrideLikelihood.class, "Construct a proxy parameter for coalescent intervals from the Skyride likelihood.")
-                        ),
-                new ElementRule(NODEHEIGHT, Parameter.class, "The nodeHeight parameter"),
->>>>>>> 07b0219e
                 new ElementRule(TreeModel.class),
                 new ElementRule(BranchRateModel.class),
                 AttributeRule.newBooleanRule(REAL_LINE, true),
