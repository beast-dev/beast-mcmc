/*
 * NodeHeightTransformParser.java
 *
 * Copyright (c) 2002-2017 Alexei Drummond, Andrew Rambaut and Marc Suchard
 *
 * This file is part of BEAST.
 * See the NOTICE file distributed with this work for additional
 * information regarding copyright ownership and licensing.
 *
 * BEAST is free software; you can redistribute it and/or modify
 * it under the terms of the GNU Lesser General Public License as
 * published by the Free Software Foundation; either version 2
 * of the License, or (at your option) any later version.
 *
 *  BEAST is distributed in the hope that it will be useful,
 *  but WITHOUT ANY WARRANTY; without even the implied warranty of
 *  MERCHANTABILITY or FITNESS FOR A PARTICULAR PURPOSE.  See the
 *  GNU Lesser General Public License for more details.
 *
 * You should have received a copy of the GNU Lesser General Public
 * License along with BEAST; if not, write to the
 * Free Software Foundation, Inc., 51 Franklin St, Fifth Floor,
 * Boston, MA  02110-1301  USA
 */

package dr.evomodelxml.continuous.hmc;


import dr.evolution.coalescent.IntervalList;
import dr.evolution.coalescent.TreeIntervalList;
import dr.evomodel.branchratemodel.BranchRateModel;
<<<<<<< HEAD
import dr.evomodel.coalescent.GMRFMultilocusSkyrideLikelihood;
import dr.evomodel.coalescent.GMRFSkyrideLikelihood;
=======
import dr.evomodel.coalescent.GMRFSkyrideLikelihood;
import dr.evomodel.coalescent.OldGMRFSkyrideLikelihood;
>>>>>>> d52c5bb1
import dr.evomodel.tree.TreeModel;
import dr.evomodel.treedatalikelihood.discrete.NodeHeightTransform;
import dr.inference.model.Parameter;
import dr.util.Transform;
import dr.xml.*;

import java.util.ArrayList;
import java.util.List;

/**
 * @author Marc A. Suchard
 * @author Xiang Ji
 */

public class NodeHeightTransformParser extends AbstractXMLObjectParser {

    public static final String NAME = "nodeHeightTransform";
    private static final String NODEHEIGHT = "nodeHeights";
    private static final String RATIO = "ratios";
    private static final String COALESCENT_INTERVAL = "coalescentIntervals";
    private static final String REAL_LINE = "realLine";
    private static final String WITH_ROOT = "withRoot";

    @Override
    public Object parseXMLObject(XMLObject xo) throws XMLParseException {
        XMLObject cxo = xo.getChild(NODEHEIGHT);

        TreeModel tree = (TreeModel) xo.getChild(TreeModel.class);
        BranchRateModel branchRateModel = (BranchRateModel) xo.getChild(BranchRateModel.class);

        Parameter ratioParameter = null;
        if (xo.hasChildNamed(RATIO)) {
            ratioParameter = (Parameter) xo.getChild(RATIO).getChild(Parameter.class);
        }

        if (ratioParameter != null) {
            if (ratioParameter.getDimension() == 1) {
                ratioParameter.setDimension(tree.getInternalNodeCount() - 1);
            }
            ratioParameter.addBounds(new Parameter.DefaultBounds(1.0, 0.0, ratioParameter.getDimension()));
        }

        Parameter coalescentIntervals = null;
        GMRFSkyrideLikelihood skyrideLikelihood = null;
        if (xo.hasChildNamed(COALESCENT_INTERVAL)) {
            cxo = xo.getChild(COALESCENT_INTERVAL);
            skyrideLikelihood = (GMRFSkyrideLikelihood) cxo.getChild(GMRFSkyrideLikelihood.class);
        }

        boolean withRoot = xo.getBooleanAttribute(WITH_ROOT);

        Transform nodeHeightTransform;
        if (ratioParameter != null) {
            NodeHeightTransform transform = new NodeHeightTransform(ratioParameter, tree, branchRateModel, withRoot);
            if (xo.getChild(RATIO).getAttribute(REAL_LINE, false)) {

                List<Transform> transforms = new ArrayList<Transform>();
                if (withRoot) {
                    transforms.add(new Transform.LogTransform());
                }
                for (int i = 0; i < ratioParameter.getDimension(); i++) {
                    transforms.add(new Transform.LogitTransform());
                }
                nodeHeightTransform = new Transform.ComposeMultivariable(new Transform.Array(transforms, null), transform);
            } else {
                nodeHeightTransform = transform;
            }
        } else {
<<<<<<< HEAD
            checkIntervals(skyrideLikelihood);
=======
            Parameter nodeHeightParameter = (Parameter) cxo.getChild(Parameter.class);
>>>>>>> d52c5bb1
            nodeHeightTransform = new NodeHeightTransform(nodeHeightParameter, tree, skyrideLikelihood);
            coalescentIntervals = ((NodeHeightTransform) nodeHeightTransform).getParameter();
            cxo = xo.getChild(COALESCENT_INTERVAL);
            coalescentIntervals.setId(cxo.getId());
            cxo.setNativeObject(coalescentIntervals);
        }

        return nodeHeightTransform;
    }

    /**
     * Check the intervals in the likelihood are tree intervals and have an interval-node mapping
     *
     * @param likelihood the skygrid likelihood
     */
    private void checkIntervals(GMRFSkyrideLikelihood likelihood) {


        IntervalList intervalList = likelihood.getIntervalList();
        if (!(intervalList instanceof TreeIntervalList)) {
            throw new IllegalArgumentException("Skyride likelihood does not have intervals which map to " +
                    "the underlying tree. This is needed for gradient calculations");
        }


    }

    @Override
    public XMLSyntaxRule[] getSyntaxRules() {
        return new XMLSyntaxRule[]{
<<<<<<< HEAD
                new XORRule(new ElementRule(RATIO, Parameter.class, "The ratio parameter"),
                        new ElementRule(COALESCENT_INTERVAL, GMRFSkyrideLikelihood.class, "Construct a proxy parameter for coalescent intervals from the Skyride likelihood.")
                ),
                new ElementRule(NODEHEIGHT, Parameter.class, "The nodeHeight parameter"),
=======
                new XORRule(
                        new ElementRule(RATIO, Parameter.class, "The ratio parameter"),
                        new AndRule(
                                new ElementRule(COALESCENT_INTERVAL, OldGMRFSkyrideLikelihood.class,
                                        "Construct a proxy parameter for coalescent intervals from the Skyride likelihood."),
                                new ElementRule(NODEHEIGHT, Parameter.class, "The nodeHeight parameter")
                        )
                ),
>>>>>>> d52c5bb1
                new ElementRule(TreeModel.class),
                new ElementRule(BranchRateModel.class),
                AttributeRule.newBooleanRule(REAL_LINE, true),
                AttributeRule.newBooleanRule(WITH_ROOT),
        };
    }

    @Override
    public String getParserDescription() {
        return null;
    }

    @Override
    public Class getReturnType() {
        return Transform.class;
    }

    @Override
    public String getParserName() {
        return NAME;
    }
}<|MERGE_RESOLUTION|>--- conflicted
+++ resolved
@@ -29,13 +29,8 @@
 import dr.evolution.coalescent.IntervalList;
 import dr.evolution.coalescent.TreeIntervalList;
 import dr.evomodel.branchratemodel.BranchRateModel;
-<<<<<<< HEAD
-import dr.evomodel.coalescent.GMRFMultilocusSkyrideLikelihood;
-import dr.evomodel.coalescent.GMRFSkyrideLikelihood;
-=======
 import dr.evomodel.coalescent.GMRFSkyrideLikelihood;
 import dr.evomodel.coalescent.OldGMRFSkyrideLikelihood;
->>>>>>> d52c5bb1
 import dr.evomodel.tree.TreeModel;
 import dr.evomodel.treedatalikelihood.discrete.NodeHeightTransform;
 import dr.inference.model.Parameter;
@@ -104,11 +99,8 @@
                 nodeHeightTransform = transform;
             }
         } else {
-<<<<<<< HEAD
             checkIntervals(skyrideLikelihood);
-=======
             Parameter nodeHeightParameter = (Parameter) cxo.getChild(Parameter.class);
->>>>>>> d52c5bb1
             nodeHeightTransform = new NodeHeightTransform(nodeHeightParameter, tree, skyrideLikelihood);
             coalescentIntervals = ((NodeHeightTransform) nodeHeightTransform).getParameter();
             cxo = xo.getChild(COALESCENT_INTERVAL);
@@ -139,12 +131,6 @@
     @Override
     public XMLSyntaxRule[] getSyntaxRules() {
         return new XMLSyntaxRule[]{
-<<<<<<< HEAD
-                new XORRule(new ElementRule(RATIO, Parameter.class, "The ratio parameter"),
-                        new ElementRule(COALESCENT_INTERVAL, GMRFSkyrideLikelihood.class, "Construct a proxy parameter for coalescent intervals from the Skyride likelihood.")
-                ),
-                new ElementRule(NODEHEIGHT, Parameter.class, "The nodeHeight parameter"),
-=======
                 new XORRule(
                         new ElementRule(RATIO, Parameter.class, "The ratio parameter"),
                         new AndRule(
@@ -153,7 +139,6 @@
                                 new ElementRule(NODEHEIGHT, Parameter.class, "The nodeHeight parameter")
                         )
                 ),
->>>>>>> d52c5bb1
                 new ElementRule(TreeModel.class),
                 new ElementRule(BranchRateModel.class),
                 AttributeRule.newBooleanRule(REAL_LINE, true),
