/*
 * PrecisionGradientParser.java
 *
 * Copyright (c) 2002-2017 Alexei Drummond, Andrew Rambaut and Marc Suchard
 *
 * This file is part of BEAST.
 * See the NOTICE file distributed with this work for additional
 * information regarding copyright ownership and licensing.
 *
 * BEAST is free software; you can redistribute it and/or modify
 * it under the terms of the GNU Lesser General Public License as
 * published by the Free Software Foundation; either version 2
 * of the License, or (at your option) any later version.
 *
 *  BEAST is distributed in the hope that it will be useful,
 *  but WITHOUT ANY WARRANTY; without even the implied warranty of
 *  MERCHANTABILITY or FITNESS FOR A PARTICULAR PURPOSE.  See the
 *  GNU Lesser General Public License for more details.
 *
 * You should have received a copy of the GNU Lesser General Public
 * License along with BEAST; if not, write to the
 * Free Software Foundation, Inc., 51 Franklin St, Fifth Floor,
 * Boston, MA  02110-1301  USA
 */

package dr.evomodelxml.continuous.hmc;

import dr.evolution.tree.Tree;
import dr.evomodel.treedatalikelihood.DataLikelihoodDelegate;
import dr.evomodel.treedatalikelihood.TreeDataLikelihood;
import dr.evomodel.treedatalikelihood.continuous.*;
import dr.evomodel.treedatalikelihood.hmc.*;
import dr.evomodel.treedatalikelihood.preorder.ModelExtensionProvider;
import dr.evomodelxml.treelikelihood.TreeTraitParserUtilities;
import dr.inference.model.Likelihood;
import dr.inference.model.MatrixParameterInterface;
import dr.math.interfaces.ConjugateWishartStatisticsProvider;
import dr.xml.*;

import java.util.ArrayList;
import java.util.Arrays;

import static dr.evomodelxml.treelikelihood.TreeTraitParserUtilities.DEFAULT_TRAIT_NAME;

/**
 * @author Paul Bastide
 * @author Marc A. Suchard
 */

public class PrecisionGradientParser extends AbstractXMLObjectParser {

    private final static String PRECISION_GRADIENT = "precisionGradient";
    private final static String PARAMETER = "parameter";
    private final static String PRECISION_CORRELATION = "correlation";
    private final static String PRECISION_CORRELATION_OLD = "precisionCorrelation";
    private final static String PRECISION_DIAGONAL = "diagonal";
    private final static String PRECISION_DIAGONAL_OLD = "precisionDiagonal";
    private final static String PRECISION_BOTH = "both";
    private static final String TRAIT_NAME = TreeTraitParserUtilities.TRAIT_NAME;

    @Override
    public String getParserName() {
        return PRECISION_GRADIENT;
    }

    private ParameterMode parseParameterMode(XMLObject xo) throws XMLParseException {
        // Choose which parameter(s) to update.
        ParameterMode mode = ParameterMode.WRT_BOTH;
        String parameterString = xo.getAttribute(PARAMETER, PRECISION_BOTH).toLowerCase();
        if (parameterString.compareTo(PRECISION_CORRELATION) == 0 || parameterString.compareToIgnoreCase(PRECISION_CORRELATION_OLD) == 0) {
            mode = ParameterMode.WRT_CORRELATION;
        } else if (parameterString.compareTo(PRECISION_DIAGONAL) == 0 || parameterString.compareToIgnoreCase(PRECISION_DIAGONAL_OLD) == 0) {
            mode = ParameterMode.WRT_DIAGONAL;
        }
        return mode;
    }

    enum ParameterMode {
        WRT_BOTH {
            @Override
            public AbstractPrecisionGradient factory(GradientWrtPrecisionProvider gradientWrtPrecisionProvider,
                                                     TreeDataLikelihood treeDataLikelihood,
                                                     MatrixParameterInterface parameter) {
                return new PrecisionGradient(gradientWrtPrecisionProvider, treeDataLikelihood, parameter);
            }
        },
        WRT_CORRELATION {
            @Override
            public AbstractPrecisionGradient factory(GradientWrtPrecisionProvider gradientWrtPrecisionProvider,
                                                     TreeDataLikelihood treeDataLikelihood,
                                                     MatrixParameterInterface parameter) {
                return new CorrelationPrecisionGradient(gradientWrtPrecisionProvider, treeDataLikelihood, parameter);
            }
        },
        WRT_DIAGONAL {
            @Override
            public AbstractPrecisionGradient factory(GradientWrtPrecisionProvider gradientWrtPrecisionProvider,
                                                     TreeDataLikelihood treeDataLikelihood,
                                                     MatrixParameterInterface parameter) {
                return new DiagonalPrecisionGradient(gradientWrtPrecisionProvider, treeDataLikelihood, parameter);
            }
        };

        abstract AbstractPrecisionGradient factory(GradientWrtPrecisionProvider gradientWrtPrecisionProvider,
                                                   TreeDataLikelihood treeDataLikelihood,
                                                   MatrixParameterInterface parameter);
    }

    @Override
    public Object parseXMLObject(XMLObject xo) throws XMLParseException {

        String traitName = xo.getAttribute(TRAIT_NAME, DEFAULT_TRAIT_NAME);

        MatrixParameterInterface parameter = (MatrixParameterInterface) xo.getChild(MatrixParameterInterface.class);

        TreeDataLikelihood treeDataLikelihood = (TreeDataLikelihood) xo.getChild(TreeDataLikelihood.class);

        GradientWrtPrecisionProvider gradientWrtPrecisionProvider;
        ConjugateWishartStatisticsProvider wishartStatistics = (ConjugateWishartStatisticsProvider)
                xo.getChild(ConjugateWishartStatisticsProvider.class);
        if (wishartStatistics != null) {
            gradientWrtPrecisionProvider = new GradientWrtPrecisionProvider.WishartGradientWrtPrecisionProvider(wishartStatistics);
        } else {
            int dim = treeDataLikelihood.getDataLikelihoodDelegate().getTraitDim();
            Tree tree = treeDataLikelihood.getTree();

            DataLikelihoodDelegate delegate = treeDataLikelihood.getDataLikelihoodDelegate();
            ContinuousDataLikelihoodDelegate continuousData = (ContinuousDataLikelihoodDelegate) delegate;

            ModelExtensionProvider.NormalExtensionProvider extensionProvider = (ModelExtensionProvider.NormalExtensionProvider)
                    xo.getChild(ModelExtensionProvider.NormalExtensionProvider.class);
            ContinuousTraitGradientForBranch traitGradient;
            if (extensionProvider != null) {
                traitGradient =
<<<<<<< HEAD
                        new ContinuousTraitGradientForBranch.SamplingVarianceGradient(dim, tree, extensionProvider);
=======
                        new ContinuousTraitGradientForBranch.SamplingVarianceGradient(dim, tree, continuousData, extensionProvider);
>>>>>>> 85e609b9
            } else {
                traitGradient =
                        new ContinuousTraitGradientForBranch.ContinuousProcessParameterGradient(
                                dim, tree, continuousData,
                                new ArrayList<>(
                                        Arrays.asList(ContinuousTraitGradientForBranch.ContinuousProcessParameterGradient.DerivationParameter.WRT_VARIANCE)
                                ));
            }
            BranchSpecificGradient branchSpecificGradient =
                    new BranchSpecificGradient(traitName, treeDataLikelihood, continuousData, traitGradient, parameter);

            gradientWrtPrecisionProvider = new GradientWrtPrecisionProvider.BranchSpecificGradientWrtPrecisionProvider(branchSpecificGradient);
        }

        ParameterMode parameterMode = parseParameterMode(xo);
        return parameterMode.factory(gradientWrtPrecisionProvider, treeDataLikelihood, parameter);
    }

    @Override
    public XMLSyntaxRule[] getSyntaxRules() {
        return rules;
    }

    private final XMLSyntaxRule[] rules = {
            new ElementRule(WishartStatisticsWrapper.class, true),
            new ElementRule(BranchRateGradient.class, true),
            new ElementRule(ModelExtensionProvider.NormalExtensionProvider.class, true),
            new ElementRule(Likelihood.class),
            new ElementRule(MatrixParameterInterface.class),
    };

    @Override
    public String getParserDescription() {
        return null;
    }

    @Override
    public Class getReturnType() {
        return PrecisionGradient.class;
    }
}<|MERGE_RESOLUTION|>--- conflicted
+++ resolved
@@ -132,11 +132,7 @@
             ContinuousTraitGradientForBranch traitGradient;
             if (extensionProvider != null) {
                 traitGradient =
-<<<<<<< HEAD
-                        new ContinuousTraitGradientForBranch.SamplingVarianceGradient(dim, tree, extensionProvider);
-=======
                         new ContinuousTraitGradientForBranch.SamplingVarianceGradient(dim, tree, continuousData, extensionProvider);
->>>>>>> 85e609b9
             } else {
                 traitGradient =
                         new ContinuousTraitGradientForBranch.ContinuousProcessParameterGradient(
