/*
 * SubtreeJumpOperatorParser.java
 *
 * Copyright (c) 2002-2015 Alexei Drummond, Andrew Rambaut and Marc Suchard
 *
 * This file is part of BEAST.
 * See the NOTICE file distributed with this work for additional
 * information regarding copyright ownership and licensing.
 *
 * BEAST is free software; you can redistribute it and/or modify
 * it under the terms of the GNU Lesser General Public License as
 * published by the Free Software Foundation; either version 2
 * of the License, or (at your option) any later version.
 *
 *  BEAST is distributed in the hope that it will be useful,
 *  but WITHOUT ANY WARRANTY; without even the implied warranty of
 *  MERCHANTABILITY or FITNESS FOR A PARTICULAR PURPOSE.  See the
 *  GNU Lesser General Public License for more details.
 *
 * You should have received a copy of the GNU Lesser General Public
 * License along with BEAST; if not, write to the
 * Free Software Foundation, Inc., 51 Franklin St, Fifth Floor,
 * Boston, MA  02110-1301  USA
 */

package dr.evomodelxml.operators;

import dr.evomodel.operators.SubtreeJumpOperator;
import dr.evomodel.tree.TreeModel;
import dr.inference.operators.CoercableMCMCOperator;
import dr.inference.operators.CoercionMode;
import dr.inference.operators.MCMCOperator;
import dr.xml.*;

/**
 */
public class SubtreeJumpOperatorParser extends AbstractXMLObjectParser {

    public static final String SUBTREE_JUMP = "subtreeJump";

<<<<<<< HEAD
=======
    public static final String SIZE = "size";
    public static final String TARGET_ACCEPTANCE = "targetAcceptance";

>>>>>>> 3340df76
    public String getParserName() {
        return SUBTREE_JUMP;
    }

    public Object parseXMLObject(XMLObject xo) throws XMLParseException {

        CoercionMode mode = CoercionMode.parseMode(xo);

        TreeModel treeModel = (TreeModel) xo.getChild(TreeModel.class);
        final double weight = xo.getDoubleAttribute(MCMCOperator.WEIGHT);

<<<<<<< HEAD
        final double size = xo.getAttribute("size", 1.0);
        final double prob = xo.getAttribute("accP", 0.234);


        SubtreeJumpOperator operator = new SubtreeJumpOperator(treeModel, weight, size, prob, mode);
//        operator.setTargetAcceptanceProbability(targetAcceptance);
=======
        // +Inf (i.e., missing size attribute) means a uniform operator
        final double size = xo.getAttribute(SIZE, Double.POSITIVE_INFINITY);
        final double targetAcceptance = xo.getAttribute(TARGET_ACCEPTANCE, 0.234);

        if (size <= 0.0) {
            throw new XMLParseException("The SubTreeLeap size attribute must be positive and non-zero.");
        }

        if (Double.isInfinite(size)) {
            // uniform so no auto optimize
            mode = CoercionMode.COERCION_OFF;
        }

        if (targetAcceptance <= 0.0 || targetAcceptance >= 1.0) {
            throw new XMLParseException("Target acceptance probability has to lie in (0, 1)");
        }

        SubtreeJumpOperator operator = new SubtreeJumpOperator(treeModel, weight, size, false, mode);
        operator.setTargetAcceptanceProbability(targetAcceptance);
>>>>>>> 3340df76

        return operator;
    }

    public String getParserDescription() {
        return "An operator that jumps a subtree to another edge at the same height.";
    }

    public Class getReturnType() {
        return SubtreeJumpOperator.class;
    }

    public XMLSyntaxRule[] getSyntaxRules() {
        return rules;
    }

    private final XMLSyntaxRule[] rules = {
            AttributeRule.newDoubleRule(MCMCOperator.WEIGHT),
<<<<<<< HEAD
            AttributeRule.newDoubleRule("size", true),
            AttributeRule.newDoubleRule("accP", true),
=======
            AttributeRule.newDoubleRule(SIZE, true),
            AttributeRule.newDoubleRule(TARGET_ACCEPTANCE, true),
>>>>>>> 3340df76
            AttributeRule.newBooleanRule(CoercableMCMCOperator.AUTO_OPTIMIZE, true),
            new ElementRule(TreeModel.class)
    };

}
<|MERGE_RESOLUTION|>--- conflicted
+++ resolved
@@ -1,115 +1,103 @@
-/*
- * SubtreeJumpOperatorParser.java
- *
- * Copyright (c) 2002-2015 Alexei Drummond, Andrew Rambaut and Marc Suchard
- *
- * This file is part of BEAST.
- * See the NOTICE file distributed with this work for additional
- * information regarding copyright ownership and licensing.
- *
- * BEAST is free software; you can redistribute it and/or modify
- * it under the terms of the GNU Lesser General Public License as
- * published by the Free Software Foundation; either version 2
- * of the License, or (at your option) any later version.
- *
- *  BEAST is distributed in the hope that it will be useful,
- *  but WITHOUT ANY WARRANTY; without even the implied warranty of
- *  MERCHANTABILITY or FITNESS FOR A PARTICULAR PURPOSE.  See the
- *  GNU Lesser General Public License for more details.
- *
- * You should have received a copy of the GNU Lesser General Public
- * License along with BEAST; if not, write to the
- * Free Software Foundation, Inc., 51 Franklin St, Fifth Floor,
- * Boston, MA  02110-1301  USA
- */
-
-package dr.evomodelxml.operators;
-
-import dr.evomodel.operators.SubtreeJumpOperator;
-import dr.evomodel.tree.TreeModel;
-import dr.inference.operators.CoercableMCMCOperator;
-import dr.inference.operators.CoercionMode;
-import dr.inference.operators.MCMCOperator;
-import dr.xml.*;
-
-/**
- */
-public class SubtreeJumpOperatorParser extends AbstractXMLObjectParser {
-
-    public static final String SUBTREE_JUMP = "subtreeJump";
-
-<<<<<<< HEAD
-=======
-    public static final String SIZE = "size";
-    public static final String TARGET_ACCEPTANCE = "targetAcceptance";
-
->>>>>>> 3340df76
-    public String getParserName() {
-        return SUBTREE_JUMP;
-    }
-
-    public Object parseXMLObject(XMLObject xo) throws XMLParseException {
-
-        CoercionMode mode = CoercionMode.parseMode(xo);
-
-        TreeModel treeModel = (TreeModel) xo.getChild(TreeModel.class);
-        final double weight = xo.getDoubleAttribute(MCMCOperator.WEIGHT);
-
-<<<<<<< HEAD
-        final double size = xo.getAttribute("size", 1.0);
-        final double prob = xo.getAttribute("accP", 0.234);
-
-
-        SubtreeJumpOperator operator = new SubtreeJumpOperator(treeModel, weight, size, prob, mode);
-//        operator.setTargetAcceptanceProbability(targetAcceptance);
-=======
-        // +Inf (i.e., missing size attribute) means a uniform operator
-        final double size = xo.getAttribute(SIZE, Double.POSITIVE_INFINITY);
-        final double targetAcceptance = xo.getAttribute(TARGET_ACCEPTANCE, 0.234);
-
-        if (size <= 0.0) {
-            throw new XMLParseException("The SubTreeLeap size attribute must be positive and non-zero.");
-        }
-
-        if (Double.isInfinite(size)) {
-            // uniform so no auto optimize
-            mode = CoercionMode.COERCION_OFF;
-        }
-
-        if (targetAcceptance <= 0.0 || targetAcceptance >= 1.0) {
-            throw new XMLParseException("Target acceptance probability has to lie in (0, 1)");
-        }
-
-        SubtreeJumpOperator operator = new SubtreeJumpOperator(treeModel, weight, size, false, mode);
-        operator.setTargetAcceptanceProbability(targetAcceptance);
->>>>>>> 3340df76
-
-        return operator;
-    }
-
-    public String getParserDescription() {
-        return "An operator that jumps a subtree to another edge at the same height.";
-    }
-
-    public Class getReturnType() {
-        return SubtreeJumpOperator.class;
-    }
-
-    public XMLSyntaxRule[] getSyntaxRules() {
-        return rules;
-    }
-
-    private final XMLSyntaxRule[] rules = {
-            AttributeRule.newDoubleRule(MCMCOperator.WEIGHT),
-<<<<<<< HEAD
-            AttributeRule.newDoubleRule("size", true),
-            AttributeRule.newDoubleRule("accP", true),
-=======
-            AttributeRule.newDoubleRule(SIZE, true),
-            AttributeRule.newDoubleRule(TARGET_ACCEPTANCE, true),
->>>>>>> 3340df76
-            AttributeRule.newBooleanRule(CoercableMCMCOperator.AUTO_OPTIMIZE, true),
-            new ElementRule(TreeModel.class)
-    };
-
-}
+/*
+ * SubtreeJumpOperatorParser.java
+ *
+ * Copyright (c) 2002-2015 Alexei Drummond, Andrew Rambaut and Marc Suchard
+ *
+ * This file is part of BEAST.
+ * See the NOTICE file distributed with this work for additional
+ * information regarding copyright ownership and licensing.
+ *
+ * BEAST is free software; you can redistribute it and/or modify
+ * it under the terms of the GNU Lesser General Public License as
+ * published by the Free Software Foundation; either version 2
+ * of the License, or (at your option) any later version.
+ *
+ *  BEAST is distributed in the hope that it will be useful,
+ *  but WITHOUT ANY WARRANTY; without even the implied warranty of
+ *  MERCHANTABILITY or FITNESS FOR A PARTICULAR PURPOSE.  See the
+ *  GNU Lesser General Public License for more details.
+ *
+ * You should have received a copy of the GNU Lesser General Public
+ * License along with BEAST; if not, write to the
+ * Free Software Foundation, Inc., 51 Franklin St, Fifth Floor,
+ * Boston, MA  02110-1301  USA
+ */
+
+package dr.evomodelxml.operators;
+
+import dr.evomodel.operators.SubtreeJumpOperator;
+import dr.evomodel.tree.TreeModel;
+import dr.inference.operators.CoercableMCMCOperator;
+import dr.inference.operators.CoercionMode;
+import dr.inference.operators.MCMCOperator;
+import dr.xml.*;
+
+/**
+ */
+public class SubtreeJumpOperatorParser extends AbstractXMLObjectParser {
+
+    public static final String SUBTREE_JUMP = "subtreeJump";
+
+    public static final String SIZE = "size";
+    public static final String TARGET_ACCEPTANCE = "targetAcceptance";
+
+    public String getParserName() {
+        return SUBTREE_JUMP;
+    }
+
+    public Object parseXMLObject(XMLObject xo) throws XMLParseException {
+
+        CoercionMode mode = CoercionMode.parseMode(xo);
+
+        TreeModel treeModel = (TreeModel) xo.getChild(TreeModel.class);
+        final double weight = xo.getDoubleAttribute(MCMCOperator.WEIGHT);
+
+        final double size = xo.getAttribute("size", 1.0);
+        final double prob = xo.getAttribute("accP", 0.234);
+
+        SubtreeJumpOperator operator = new SubtreeJumpOperator(treeModel, weight, size, prob, mode);
+
+      // +Inf (i.e., missing size attribute) means a uniform operator
+        final double size = xo.getAttribute(SIZE, Double.POSITIVE_INFINITY);
+        final double targetAcceptance = xo.getAttribute(TARGET_ACCEPTANCE, 0.234);
+
+        if (size <= 0.0) {
+            throw new XMLParseException("The SubTreeLeap size attribute must be positive and non-zero.");
+        }
+
+        if (Double.isInfinite(size)) {
+            // uniform so no auto optimize
+            mode = CoercionMode.COERCION_OFF;
+        }
+
+        if (targetAcceptance <= 0.0 || targetAcceptance >= 1.0) {
+            throw new XMLParseException("Target acceptance probability has to lie in (0, 1)");
+        }
+
+        SubtreeJumpOperator operator = new SubtreeJumpOperator(treeModel, weight, size, false, mode);
+        operator.setTargetAcceptanceProbability(targetAcceptance);
+
+        return operator;
+    }
+
+    public String getParserDescription() {
+        return "An operator that jumps a subtree to another edge at the same height.";
+    }
+
+    public Class getReturnType() {
+        return SubtreeJumpOperator.class;
+    }
+
+    public XMLSyntaxRule[] getSyntaxRules() {
+        return rules;
+    }
+
+    private final XMLSyntaxRule[] rules = {
+            AttributeRule.newDoubleRule(MCMCOperator.WEIGHT),
+            AttributeRule.newDoubleRule(SIZE, true),
+            AttributeRule.newDoubleRule(TARGET_ACCEPTANCE, true),
+            AttributeRule.newBooleanRule(CoercableMCMCOperator.AUTO_OPTIMIZE, true),
+            new ElementRule(TreeModel.class)
+    };
+
+}