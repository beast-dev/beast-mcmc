/*
 * TransformedTreeModelParser.java
 *
 * Copyright (c) 2002-2015 Alexei Drummond, Andrew Rambaut and Marc Suchard
 *
 * This file is part of BEAST.
 * See the NOTICE file distributed with this work for additional
 * information regarding copyright ownership and licensing.
 *
 * BEAST is free software; you can redistribute it and/or modify
 * it under the terms of the GNU Lesser General Public License as
 * published by the Free Software Foundation; either version 2
 * of the License, or (at your option) any later version.
 *
 *  BEAST is distributed in the hope that it will be useful,
 *  but WITHOUT ANY WARRANTY; without even the implied warranty of
 *  MERCHANTABILITY or FITNESS FOR A PARTICULAR PURPOSE.  See the
 *  GNU Lesser General Public License for more details.
 *
 * You should have received a copy of the GNU Lesser General Public
 * License along with BEAST; if not, write to the
 * Free Software Foundation, Inc., 51 Franklin St, Fifth Floor,
 * Boston, MA  02110-1301  USA
 */

package dr.evomodelxml.tree;

import dr.evolution.tree.MutableTreeModel;
import dr.evolution.tree.NodeRef;
import dr.evolution.tree.Tree;
import dr.evolution.tree.TreeUtils;
import dr.evolution.util.Date;
import dr.evolution.util.Taxa;
import dr.evolution.util.Taxon;
import dr.evolution.util.TaxonList;
import dr.evomodel.continuous.AncestralTaxonInTree;
import dr.evomodel.tree.*;
import dr.inference.model.FastMatrixParameter;
import dr.inference.model.Parameter;
import dr.inference.model.ParameterParser;
import dr.xml.*;

import java.util.ArrayList;
import java.util.List;

import static dr.evomodelxml.tree.TreeModelParser.*;

/**
 * @author Marc Suchard
 */
public class AncestralTraitTreeModelParser extends AbstractXMLObjectParser {

    private static final String ANCESTRAL_TRAIT_TREE_MODEL = "ancestralTraitTreeModel";
    private static final String ANCESTOR = "ancestor";
    private static final String ANCESTRAL_PATH = "ancestralPath";
    private static final String RELATIVE_HEIGHT = "relativeToTipHeight";
<<<<<<< HEAD
=======
    private static final String ADD_BOUND = "addTipHeightBound";
>>>>>>> ac396174
    private static final String ALWAYS_CONSTRAIN_TO_ROOT = "alwaysConstrainedToRoot";

    public String getParserName() {
        return ANCESTRAL_TRAIT_TREE_MODEL;
    }

    /**
     * @return a tree object based on the XML element it was passed.
     */
    public Object parseXMLObject(XMLObject xo) throws XMLParseException {

        MutableTreeModel tree = (MutableTreeModel) xo.getChild(MutableTreeModel.class);
        List<AncestralTaxonInTree> ancestors = parseAllAncestors(tree, xo);

        int index = tree.getExternalNodeCount();
        for (AncestralTaxonInTree ancestor : ancestors) {
            ancestor.setIndex(index);
            ancestor.setNode(new NodeRef() {
                @Override
                public int getNumber() {
                    return 0;
                }

                @Override
                public void setNumber(int n) {

                }
            });
        }

        if (xo.hasChildNamed(NODE_TRAITS)) {
            for (XMLObject cxo : xo.getAllChildren(NODE_TRAITS)) {
                parseNodeTraits(cxo, tree, ancestors);
            }
        }

        AncestralTraitTreeModel ancestralTree =  new AncestralTraitTreeModel(xo.getId(), tree, ancestors);

        for (AncestralTaxonInTree ancestor : ancestors) {
            if (ancestor.addTipHeightBound()) {
                TaxonList descendents = ancestor.getTaxonList();
                for (Taxon taxon : descendents) {
                    NodeRef node = getNodeForTaxon(tree, taxon);
                    ancestralTree.addTipHeightBound(node);
                }

            }
        }

        return ancestralTree;
    }

    private static NodeRef getNodeForTaxon(Tree tree, Taxon target) {
        for (int i = 0; i < tree.getExternalNodeCount(); ++i) {
            NodeRef node = tree.getExternalNode(i);
            Taxon taxon = tree.getNodeTaxon(node);
            if (taxon == target) {
                return node;
            }
        }
        throw new RuntimeException("Unable to find taxon '" + target + "' in tree");
    }

    private static void parseNodeTraits(XMLObject cxo, Tree tree, List<AncestralTaxonInTree> ancestors)
            throws XMLParseException {

        String name = cxo.getAttribute(NAME, "trait");
        int dim = cxo.getAttribute(MULTIVARIATE_TRAIT, 1);

//        double[] initialValues = null;
//        if (cxo.hasAttribute(INITIAL_VALUE)) {
//            initialValues = cxo.getDoubleArrayAttribute(INITIAL_VALUE);
//        }


        final int rowDim = dim;
        final int colDim = tree.getExternalNodeCount() + ancestors.size();

        FastMatrixParameter parameter = new FastMatrixParameter(name, rowDim, colDim, 0.0);
        parameter.addBounds(new Parameter.DefaultBounds(Double.POSITIVE_INFINITY, Double.NEGATIVE_INFINITY,
                rowDim * colDim));

        int parameterIndex = 0;
        for (int i = 0; i < tree.getExternalNodeCount(); i++) {
//            if (leafNodes) {
//                nodes[i].addTraitParameter(name, parameter.getParameter(parameterIndex), initialValues, firesTreeEvents);
                ++parameterIndex;
//            }
        }

        for (AncestralTaxonInTree ancestor : ancestors) {
            ++parameterIndex;
        }


        ParameterParser.replaceParameter(cxo, parameter);
    }

    private static List<AncestralTaxonInTree> parseAllAncestors(MutableTreeModel tree, XMLObject xo) throws XMLParseException {
        int index = tree.getExternalNodeCount();
        List<AncestralTaxonInTree> ancestors = new ArrayList<AncestralTaxonInTree>();
        for (XMLObject cxo : xo.getAllChildren(ANCESTOR)) {
            ancestors.add(parseAncestor(tree, cxo, index));
            ++index;
        }
        return ancestors;
    }

    private static AncestralTaxonInTree parseAncestor(MutableTreeModel tree, XMLObject xo, final int index) throws XMLParseException {

        Taxon ancestor = (Taxon) xo.getChild(Taxon.class);
        Parameter pseudoBranchLength = (Parameter) xo.getChild(Parameter.class);

        AncestralTaxonInTree ancestorInTree;

        NodeRef node = new NodeRef() {
            @Override
            public int getNumber() {
                return index;
            }

            @Override
            public void setNumber(int n) {
                throw new RuntimeException("Do not set");
            }
        };

        if (xo.hasChildNamed(MonophylyStatisticParser.MRCA)) {
            TaxonList descendants = MonophylyStatisticParser.parseTaxonListOrTaxa(
                    xo.getChild(MonophylyStatisticParser.MRCA));

            boolean alwaysContrainedToRoot = xo.getAttribute(ALWAYS_CONSTRAIN_TO_ROOT, false);

            if (alwaysContrainedToRoot) {

                try {

                if (tree.getRoot() != TreeUtils.getCommonAncestorNode(tree,
                        TreeUtils.getLeavesForTaxa(tree, descendants))) {
                    throw new XMLParseException("MRCA is not the root.");

                }
                } catch (TreeUtils.MissingTaxonException e) {
                    throw new XMLParseException(e.getMessage());
                }
            }

            try {
                ancestorInTree = new AncestralTaxonInTree(ancestor, tree, descendants, pseudoBranchLength,
<<<<<<< HEAD
                        null, node, index, 0.0, alwaysContrainedToRoot);
=======
                        null, node, index, 0.0, alwaysContrainedToRoot, false);
>>>>>>> ac396174
            } catch (TreeUtils.MissingTaxonException e) {
                throw new XMLParseException("Unable to find taxa for " + ancestor.getId());
            }
        } else {

            XMLObject cxo = xo.getChild(ANCESTRAL_PATH);

            Taxon taxon = (Taxon) cxo.getChild(Taxon.class);
            Parameter time = (Parameter) cxo.getChild(Parameter.class);

            boolean relativeHeight = cxo.getAttribute(RELATIVE_HEIGHT, false);
            boolean addTipHeightBound = cxo.getAttribute(ADD_BOUND, false);

            double offset = 0;

            if (relativeHeight) {

                Object date = taxon.getAttribute("date");
                if (date != null && date instanceof Date) {
                    offset = taxon.getHeight();
                } else {
                    throw new XMLParseException("Taxon '" + taxon.getId() + "' has no specified date");
                }

            } else {

                if (time.getParameterValue(0) <= taxon.getHeight()) {
                    throw new XMLParseException("Ancestral path time must be > sampling time for taxon '" +
                            taxon.getId() + "'");
                }
            }

            Taxa descendent = new Taxa();
            descendent.addTaxon(taxon);

            try {
                ancestorInTree = new AncestralTaxonInTree(ancestor, tree, descendent, pseudoBranchLength,
<<<<<<< HEAD
                        time, node, index, offset, false); // TODO Refactor into separate class from MRCA version
=======
                        time, node, index, offset, false, addTipHeightBound); // TODO Refactor into separate class from MRCA version
>>>>>>> ac396174
            } catch (TreeUtils.MissingTaxonException e) {
                throw new XMLParseException("Unable to find taxa for " + ancestor.getId());
            }
        }

        return ancestorInTree;
    }

    //************************************************************************
    // AbstractXMLObjectParser implementation
    //************************************************************************

    public String getParserDescription() {
        return "This element represents a transformed model of the tree.";
    }

    public Class getReturnType() {
        return TransformedTreeModel.class;
    }

    public XMLSyntaxRule[] getSyntaxRules() {
        return rules;
    }

    private final XMLSyntaxRule[] rules =
            new XMLSyntaxRule[]{
                    new ElementRule(MutableTreeModel.class),
                    new ElementRule(ANCESTOR, new XMLSyntaxRule[] {
                            new ElementRule(Taxon.class),
                            new ElementRule(Parameter.class),
                            new XORRule(
                                    new ElementRule(MonophylyStatisticParser.MRCA, new XMLSyntaxRule[]{
                                            new XORRule(
                                                    new ElementRule(Taxon.class, 1, Integer.MAX_VALUE),
                                                    new ElementRule(Taxa.class)
                                            ),
                                            AttributeRule.newBooleanRule(ALWAYS_CONSTRAIN_TO_ROOT, true),
                                    }),
                                    new ElementRule(ANCESTRAL_PATH, new XMLSyntaxRule[]{
                                            new ElementRule(Taxon.class),
                                            new ElementRule(Parameter.class),
                                            AttributeRule.newBooleanRule(RELATIVE_HEIGHT, true),
                                            AttributeRule.newBooleanRule(ADD_BOUND, true),
                                    })),
                    }, 0, Integer.MAX_VALUE),
                    nodeTraitsRule,
            };
}<|MERGE_RESOLUTION|>--- conflicted
+++ resolved
@@ -54,10 +54,7 @@
     private static final String ANCESTOR = "ancestor";
     private static final String ANCESTRAL_PATH = "ancestralPath";
     private static final String RELATIVE_HEIGHT = "relativeToTipHeight";
-<<<<<<< HEAD
-=======
     private static final String ADD_BOUND = "addTipHeightBound";
->>>>>>> ac396174
     private static final String ALWAYS_CONSTRAIN_TO_ROOT = "alwaysConstrainedToRoot";
 
     public String getParserName() {
@@ -207,11 +204,7 @@
 
             try {
                 ancestorInTree = new AncestralTaxonInTree(ancestor, tree, descendants, pseudoBranchLength,
-<<<<<<< HEAD
-                        null, node, index, 0.0, alwaysContrainedToRoot);
-=======
                         null, node, index, 0.0, alwaysContrainedToRoot, false);
->>>>>>> ac396174
             } catch (TreeUtils.MissingTaxonException e) {
                 throw new XMLParseException("Unable to find taxa for " + ancestor.getId());
             }
@@ -249,11 +242,7 @@
 
             try {
                 ancestorInTree = new AncestralTaxonInTree(ancestor, tree, descendent, pseudoBranchLength,
-<<<<<<< HEAD
-                        time, node, index, offset, false); // TODO Refactor into separate class from MRCA version
-=======
                         time, node, index, offset, false, addTipHeightBound); // TODO Refactor into separate class from MRCA version
->>>>>>> ac396174
             } catch (TreeUtils.MissingTaxonException e) {
                 throw new XMLParseException("Unable to find taxa for " + ancestor.getId());
             }
