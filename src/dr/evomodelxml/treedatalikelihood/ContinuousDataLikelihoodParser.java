/*
 * ContinuousDataLikelihoodParser.java
 *
 * Copyright (c) 2002-2016 Alexei Drummond, Andrew Rambaut and Marc Suchard
 *
 * This file is part of BEAST.
 * See the NOTICE file distributed with this work for additional
 * information regarding copyright ownership and licensing.
 *
 * BEAST is free software; you can redistribute it and/or modify
 * it under the terms of the GNU Lesser General Public License as
 * published by the Free Software Foundation; either version 2
 * of the License, or (at your option) any later version.
 *
 *  BEAST is distributed in the hope that it will be useful,
 *  but WITHOUT ANY WARRANTY; without even the implied warranty of
 *  MERCHANTABILITY or FITNESS FOR A PARTICULAR PURPOSE.  See the
 *  GNU Lesser General Public License for more details.
 *
 * You should have received a copy of the GNU Lesser General Public
 * License along with BEAST; if not, write to the
 * Free Software Foundation, Inc., 51 Franklin St, Fifth Floor,
 * Boston, MA  02110-1301  USA
 */

package dr.evomodelxml.treedatalikelihood;

import dr.evolution.tree.Tree;
import dr.evolution.tree.TreeTraitProvider;
import dr.evomodel.branchratemodel.BranchRateModel;
import dr.evomodel.branchratemodel.DefaultBranchRateModel;
import dr.evomodel.continuous.AbstractMultivariateTraitLikelihood;
import dr.evomodel.continuous.MultivariateDiffusionModel;
import dr.evomodel.continuous.MultivariateElasticModel;
import dr.evomodel.treedatalikelihood.ProcessSimulation;
import dr.evomodel.treedatalikelihood.TreeDataLikelihood;
import dr.evomodel.treedatalikelihood.continuous.*;
import dr.evomodel.treedatalikelihood.continuous.cdi.PrecisionType;
import dr.evomodel.treedatalikelihood.preorder.*;
import dr.evomodelxml.continuous.ContinuousTraitDataModelParser;
import dr.evomodelxml.treelikelihood.TreeTraitParserUtilities;
import dr.inference.model.MatrixParameterInterface;
import dr.xml.*;

import java.util.List;

import static dr.evomodel.treedatalikelihood.preorder.AbstractRealizedContinuousTraitDelegate.getTipTraitName;

/**
 * @author Andrew Rambaut
 * @author Marc Suchard
 * @version $Id$
 */
public class ContinuousDataLikelihoodParser extends AbstractXMLObjectParser {

    public static final String CONJUGATE_ROOT_PRIOR = AbstractMultivariateTraitLikelihood.CONJUGATE_ROOT_PRIOR;
    private static final String USE_TREE_LENGTH = AbstractMultivariateTraitLikelihood.USE_TREE_LENGTH;
    private static final String SCALE_BY_TIME = AbstractMultivariateTraitLikelihood.SCALE_BY_TIME;
    private static final String RECIPROCAL_RATES = AbstractMultivariateTraitLikelihood.RECIPROCAL_RATES;
    private static final String DRIFT_MODELS = AbstractMultivariateTraitLikelihood.DRIFT_MODELS;
    private static final String OPTIMAL_TRAITS = AbstractMultivariateTraitLikelihood.OPTIMAL_TRAITS;

    private static final String RECONSTRUCT_TRAITS = "reconstructTraits";
    private static final String ALLOW_SINGULAR = "allowSingular";
<<<<<<< HEAD
=======
    public static final String FORCE_FULL_PRECISION = "forceFullPrecision";
>>>>>>> fe819d95
    private static final String FORCE_DRIFT = "forceDrift";
    private static final String FORCE_OU = "forceOU";

    private static final String STRENGTH_OF_SELECTION_MATRIX = "strengthOfSelectionMatrix";


    public static final String CONTINUOUS_DATA_LIKELIHOOD = "traitDataLikelihood";

    public static final String FACTOR_NAME = "factors";

    public String getParserName() {
        return CONTINUOUS_DATA_LIKELIHOOD;
    }

    public Object parseXMLObject(XMLObject xo) throws XMLParseException {

        Tree treeModel = (Tree) xo.getChild(Tree.class);
        MultivariateDiffusionModel diffusionModel = (MultivariateDiffusionModel) xo.getChild(MultivariateDiffusionModel.class);
        BranchRateModel rateModel = (BranchRateModel) xo.getChild(BranchRateModel.class);

        boolean useTreeLength = xo.getAttribute(USE_TREE_LENGTH, false);
        boolean scaleByTime = xo.getAttribute(SCALE_BY_TIME, false);
        boolean reciprocalRates = xo.getAttribute(RECIPROCAL_RATES, false);

        if (reciprocalRates) {
            throw new XMLParseException("Reciprocal rates are not yet implemented.");
        }

        if (rateModel == null) {
            rateModel = new DefaultBranchRateModel();
        }

        ContinuousRateTransformation rateTransformation = new ContinuousRateTransformation.Default(
                treeModel, scaleByTime, useTreeLength);

        final String traitName;

        ContinuousTraitPartialsProvider dataModel;

        if (xo.hasChildNamed(TreeTraitParserUtilities.TRAIT_PARAMETER)) {
            dataModel = ContinuousTraitDataModelParser.parseContinuousTraitDataModel(xo);
        } else {  // Has ContinuousTraitPartialsProvider
            dataModel = (ContinuousTraitPartialsProvider) xo.getChild(ContinuousTraitPartialsProvider.class);
<<<<<<< HEAD
=======
            traitName = xo.getAttribute(TreeTraitParserUtilities.TRAIT_NAME, TreeTraitParserUtilities.DEFAULT_TRAIT_NAME);

            if (xo.hasChildNamed(TreeTraitParserUtilities.JITTER)) {
                System.err.println("Jitter is specified in " + xo.getAttribute(XMLObject.ID) + " but will be ignored, as a data model is provided. If a jitter is needed, please add it to the data model " + dataModel.getClass().toString() + ".");
            }
            if (xo.getAttribute(FORCE_FULL_PRECISION, false)) {
                System.err.println("Option " + FORCE_FULL_PRECISION + "is set to 'true' in " + xo.getAttribute(XMLObject.ID) + " but will be ignored, as a data model is provided. Please check the data model for this attribute.");
            }
            if (xo.getAttribute(FORCE_COMPLETELY_MISSING, false)) {
                System.err.println("Option " + FORCE_COMPLETELY_MISSING + "is set to 'true' in " + xo.getAttribute(XMLObject.ID) + " but will be ignored, as a data model is provided. Please check the data model for this attribute.");
            }
>>>>>>> fe819d95
        }

        traitName = xo.getAttribute(TreeTraitParserUtilities.TRAIT_NAME, TreeTraitParserUtilities.DEFAULT_TRAIT_NAME);
        dataModel.setTipTraitName(getTipTraitName(traitName)); // TODO: not an ideal solution as the trait name could be set differently later

        ConjugateRootTraitPrior rootPrior = ConjugateRootTraitPrior.parseConjugateRootTraitPrior(xo, dataModel.getTraitDimension());

        final boolean allowSingular;

        if (xo.hasAttribute(ALLOW_SINGULAR)) {
            //TODO: check compatibility (there are cases where allowSingular=false guarantees the incorrect likelihood)
            allowSingular = xo.getBooleanAttribute(ALLOW_SINGULAR);
        } else {
            allowSingular = dataModel.getDefaultAllowSingular();
        }

        dataModel.addTreeAndRateModel(treeModel, rateTransformation);

        List<BranchRateModel> driftModels = AbstractMultivariateTraitLikelihood.parseDriftModels(xo, diffusionModel);
        List<BranchRateModel> optimalTraitsModels = AbstractMultivariateTraitLikelihood.parseOptimalValuesModels(xo, diffusionModel);

        MultivariateElasticModel elasticModel = null;
        if (xo.hasChildNamed(STRENGTH_OF_SELECTION_MATRIX)) {
            XMLObject cxo = xo.getChild(STRENGTH_OF_SELECTION_MATRIX);
            MatrixParameterInterface strengthOfSelectionMatrixParam;
            strengthOfSelectionMatrixParam = (MatrixParameterInterface) cxo.getChild(MatrixParameterInterface.class);
            if (strengthOfSelectionMatrixParam != null) {
                elasticModel = new MultivariateElasticModel(strengthOfSelectionMatrixParam);
            }
        }

        DiffusionProcessDelegate diffusionProcessDelegate;
        boolean integratedProcess = dataModel instanceof IntegratedProcessTraitDataModel; //TODO: can add to interface if that would be better
        if ((optimalTraitsModels != null && elasticModel != null) || xo.getAttribute(FORCE_OU, false)) {
            if (!integratedProcess) {
                diffusionProcessDelegate = new OUDiffusionModelDelegate(treeModel, diffusionModel, optimalTraitsModels, elasticModel);
            } else {
                diffusionProcessDelegate = new IntegratedOUDiffusionModelDelegate(treeModel, diffusionModel, optimalTraitsModels, elasticModel);
            }
        } else {
            if (driftModels != null || xo.getAttribute(FORCE_DRIFT, false)) {
                diffusionProcessDelegate = new DriftDiffusionModelDelegate(treeModel, diffusionModel, driftModels);
            } else {
                diffusionProcessDelegate = new HomogeneousDiffusionModelDelegate(treeModel, diffusionModel);
            }
        }
        ContinuousDataLikelihoodDelegate delegate = new ContinuousDataLikelihoodDelegate(treeModel,
                diffusionProcessDelegate, dataModel, rootPrior, rateTransformation, rateModel, allowSingular);

        if (dataModel instanceof IntegratedFactorAnalysisLikelihood) {
            ((IntegratedFactorAnalysisLikelihood) dataModel).setLikelihoodDelegate(delegate);
        }

        TreeDataLikelihood treeDataLikelihood = new TreeDataLikelihood(delegate, treeModel,
                rateModel);

        boolean reconstructTraits = xo.getAttribute(RECONSTRUCT_TRAITS, true);
        if (reconstructTraits) {

//            if (missingIndices != null && missingIndices.size() == 0) {

            ProcessSimulationDelegate simulationDelegate =
                    delegate.getPrecisionType() == PrecisionType.SCALAR ?
                            new ConditionalOnTipsRealizedDelegate(traitName, treeModel,
                                    diffusionModel, dataModel, rootPrior, rateTransformation, delegate) :
                            new MultivariateConditionalOnTipsRealizedDelegate(traitName, treeModel,
                                    diffusionModel, dataModel, rootPrior, rateTransformation, delegate);

            TreeTraitProvider traitProvider = new ProcessSimulation(treeDataLikelihood, simulationDelegate);

            treeDataLikelihood.addTraits(traitProvider.getTreeTraits());

            if (dataModel.usesMissingIndices()) {

                ProcessSimulationDelegate fullConditionalDelegate = new TipRealizedValuesViaFullConditionalDelegate(
                        traitName, treeModel, diffusionModel, dataModel, rootPrior, rateTransformation, delegate);

                treeDataLikelihood.addTraits(new ProcessSimulation(treeDataLikelihood, fullConditionalDelegate).getTreeTraits());

//                String partialTraitName = getPartiallyMissingTraitName(traitName);
//
//                ProcessSimulationDelegate partialSimulationDelegate = new ProcessSimulationDelegate.ConditionalOnPartiallyMissingTipsDelegate(partialTraitName,
//                        treeModel, diffusionModel, dataModel, rootPrior, rateTransformation, rateModel, delegate);
//
//                TreeTraitProvider partialTraitProvider = new ProcessSimulation(partialTraitName,
//                        treeDataLikelihood, partialSimulationDelegate);
//
//                treeDataLikelihood.addTraits(partialTraitProvider.getTreeTraits());
            }

            //TODO: remove below (should let ConditionalTraitSimulationHelper figure everything out)
            int[] partitionDimensions = dataModel.getPartitionDimensions();
            if (partitionDimensions.length > 1) {
                PartitionedTreeTraitProvider partitionedProvider =
                        new PartitionedTreeTraitProvider(treeDataLikelihood.getTreeTraits(), partitionDimensions);
                treeDataLikelihood.addTraits(partitionedProvider.getTreeTraits());
            }

        }

        delegate.setExtensionHelper();

        return treeDataLikelihood;
    }

    //************************************************************************
    // AbstractXMLObjectParser implementation
    //************************************************************************

    public String getParserDescription() {
        return "This element represents the likelihood of trait data on a tree given a diffusion model.";
    }

    public Class getReturnType() {
        return TreeDataLikelihood.class;
    }

    public static final XMLSyntaxRule[] rules = {
            new ElementRule(Tree.class),
            new ElementRule(MultivariateDiffusionModel.class),
            new ElementRule(BranchRateModel.class, true),
            new ElementRule(CONJUGATE_ROOT_PRIOR, ConjugateRootTraitPrior.rules),
            new XORRule(new XMLSyntaxRule[]{
                    new AndRule(ContinuousTraitDataModelParser.rules),
                    new ElementRule(ContinuousTraitPartialsProvider.class)
            }),
            new ElementRule(DRIFT_MODELS, new XMLSyntaxRule[]{
                    new ElementRule(BranchRateModel.class, 1, Integer.MAX_VALUE),
            }, true),
            new ElementRule(OPTIMAL_TRAITS, new XMLSyntaxRule[]{
                    new ElementRule(BranchRateModel.class, 1, Integer.MAX_VALUE),
            }, true),
            new ElementRule(STRENGTH_OF_SELECTION_MATRIX,
                    new XMLSyntaxRule[]{new ElementRule(MatrixParameterInterface.class)}, true),
            AttributeRule.newBooleanRule(SCALE_BY_TIME, true),
            AttributeRule.newBooleanRule(USE_TREE_LENGTH, true),
            AttributeRule.newBooleanRule(RECIPROCAL_RATES, true),
            AttributeRule.newBooleanRule(RECONSTRUCT_TRAITS, true),
            AttributeRule.newBooleanRule(ALLOW_SINGULAR, true),
            AttributeRule.newBooleanRule(FORCE_DRIFT, true),
            AttributeRule.newBooleanRule(FORCE_OU, true),
            AttributeRule.newStringRule(TreeTraitParserUtilities.TRAIT_NAME, true),
            TreeTraitParserUtilities.jitterRules(true),
    };

    public XMLSyntaxRule[] getSyntaxRules() {
        return rules;
    }
}<|MERGE_RESOLUTION|>--- conflicted
+++ resolved
@@ -62,10 +62,9 @@
 
     private static final String RECONSTRUCT_TRAITS = "reconstructTraits";
     private static final String ALLOW_SINGULAR = "allowSingular";
-<<<<<<< HEAD
-=======
-    public static final String FORCE_FULL_PRECISION = "forceFullPrecision";
->>>>>>> fe819d95
+    public static final String FORCE_FULL_PRECISION = "forceFullPrecision"; // TODO: maybe discourage using this
+    private static final String FORCE_COMPLETELY_MISSING = "forceCompletelyMissing"; // TODO: maybe discourage using this
+
     private static final String FORCE_DRIFT = "forceDrift";
     private static final String FORCE_OU = "forceOU";
 
@@ -109,9 +108,8 @@
             dataModel = ContinuousTraitDataModelParser.parseContinuousTraitDataModel(xo);
         } else {  // Has ContinuousTraitPartialsProvider
             dataModel = (ContinuousTraitPartialsProvider) xo.getChild(ContinuousTraitPartialsProvider.class);
-<<<<<<< HEAD
-=======
-            traitName = xo.getAttribute(TreeTraitParserUtilities.TRAIT_NAME, TreeTraitParserUtilities.DEFAULT_TRAIT_NAME);
+
+//            traitName = xo.getAttribute(TreeTraitParserUtilities.TRAIT_NAME, TreeTraitParserUtilities.DEFAULT_TRAIT_NAME);
 
             if (xo.hasChildNamed(TreeTraitParserUtilities.JITTER)) {
                 System.err.println("Jitter is specified in " + xo.getAttribute(XMLObject.ID) + " but will be ignored, as a data model is provided. If a jitter is needed, please add it to the data model " + dataModel.getClass().toString() + ".");
@@ -122,7 +120,6 @@
             if (xo.getAttribute(FORCE_COMPLETELY_MISSING, false)) {
                 System.err.println("Option " + FORCE_COMPLETELY_MISSING + "is set to 'true' in " + xo.getAttribute(XMLObject.ID) + " but will be ignored, as a data model is provided. Please check the data model for this attribute.");
             }
->>>>>>> fe819d95
         }
 
         traitName = xo.getAttribute(TreeTraitParserUtilities.TRAIT_NAME, TreeTraitParserUtilities.DEFAULT_TRAIT_NAME);
