--- conflicted
+++ resolved
@@ -72,13 +72,9 @@
 
     private static final String INTEGRATED_PROCESS = "integratedProcess";
 
-<<<<<<< HEAD
+    private static final String SCALE_DRIFT_WITH_BRANCH_RATE = "scaleDriftWithBranchRates";
+
     public static final String CONTINUOUS_DATA_LIKELIHOOD = "traitDataLikelihood";
-=======
-    private static final String SCALE_DRIFT_WITH_BRANCH_RATE = "scaleDriftWithBranchRates";
-
-    private static final String CONTINUOUS_DATA_LIKELIHOOD = "traitDataLikelihood";
->>>>>>> 8ae6c184
 
     public static final String FACTOR_NAME = "factors";
 
@@ -144,10 +140,14 @@
                 diffusionProcessDelegate = new IntegratedOUDiffusionModelDelegate(treeModel, diffusionModel, optimalTraitsModels, elasticModel);
             }
         } else {
-            if (driftModels != null || xo.getAttribute(FORCE_DRIFT, false)) {
-                diffusionProcessDelegate = new DriftDiffusionModelDelegate(treeModel, diffusionModel, driftModels, scaleDriftWithBranchRates);
+            if (!integratedProcess) {
+                if (driftModels != null || xo.getAttribute(FORCE_DRIFT, false)) {
+                    diffusionProcessDelegate = new DriftDiffusionModelDelegate(treeModel, diffusionModel, driftModels);
+                } else {
+                    diffusionProcessDelegate = new HomogeneousDiffusionModelDelegate(treeModel, diffusionModel);
+                }
             } else {
-                diffusionProcessDelegate = new HomogeneousDiffusionModelDelegate(treeModel, diffusionModel);
+                diffusionProcessDelegate = new IntegratedBMDiffusionModelDelegate(treeModel, diffusionModel, driftModels);
             }
         }
         // End Parse Evolution Model
@@ -198,6 +198,8 @@
 
         dataModel.setTipTraitName(getTipTraitName(traitName)); // TODO: not an ideal solution as the trait name could be set differently later
 
+        dataModel.addTreeAndRateModel(treeModel, rateTransformation);
+
         ConjugateRootTraitPrior rootPrior = ConjugateRootTraitPrior.parseConjugateRootTraitPrior(xo, dataModel.getTraitDimension());
 
         final boolean allowSingular;
@@ -210,43 +212,7 @@
         }
         // End Parse Data Model
 
-<<<<<<< HEAD
-        dataModel.addTreeAndRateModel(treeModel, rateTransformation);
-
-        List<BranchRateModel> driftModels = AbstractMultivariateTraitLikelihood.parseDriftModels(xo, diffusionModel);
-        List<BranchRateModel> optimalTraitsModels = AbstractMultivariateTraitLikelihood.parseOptimalValuesModels(xo, diffusionModel);
-
-        MultivariateElasticModel elasticModel = null;
-        if (xo.hasChildNamed(STRENGTH_OF_SELECTION_MATRIX)) {
-            XMLObject cxo = xo.getChild(STRENGTH_OF_SELECTION_MATRIX);
-            MatrixParameterInterface strengthOfSelectionMatrixParam;
-            strengthOfSelectionMatrixParam = (MatrixParameterInterface) cxo.getChild(MatrixParameterInterface.class);
-            if (strengthOfSelectionMatrixParam != null) {
-                elasticModel = new MultivariateElasticModel(strengthOfSelectionMatrixParam);
-            }
-        }
-
-        DiffusionProcessDelegate diffusionProcessDelegate;
-        if ((optimalTraitsModels != null && elasticModel != null) || xo.getAttribute(FORCE_OU, false)) {
-            if (!integratedProcess) {
-                diffusionProcessDelegate = new OUDiffusionModelDelegate(treeModel, diffusionModel, optimalTraitsModels, elasticModel);
-            } else {
-                diffusionProcessDelegate = new IntegratedOUDiffusionModelDelegate(treeModel, diffusionModel, optimalTraitsModels, elasticModel);
-            }
-        } else {
-            if (!integratedProcess) {
-                if (driftModels != null || xo.getAttribute(FORCE_DRIFT, false)) {
-                    diffusionProcessDelegate = new DriftDiffusionModelDelegate(treeModel, diffusionModel, driftModels);
-                } else {
-                    diffusionProcessDelegate = new HomogeneousDiffusionModelDelegate(treeModel, diffusionModel);
-                }
-            } else {
-                diffusionProcessDelegate = new IntegratedBMDiffusionModelDelegate(treeModel, diffusionModel, driftModels);
-            }
-        }
-=======
         // Begin Assemble Model
->>>>>>> 8ae6c184
         ContinuousDataLikelihoodDelegate delegate = new ContinuousDataLikelihoodDelegate(treeModel,
                 diffusionProcessDelegate, dataModel, rootPrior, rateTransformation, rateModel, allowSingular);
 
