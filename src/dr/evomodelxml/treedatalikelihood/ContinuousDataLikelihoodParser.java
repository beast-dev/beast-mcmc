--- conflicted
+++ resolved
@@ -71,11 +71,8 @@
 
     private static final String STRENGTH_OF_SELECTION_MATRIX = "strengthOfSelectionMatrix";
 
-<<<<<<< HEAD
 
     private static final String SCALE_DRIFT_WITH_BRANCH_RATE = "scaleDriftWithBranchRates";
-=======
->>>>>>> 20feeef4
 
     public static final String CONTINUOUS_DATA_LIKELIHOOD = "traitDataLikelihood";
 
@@ -114,11 +111,10 @@
                 treeModel, scaleByTime, useTreeLength);
         // End Parse Tree and rates
 
-
         // Begin Parse Evolution Model
         List<BranchRateModel> driftModels = AbstractMultivariateTraitLikelihood.parseDriftModels(xo, diffusionModel);
         List<BranchRateModel> optimalTraitsModels = AbstractMultivariateTraitLikelihood.parseOptimalValuesModels(xo, diffusionModel);
-<<<<<<< HEAD
+
 
         MultivariateElasticModel elasticModel = null;
         if (xo.hasChildNamed(STRENGTH_OF_SELECTION_MATRIX)) {
@@ -149,39 +145,6 @@
         }
 
 
-=======
-
-
-        MultivariateElasticModel elasticModel = null;
-        if (xo.hasChildNamed(STRENGTH_OF_SELECTION_MATRIX)) {
-            XMLObject cxo = xo.getChild(STRENGTH_OF_SELECTION_MATRIX);
-            MatrixParameterInterface strengthOfSelectionMatrixParam;
-            strengthOfSelectionMatrixParam = (MatrixParameterInterface) cxo.getChild(MatrixParameterInterface.class);
-            if (strengthOfSelectionMatrixParam != null) {
-                elasticModel = new MultivariateElasticModel(strengthOfSelectionMatrixParam);
-            }
-        }
-
-
-        DiffusionProcessDelegate diffusionProcessDelegate;
-
-        boolean forceOU = xo.getAttribute(FORCE_OU, false);
-        boolean forceDrift = xo.getAttribute(FORCE_DRIFT, false);
-
-        final DelegateProvider delegateProvider;
-
-        if ((optimalTraitsModels != null && elasticModel != null) || forceOU) {
-            delegateProvider = DelegateProvider.OU;
-        } else {
-            if (driftModels != null || forceDrift) {
-                delegateProvider = DelegateProvider.DRIFT;
-            } else {
-                delegateProvider = DelegateProvider.HOMOGENOUS;
-            }
-        }
-
-
->>>>>>> 20feeef4
         final String traitName;
 
         ContinuousTraitPartialsProvider dataModel;
@@ -208,7 +171,6 @@
             }
             if (xo.getAttribute(FORCE_FULL_PRECISION, false)) {
                 System.err.println("Option " + FORCE_FULL_PRECISION + "is set to 'true' in " + xo.getAttribute(XMLObject.ID) + " but will be ignored, as a data model is provided. Please check the data model for this attribute.");
-<<<<<<< HEAD
             }
             if (xo.getAttribute(FORCE_COMPLETELY_MISSING, false)) {
                 System.err.println("Option " + FORCE_COMPLETELY_MISSING + "is set to 'true' in " + xo.getAttribute(XMLObject.ID) + " but will be ignored, as a data model is provided. Please check the data model for this attribute.");
@@ -216,15 +178,6 @@
         }
 
         boolean integratedProcess = dataModel.isIntegratedProcess();
-=======
-            }
-            if (xo.getAttribute(FORCE_COMPLETELY_MISSING, false)) {
-                System.err.println("Option " + FORCE_COMPLETELY_MISSING + "is set to 'true' in " + xo.getAttribute(XMLObject.ID) + " but will be ignored, as a data model is provided. Please check the data model for this attribute.");
-            }
-        }
-
-        boolean integratedProcess = dataModel instanceof IntegratedProcessTraitDataModel; //TODO: can add to interface if that would be better
->>>>>>> 20feeef4
 
         if (delegateProvider == DelegateProvider.OU) {
             if (!integratedProcess) {
@@ -232,11 +185,8 @@
             } else {
                 diffusionProcessDelegate = new IntegratedOUDiffusionModelDelegate(treeModel, diffusionModel, optimalTraitsModels, elasticModel);
             }
-<<<<<<< HEAD
         } else if (integratedProcess) {
             diffusionProcessDelegate = new IntegratedBMDiffusionModelDelegate(treeModel, diffusionModel, driftModels);
-=======
->>>>>>> 20feeef4
         } else if (delegateProvider == DelegateProvider.DRIFT) {
             diffusionProcessDelegate = new DriftDiffusionModelDelegate(treeModel, diffusionModel, driftModels);
         } else if (delegateProvider == DelegateProvider.HOMOGENOUS) {
@@ -267,7 +217,6 @@
 
         // Begin Assemble Model
         dataModel.addTreeAndRateModel(treeModel, rateTransformation);
-
 
         ContinuousDataLikelihoodDelegate delegate = new ContinuousDataLikelihoodDelegate(treeModel,
                 diffusionProcessDelegate, dataModel, rootPrior, rateTransformation, rateModel, allowSingular);
@@ -326,10 +275,6 @@
         }
         // End Trait Reconstruction Parsing
 
-<<<<<<< HEAD
-
-=======
->>>>>>> 20feeef4
         delegate.setExtensionHelper();
 
         return treeDataLikelihood;
