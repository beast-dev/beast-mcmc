/*
 * TreeDataLikelihoodParser.java
 *
 * Copyright (c) 2002-2016 Alexei Drummond, Andrew Rambaut and Marc Suchard
 *
 * This file is part of BEAST.
 * See the NOTICE file distributed with this work for additional
 * information regarding copyright ownership and licensing.
 *
 * BEAST is free software; you can redistribute it and/or modify
 * it under the terms of the GNU Lesser General Public License as
 * published by the Free Software Foundation; either version 2
 * of the License, or (at your option) any later version.
 *
 *  BEAST is distributed in the hope that it will be useful,
 *  but WITHOUT ANY WARRANTY; without even the implied warranty of
 *  MERCHANTABILITY or FITNESS FOR A PARTICULAR PURPOSE.  See the
 *  GNU Lesser General Public License for more details.
 *
 * You should have received a copy of the GNU Lesser General Public
 * License along with BEAST; if not, write to the
 * Free Software Foundation, Inc., 51 Franklin St, Fifth Floor,
 * Boston, MA  02110-1301  USA
 */

package dr.evomodelxml.treedatalikelihood;

import dr.evolution.alignment.PatternList;
import dr.evolution.alignment.Patterns;
import dr.evolution.tree.Tree;
import dr.evolution.util.Taxon;
import dr.evomodel.branchmodel.BranchModel;
import dr.evomodel.branchmodel.HomogeneousBranchModel;
import dr.evomodel.branchratemodel.BranchRateModel;
import dr.evomodel.siteratemodel.DiscretizedSiteRateModel;
import dr.evomodel.siteratemodel.GammaSiteRateModel;
import dr.evomodel.siteratemodel.SiteRateModel;
import dr.evomodel.substmodel.FrequencyModel;
import dr.evomodel.substmodel.SubstitutionModel;
import dr.evomodel.tipstatesmodel.TipStatesModel;
import dr.evomodel.treedatalikelihood.*;
import dr.evomodel.treelikelihood.PartialsRescalingScheme;
import dr.inference.model.CompoundLikelihood;
import dr.inference.model.Likelihood;
import dr.xml.*;

import java.util.ArrayList;
import java.util.List;
import java.util.logging.Logger;

/**
 * @author Andrew Rambaut
 * @author Marc Suchard
 * @version $Id$
 */
public class TreeDataLikelihoodParser extends AbstractXMLObjectParser {

    public static final String BEAGLE_INSTANCE_COUNT = "beagle.instance.count";
    public static final String BEAGLE_THREAD_COUNT = "beagle.thread.count";
    public static final String THREAD_COUNT = "thread.count";

    public static final String TREE_DATA_LIKELIHOOD = "treeDataLikelihood";
    public static final String USE_AMBIGUITIES = "useAmbiguities";
    public static final String INSTANCE_COUNT = "instanceCount";
    public static final String PREFER_GPU = "preferGPU";
    public static final String SCALING_SCHEME = "scalingScheme";
    public static final String DELAY_SCALING = "delayScaling";
    public static final String USE_PREORDER = "usePreOrder";
    public static final String BRANCHRATE_DERIVATIVE = "branchRateDerivative";
    public static final String BRANCHINFINITESIMAL_DERIVATIVE = "branchInfinitesimalDerivative";
    public static final String USE_ACTION = "useAction";

    public static final String PARTITION = "partition";

    public String getParserName() {
        return TREE_DATA_LIKELIHOOD;
    }

    protected Likelihood createTreeDataLikelihood(String id,
                                                  int beagleInstanceCount,
                                                  List<PatternList> patternLists,
                                                  List<BranchModel> branchModels,
                                                  List<SiteRateModel> siteRateModels,
                                                  Tree treeModel,
                                                  BranchRateModel branchRateModel,
                                                  TipStatesModel tipStatesModel,
                                                  boolean useAmbiguities,
                                                  boolean preferGPU,
                                                  PartialsRescalingScheme scalingScheme,
                                                  boolean delayRescalingUntilUnderflow,
                                                  PreOrderSettings settings) throws XMLParseException {

        final Logger logger = Logger.getLogger("dr.evomodel");

        if (tipStatesModel != null) {
            throw new XMLParseException("Tip State Error models are not supported yet with TreeDataLikelihood");
        }

        List<Taxon> treeTaxa = treeModel.asList();
        List<Taxon> patternTaxa = patternLists.get(0).asList();

        if (!patternTaxa.containsAll(treeTaxa)) {
            throw new XMLParseException("TreeModel "+ treeModel.getId() + " contains more taxa (" + treeModel.getExternalNodeCount() + ") than the partition pattern list (" + patternTaxa.size() + ").");
        }

        if (!treeTaxa.containsAll(patternTaxa)) {
            throw new XMLParseException("TreeModel " + treeModel.getId() + " contains fewer taxa (" + treeModel.getExternalNodeCount() + ") than the partition pattern list (" + patternTaxa.size() +").");
        }

        boolean useBeagle3MultiPartition = false;

        if (patternLists.size() > 1) {
            // will currently recommend true if using GPU, CUDA or OpenCL.
            useBeagle3MultiPartition = MultiPartitionDataLikelihoodDelegate.IS_MULTI_PARTITION_RECOMMENDED();

            if (System.getProperty("USE_BEAGLE3_EXTENSIONS") != null) {
                useBeagle3MultiPartition = Boolean.parseBoolean(System.getProperty("USE_BEAGLE3_EXTENSIONS"));
            }

            if (System.getProperty("beagle.multipartition.extensions") != null &&
                    !System.getProperty("beagle.multipartition.extensions").equals("auto")) {
                useBeagle3MultiPartition = Boolean.parseBoolean(System.getProperty("beagle.multipartition.extensions"));
            }
        }

        boolean useJava = Boolean.parseBoolean(System.getProperty("java.only", "false"));
        if (useJava) {
            logger.warning("  Java-only computation is not available - ignoring this option.");
        }

        int beagleThreadCount = -1;
        if (System.getProperty(BEAGLE_THREAD_COUNT) != null) {
            // if beagle_thread_count is set then use that - this is a per-instance thread count
            beagleThreadCount = Integer.parseInt(System.getProperty(BEAGLE_THREAD_COUNT));
        }

        if (beagleThreadCount == -1) {
            // no beagle_thread_count is given so use the number of available processors
            // (actually logical threads - so 2 x number of cores when hyperthreads are used).

            beagleThreadCount = Runtime.getRuntime().availableProcessors();
            System.setProperty(BEAGLE_THREAD_COUNT, Integer.toString(beagleThreadCount));
            
            // 'threadCount' controls the top level number of Java threads holding the
            // likelihood/prior evaluations. Shouldn't be considered here - by default
            // this will use an autosizing thread pool so should probably be left alone.
            // if (System.getProperty(THREAD_COUNT) != null) {
            //  threadCount = Integer.parseInt(System.getProperty(THREAD_COUNT));
            // }
        }

        String plural = (patternLists.size() > 1 ? "s": "");
        if ( useBeagle3MultiPartition) {

            logger.info("\nCreating multi-partition tree data likelihood for " + patternLists.size() + " partition" + plural);

            if ( beagleInstanceCount > 1) {
                logger.warning("  -beagle_instances option is not compatible with BEAGLE multi-partition extensions");
            }

            try {
                DataLikelihoodDelegate dataLikelihoodDelegate = new MultiPartitionDataLikelihoodDelegate(
                        treeModel,
                        patternLists,
                        branchModels,
                        siteRateModels,
                        useAmbiguities,
                        scalingScheme,
                        delayRescalingUntilUnderflow
                );

                return new TreeDataLikelihood(
                        dataLikelihoodDelegate,
                        treeModel,
                        branchRateModel);
            } catch (DataLikelihoodDelegate.DelegateTypeException dte) {
                useBeagle3MultiPartition = false;
            }

        }

        // The multipartition data likelihood isn't available so make a set of single partition data likelihoods
        List<Likelihood> treeDataLikelihoods = new ArrayList<>();

        // Todo: allow for different number of threads per beagle instance according to pattern counts
//        if (beagleThreadCount == -1 && threadCount >= 0) {
//            System.setProperty(BEAGLE_THREAD_COUNT, Integer.toString(threadCount / patternLists.size()));
//        }

        logger.info("\nCreating tree data likelihood" + plural + " for " + patternLists.size() + " partition" + plural);

        if (beagleInstanceCount > 1) {
            logger.info("  dividing each partition between " + beagleInstanceCount + " BEAGLE instances:");
        }

        for (int i = 0; i < patternLists.size(); i++) {
            PatternList partitionPatterns = patternLists.get(i);
            // can't divide up a partition by more than the number of patterns...
            int bic = Math.min(partitionPatterns.getPatternCount(), beagleInstanceCount);

            for (int j = 0; j < bic; j++) {
                PatternList subPatterns = new Patterns(partitionPatterns, j, bic);
                DataLikelihoodDelegate dataLikelihoodDelegate = new BeagleDataLikelihoodDelegate(
                        treeModel,
                        subPatterns,
                        branchModels.get(i),
                        siteRateModels.get(i),
                        useAmbiguities,
                        preferGPU,
                        scalingScheme,
                        delayRescalingUntilUnderflow,
                        settings);

                TreeDataLikelihood treeDataLikelihood = new TreeDataLikelihood(
                        dataLikelihoodDelegate,
                        treeModel,
                        branchRateModel);

                treeDataLikelihood.setId(id + "_" + (j + 1));

                treeDataLikelihoods.add(treeDataLikelihood);
            }
        }

        if (treeDataLikelihoods.size() == 1) {
            return treeDataLikelihoods.get(0);
        }

        return new CompoundLikelihood(treeDataLikelihoods);

    }

    public Object parseXMLObject(XMLObject xo) throws XMLParseException {

        boolean useAmbiguities = xo.getAttribute(USE_AMBIGUITIES, false);
        boolean usePreOrder = xo.getAttribute(USE_PREORDER, false);
        boolean branchRateDerivative = xo.getAttribute(BRANCHRATE_DERIVATIVE, usePreOrder);
        boolean branchInfinitesimalDerivative = xo.getAttribute(BRANCHINFINITESIMAL_DERIVATIVE, false);
        boolean useAction = xo.getAttribute(USE_ACTION, false);
        if (usePreOrder != (branchRateDerivative || branchInfinitesimalDerivative)) {
            throw new RuntimeException("Need to specify derivative types.");
        }
<<<<<<< HEAD
        PreOrderSettings settings = new PreOrderSettings(usePreOrder, branchRateDerivative, branchInfinitesimalDerivative, useAction);
=======
        PreOrderSettings settings = new PreOrderSettings(usePreOrder, branchRateDerivative, branchInfinitesimalDerivative, useAmbiguities);
>>>>>>> 56ffc7fd

        int beagleInstanceCount = xo.getAttribute(INSTANCE_COUNT, 1);
        String bic = System.getProperty(BEAGLE_INSTANCE_COUNT);
        if (bic != null && bic.length() > 0) {
            beagleInstanceCount = Math.max(1, Integer.parseInt(bic));
        }

        List<PatternList> patternLists = new ArrayList<PatternList>();
        List<SiteRateModel> siteRateModels = new ArrayList<SiteRateModel>();
        List<BranchModel> branchModels = new ArrayList<BranchModel>();

        boolean hasSinglePartition = false;

        PatternList patternList = (PatternList)xo.getChild(PatternList.class);
        if (patternList != null) {
            hasSinglePartition = true;
            patternLists.add(patternList);

            SiteRateModel siteRateModel = (SiteRateModel) xo.getChild(SiteRateModel.class);
            if (siteRateModel == null) {
                siteRateModel = new DiscretizedSiteRateModel("SiteRateModel");
            }
            siteRateModels.add(siteRateModel);

            FrequencyModel rootFreqModel = (FrequencyModel) xo.getChild(FrequencyModel.class);

            BranchModel branchModel = (BranchModel) xo.getChild(BranchModel.class);
            if (branchModel == null) {
                SubstitutionModel substitutionModel = (SubstitutionModel) xo.getChild(SubstitutionModel.class);
                if (substitutionModel == null && siteRateModel instanceof GammaSiteRateModel) {
                    // for backwards compatibility the old GammaSiteRateModelParser can provide the substitution model...
                    substitutionModel = ((GammaSiteRateModel)siteRateModel).getSubstitutionModel();
                }
                if (substitutionModel == null) {
                    throw new XMLParseException("No substitution model available for partition in DataTreeLikelihood: "+xo.getId());
                }
                branchModel = new HomogeneousBranchModel(substitutionModel, rootFreqModel);
            }
            branchModels.add(branchModel);
        }

        int k = 0;
        for (int i = 0; i < xo.getChildCount(); i++) {
            if (xo.getChildName(i).equals(PARTITION)) {
                if (hasSinglePartition) {
                    throw new XMLParseException("Either a single set of patterns should be given or multiple 'partitions' elements within DataTreeLikelihood: "+xo.getId());
                }
                k += 1;

                XMLObject cxo = (XMLObject)xo.getChild(i);
                patternList = (PatternList) cxo.getChild(PatternList.class);
                patternLists.add(patternList);

                SiteRateModel siteRateModel = (SiteRateModel) cxo.getChild(SiteRateModel.class);
                if (siteRateModel == null) {
                    siteRateModel = new DiscretizedSiteRateModel("SiteRateModel");
                }
                siteRateModels.add(siteRateModel);

                FrequencyModel rootFreqModel = (FrequencyModel) xo.getChild(FrequencyModel.class);

                BranchModel branchModel = (BranchModel) cxo.getChild(BranchModel.class);
                if (branchModel == null) {
                    SubstitutionModel substitutionModel = (SubstitutionModel) cxo.getChild(SubstitutionModel.class);
                    if (substitutionModel == null && siteRateModel instanceof DiscretizedSiteRateModel) {
                        // for backwards compatibility the old GammaSiteRateModelParser can provide the substitution model...
                        substitutionModel = ((DiscretizedSiteRateModel)siteRateModel).getSubstitutionModel();
                    }
                    if (substitutionModel == null && siteRateModel instanceof GammaSiteRateModel) {
                        // for backwards compatibility the old GammaSiteRateModelParser can provide the substitution model...
                        substitutionModel = ((GammaSiteRateModel)siteRateModel).getSubstitutionModel();
                    }
                    if (substitutionModel == null) {
                        throw new XMLParseException("No substitution model available for partition " + k + " in DataTreeLikelihood: "+xo.getId());
                    }
                    branchModel = new HomogeneousBranchModel(substitutionModel, rootFreqModel);
                }
                branchModels.add(branchModel);

                BranchRateModel branchRateModel = (BranchRateModel) cxo.getChild(BranchRateModel.class);
                if (branchRateModel != null) {
                    throw new XMLParseException("Partitions are not currently allowed their own BranchRateModel in TreeDataLikelihood object '"+xo.getId());
                }
            }
        }

        if (patternLists.size() == 0) {
            throw new XMLParseException("Either a single set of patterns should be given or multiple 'partitions' elements within DataTreeLikelihood: "+xo.getId());
        }

        Tree treeModel = (Tree) xo.getChild(Tree.class);

        BranchRateModel branchRateModel = (BranchRateModel) xo.getChild(BranchRateModel.class);
        if (branchRateModel == null) {
            throw new XMLParseException("BranchRateModel missing from TreeDataLikelihood object '"+xo.getId());
            // branchRateModel = new DefaultBranchRateModel();
        }

        TipStatesModel tipStatesModel = (TipStatesModel) xo.getChild(TipStatesModel.class);

        final boolean preferGPU = xo.getAttribute(PREFER_GPU, false);

        PartialsRescalingScheme scalingScheme = PartialsRescalingScheme.DEFAULT;
        if (xo.hasAttribute(SCALING_SCHEME)) {
            scalingScheme = PartialsRescalingScheme.parseFromString(xo.getStringAttribute(SCALING_SCHEME));
            if (scalingScheme == null)
                throw new XMLParseException("Unknown scaling scheme '"+xo.getStringAttribute(SCALING_SCHEME)+"' in "+
                        "TreeDataLikelihood object '"+xo.getId());

        }

        final boolean delayScaling = xo.getAttribute(DELAY_SCALING, true);

        if (tipStatesModel != null) {
            throw new XMLParseException("TreeDataLikelihood is not currently compatible with TipStateModel (i.e., a sequence error model).");
        }

        return createTreeDataLikelihood(
                xo.getId(),
                beagleInstanceCount,
                patternLists,
                branchModels,
                siteRateModels,
                treeModel,
                branchRateModel,
                null,
                useAmbiguities,
                preferGPU,
                scalingScheme,
                delayScaling,
                settings);
    }

    //************************************************************************
    // AbstractXMLObjectParser implementation
    //************************************************************************

    public String getParserDescription() {
        return "This element represents the likelihood of data on a tree given the site model.";
    }

    public Class getReturnType() {
        return Likelihood.class;
    }

    public static final XMLSyntaxRule[] rules = {
            AttributeRule.newBooleanRule(USE_AMBIGUITIES, true),
            AttributeRule.newBooleanRule(PREFER_GPU, true),
            AttributeRule.newStringRule(SCALING_SCHEME,true),
            AttributeRule.newIntegerRule(INSTANCE_COUNT, true),

            // really it should be this set of elements or the PARTITION elements
            new OrRule(
                    new AndRule(new XMLSyntaxRule[]{
                            new ElementRule(PatternList.class, true),
                            new ElementRule(SubstitutionModel.class, true),
                            new ElementRule(SiteRateModel.class, true),
                            new ElementRule(FrequencyModel.class, true),
                            new ElementRule(BranchModel.class, true)}
                    ),
                    new ElementRule(PARTITION, new XMLSyntaxRule[] {
                            new ElementRule(PatternList.class),
                            new ElementRule(SubstitutionModel.class, true),
                            new ElementRule(SiteRateModel.class),
                            new ElementRule(FrequencyModel.class, true),
                            new ElementRule(BranchModel.class, true)
                    }, 1, Integer.MAX_VALUE)),

            new ElementRule(BranchRateModel.class, true),
            new ElementRule(Tree.class),
            new ElementRule(TipStatesModel.class, true)
    };

    public XMLSyntaxRule[] getSyntaxRules() {
        return rules;
    }
}<|MERGE_RESOLUTION|>--- conflicted
+++ resolved
@@ -240,11 +240,7 @@
         if (usePreOrder != (branchRateDerivative || branchInfinitesimalDerivative)) {
             throw new RuntimeException("Need to specify derivative types.");
         }
-<<<<<<< HEAD
-        PreOrderSettings settings = new PreOrderSettings(usePreOrder, branchRateDerivative, branchInfinitesimalDerivative, useAction);
-=======
-        PreOrderSettings settings = new PreOrderSettings(usePreOrder, branchRateDerivative, branchInfinitesimalDerivative, useAmbiguities);
->>>>>>> 56ffc7fd
+        PreOrderSettings settings = new PreOrderSettings(usePreOrder, branchRateDerivative, branchInfinitesimalDerivative, useAmbiguities, useAction);
 
         int beagleInstanceCount = xo.getAttribute(INSTANCE_COUNT, 1);
         String bic = System.getProperty(BEAGLE_INSTANCE_COUNT);
