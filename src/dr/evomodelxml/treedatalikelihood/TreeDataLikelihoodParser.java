/*
 * TreeDataLikelihoodParser.java
 *
 * Copyright (c) 2002-2016 Alexei Drummond, Andrew Rambaut and Marc Suchard
 *
 * This file is part of BEAST.
 * See the NOTICE file distributed with this work for additional
 * information regarding copyright ownership and licensing.
 *
 * BEAST is free software; you can redistribute it and/or modify
 * it under the terms of the GNU Lesser General Public License as
 * published by the Free Software Foundation; either version 2
 * of the License, or (at your option) any later version.
 *
 *  BEAST is distributed in the hope that it will be useful,
 *  but WITHOUT ANY WARRANTY; without even the implied warranty of
 *  MERCHANTABILITY or FITNESS FOR A PARTICULAR PURPOSE.  See the
 *  GNU Lesser General Public License for more details.
 *
 * You should have received a copy of the GNU Lesser General Public
 * License along with BEAST; if not, write to the
 * Free Software Foundation, Inc., 51 Franklin St, Fifth Floor,
 * Boston, MA  02110-1301  USA
 */

package dr.evomodelxml.treedatalikelihood;

import dr.evolution.alignment.PatternList;
import dr.evolution.util.Taxon;
import dr.evomodel.branchmodel.BranchModel;
import dr.evomodel.branchmodel.HomogeneousBranchModel;
import dr.evomodel.branchratemodel.BranchRateModel;
import dr.evomodel.branchratemodel.DefaultBranchRateModel;
import dr.evomodel.siteratemodel.GammaSiteRateModel;
import dr.evomodel.siteratemodel.SiteRateModel;
import dr.evomodel.substmodel.FrequencyModel;
import dr.evomodel.substmodel.SubstitutionModel;
import dr.evomodel.tipstatesmodel.TipStatesModel;
import dr.evomodel.tree.TreeModel;
import dr.evomodel.treedatalikelihood.BeagleDataLikelihoodDelegate;
import dr.evomodel.treedatalikelihood.BeagleDataLikelihoodDelegate.PreOrderSettings;
import dr.evomodel.treedatalikelihood.DataLikelihoodDelegate;
import dr.evomodel.treedatalikelihood.MultiPartitionDataLikelihoodDelegate;
import dr.evomodel.treedatalikelihood.TreeDataLikelihood;
import dr.evomodel.treelikelihood.PartialsRescalingScheme;
import dr.inference.model.CompoundLikelihood;
import dr.inference.model.Likelihood;
import dr.xml.*;

import java.util.ArrayList;
import java.util.List;

/**
 * @author Andrew Rambaut
 * @author Marc Suchard
 * @version $Id$
 */
public class TreeDataLikelihoodParser extends AbstractXMLObjectParser {

    public static final String BEAGLE_INSTANCE_COUNT = "beagle.instance.count";
    public static final String BEAGLE_THREAD_COUNT = "beagle.thread.count";
    public static final String THREAD_COUNT = "thread.count";
    public static final String THREADS = "threads";

    public static final String TREE_DATA_LIKELIHOOD = "treeDataLikelihood";
    public static final String USE_AMBIGUITIES = "useAmbiguities";
    public static final String INSTANCE_COUNT = "instanceCount";
    public static final String SCALING_SCHEME = "scalingScheme";
    public static final String DELAY_SCALING = "delayScaling";
    public static final String USE_PREORDER = "usePreOrder";
    public static final String BRANCHRATE_DERIVATIVE = "branchRateDerivative";
    public static final String BRANCHINFINITESIMAL_DERIVATIVE = "branchInfinitesimalDerivative";

    public static final String PARTITION = "partition";

    public String getParserName() {
        return TREE_DATA_LIKELIHOOD;
    }

    protected Likelihood createTreeDataLikelihood(List<PatternList> patternLists,
                                                  List<BranchModel> branchModels,
                                                  List<SiteRateModel> siteRateModels,
                                                  TreeModel treeModel,
                                                  BranchRateModel branchRateModel,
                                                  TipStatesModel tipStatesModel,
                                                  boolean useAmbiguities,
                                                  PartialsRescalingScheme scalingScheme,
                                                  boolean delayRescalingUntilUnderflow,
                                                  PreOrderSettings settings) throws XMLParseException {

        if (tipStatesModel != null) {
            throw new XMLParseException("Tip State Error models are not supported yet with TreeDataLikelihood");
        }

        List<Taxon> treeTaxa = treeModel.asList();
        List<Taxon> patternTaxa = patternLists.get(0).asList();

        if (!patternTaxa.containsAll(treeTaxa)) {
            throw new XMLParseException("TreeModel contains more taxa than the partition pattern list.");
        }

        if (!treeTaxa.containsAll(patternTaxa)) {
            throw new XMLParseException("TreeModel contains fewer taxa than the partition pattern list.");
        }

        boolean useBeagle3MultiPartition = false;

        if (patternLists.size() > 1) {
            // will currently recommend true if using GPU, CUDA or OpenCL.
            useBeagle3MultiPartition = MultiPartitionDataLikelihoodDelegate.IS_MULTI_PARTITION_RECOMMENDED();
    
            if (System.getProperty("USE_BEAGLE3_EXTENSIONS") != null) {
                useBeagle3MultiPartition = Boolean.parseBoolean(System.getProperty("USE_BEAGLE3_EXTENSIONS"));
            }

            if (System.getProperty("beagle.multipartition.extensions") != null &&
                    !System.getProperty("beagle.multipartition.extensions").equals("auto")) {
                useBeagle3MultiPartition = Boolean.parseBoolean(System.getProperty("beagle.multipartition.extensions"));
            }
        }

        boolean useJava = Boolean.parseBoolean(System.getProperty("java.only", "false"));

<<<<<<< HEAD
//        if ( useBeagle3 && MultiPartitionDataLikelihoodDelegate.IS_MULTI_PARTITION_COMPATIBLE() && !useJava) {///TODO: XJ: need to change this back
        if (false) {
            DataLikelihoodDelegate dataLikelihoodDelegate = new MultiPartitionDataLikelihoodDelegate(
                    treeModel,
                    patternLists,
                    branchModels,
                    siteRateModels,
                    useAmbiguities,
                    scalingScheme,
                    delayRescalingUntilUnderflow);
=======
        int threadCount = -1;
        int beagleThreadCount = -1;
        if (System.getProperty(BEAGLE_THREAD_COUNT) != null) {
            beagleThreadCount = Integer.parseInt(System.getProperty(BEAGLE_THREAD_COUNT));
        }
>>>>>>> 09943986

        if (beagleThreadCount == -1) {
            // Todo: can't access XML object here, perhaps need to refactor
            // the default is -1 threads (automatic thread pool size) but an XML attribute can override it
            // int threadCount = xo.getAttribute(THREADS, -1);

            if (System.getProperty(THREAD_COUNT) != null) {
                threadCount = Integer.parseInt(System.getProperty(THREAD_COUNT));
            }
        }

        if ( useBeagle3MultiPartition && !useJava) {

            if (beagleThreadCount == -1 && threadCount >= 0) {
                System.setProperty(BEAGLE_THREAD_COUNT, Integer.toString(threadCount));
            }

            try {
                DataLikelihoodDelegate dataLikelihoodDelegate = new MultiPartitionDataLikelihoodDelegate(
                        treeModel,
                        patternLists,
                        branchModels,
                        siteRateModels,
                        useAmbiguities,
                        scalingScheme,
<<<<<<< HEAD
                        delayRescalingUntilUnderflow,
                        settings);

                treeDataLikelihoods.add(
                        new TreeDataLikelihood(
                                dataLikelihoodDelegate,
                                treeModel,
                                branchRateModel));
=======
                        delayRescalingUntilUnderflow
                        );
>>>>>>> 09943986

                return new TreeDataLikelihood(
                        dataLikelihoodDelegate,
                        treeModel,
                        branchRateModel);
            } catch (DataLikelihoodDelegate.DelegateTypeException dte) {
                useBeagle3MultiPartition = false;
            }

        } 

        // The multipartition data likelihood isn't available so make a set of single partition data likelihoods
        List<Likelihood> treeDataLikelihoods = new ArrayList<Likelihood>();

        // Todo: allow for different number of threads per beagle instance according to pattern counts
        if (beagleThreadCount == -1 && threadCount >= 0) {
            System.setProperty(BEAGLE_THREAD_COUNT, Integer.toString(threadCount / patternLists.size()));
        }

        for (int i = 0; i < patternLists.size(); i++) {

            DataLikelihoodDelegate dataLikelihoodDelegate = new BeagleDataLikelihoodDelegate(
                    treeModel,
                    patternLists.get(i),
                    branchModels.get(i),
                    siteRateModels.get(i),
                    useAmbiguities,
                    scalingScheme,
                    delayRescalingUntilUnderflow,
                    usePreOrder);

            treeDataLikelihoods.add(
                    new TreeDataLikelihood(
                            dataLikelihoodDelegate,
                            treeModel,
                            branchRateModel));

        }

        if (treeDataLikelihoods.size() == 1) {
            return treeDataLikelihoods.get(0);
        }

        return new CompoundLikelihood(treeDataLikelihoods);
    
    }

    public Object parseXMLObject(XMLObject xo) throws XMLParseException {

        boolean useAmbiguities = xo.getAttribute(USE_AMBIGUITIES, false);
        boolean usePreOrder = xo.getAttribute(USE_PREORDER, false);
        boolean branchRateDerivative = xo.getAttribute(BRANCHRATE_DERIVATIVE, usePreOrder);
        boolean branchInfinitesimalDerivative = xo.getAttribute(BRANCHINFINITESIMAL_DERIVATIVE, false);
        if (usePreOrder != (branchRateDerivative || branchInfinitesimalDerivative)) {
            throw new RuntimeException("Need to specify derivative types.");
        }
        PreOrderSettings settings = new PreOrderSettings(usePreOrder, branchRateDerivative, branchInfinitesimalDerivative);

        // TreeDataLikelihood doesn't currently support Instances defined from the command line
//        int instanceCount = xo.getAttribute(INSTANCE_COUNT, 1);
//        if (instanceCount < 1) {
//            instanceCount = 1;
//        }
//
//        String ic = System.getProperty(BEAGLE_INSTANCE_COUNT);
//        if (ic != null && ic.length() > 0) {
//            instanceCount = Integer.parseInt(ic);
//        }

        List<PatternList> patternLists = new ArrayList<PatternList>();
        List<SiteRateModel> siteRateModels = new ArrayList<SiteRateModel>();
        List<BranchModel> branchModels = new ArrayList<BranchModel>();

        boolean hasSinglePartition = false;

        PatternList patternList = (PatternList)xo.getChild(PatternList.class);
        if (patternList != null) {
            hasSinglePartition = true;
            patternLists.add(patternList);

            GammaSiteRateModel siteRateModel = (GammaSiteRateModel) xo.getChild(GammaSiteRateModel.class);
            siteRateModels.add(siteRateModel);

            FrequencyModel rootFreqModel = (FrequencyModel) xo.getChild(FrequencyModel.class);

            BranchModel branchModel = (BranchModel) xo.getChild(BranchModel.class);
            if (branchModel == null) {
                SubstitutionModel substitutionModel = (SubstitutionModel) xo.getChild(SubstitutionModel.class);
                if (substitutionModel == null) {
                    substitutionModel = siteRateModel.getSubstitutionModel();
                }
                if (substitutionModel == null) {
                    throw new XMLParseException("No substitution model available for partition in DataTreeLikelihood: "+xo.getId());
                }
                branchModel = new HomogeneousBranchModel(substitutionModel, rootFreqModel);
            }
            branchModels.add(branchModel);
        }

        int k = 0;
        for (int i = 0; i < xo.getChildCount(); i++) {
            if (xo.getChildName(i).equals(PARTITION)) {
                if (hasSinglePartition) {
                    throw new XMLParseException("Either a single set of patterns should be given or multiple 'partitions' elements within DataTreeLikelihood: "+xo.getId());
                }
                k += 1;

                XMLObject cxo = (XMLObject)xo.getChild(i);
                patternList = (PatternList) cxo.getChild(PatternList.class);
                patternLists.add(patternList);

                GammaSiteRateModel siteRateModel = (GammaSiteRateModel) cxo.getChild(GammaSiteRateModel.class);
                siteRateModels.add(siteRateModel);

                FrequencyModel rootFreqModel = (FrequencyModel) xo.getChild(FrequencyModel.class);

                BranchModel branchModel = (BranchModel) cxo.getChild(BranchModel.class);
                if (branchModel == null) {
                    SubstitutionModel substitutionModel = (SubstitutionModel) xo.getChild(SubstitutionModel.class);
                    if (substitutionModel == null) {
                        substitutionModel = siteRateModel.getSubstitutionModel();
                    }
                    if (substitutionModel == null) {
                        throw new XMLParseException("No substitution model available for partition " + k + " in DataTreeLikelihood: "+xo.getId());
                    }
                    branchModel = new HomogeneousBranchModel(substitutionModel, rootFreqModel);
                }
                branchModels.add(branchModel);

                BranchRateModel branchRateModel = (BranchRateModel) cxo.getChild(BranchRateModel.class);
                if (branchRateModel != null) {
                    throw new XMLParseException("Partitions are not currently allowed their own BranchRateModel in TreeDataLikelihood object '"+xo.getId());
                }
            }
        }

        if (patternLists.size() == 0) {
            throw new XMLParseException("Either a single set of patterns should be given or multiple 'partitions' elements within DataTreeLikelihood: "+xo.getId());
        }

        TreeModel treeModel = (TreeModel) xo.getChild(TreeModel.class);

        BranchRateModel branchRateModel = (BranchRateModel) xo.getChild(BranchRateModel.class);
        if (branchRateModel == null) {
            throw new XMLParseException("BranchRateModel missing from TreeDataLikelihood object '"+xo.getId());
            // branchRateModel = new DefaultBranchRateModel();
        }

        TipStatesModel tipStatesModel = (TipStatesModel) xo.getChild(TipStatesModel.class);

        PartialsRescalingScheme scalingScheme = PartialsRescalingScheme.DEFAULT;
        boolean delayScaling = true;
        if (xo.hasAttribute(SCALING_SCHEME)) {
            scalingScheme = PartialsRescalingScheme.parseFromString(xo.getStringAttribute(SCALING_SCHEME));
            if (scalingScheme == null)
                throw new XMLParseException("Unknown scaling scheme '"+xo.getStringAttribute(SCALING_SCHEME)+"' in "+
                        "TreeDataLikelihood object '"+xo.getId());

        }
        if (xo.hasAttribute(DELAY_SCALING)) {
            delayScaling = xo.getBooleanAttribute(DELAY_SCALING);
        }

        if (tipStatesModel != null) {
            throw new XMLParseException("BEAGLE_INSTANCES option cannot be used with a TipStateModel (i.e., a sequence error model).");
        }

        return createTreeDataLikelihood(
                patternLists,
                branchModels,
                siteRateModels,
                treeModel,
                branchRateModel,
                null,
                useAmbiguities,
                scalingScheme,
                delayScaling,
                settings);
    }

    //************************************************************************
    // AbstractXMLObjectParser implementation
    //************************************************************************

    public String getParserDescription() {
        return "This element represents the likelihood of data on a tree given the site model.";
    }

    public Class getReturnType() {
        return Likelihood.class;
    }

    public static final XMLSyntaxRule[] rules = {
            AttributeRule.newBooleanRule(USE_AMBIGUITIES, true),
            AttributeRule.newStringRule(SCALING_SCHEME,true),

            // really it should be this set of elements or the PARTITION elements
            new OrRule(new AndRule(new XMLSyntaxRule[]{
                    new ElementRule(PatternList.class, true),
                    new ElementRule(SiteRateModel.class, true),
                    new ElementRule(FrequencyModel.class, true),
                    new ElementRule(BranchModel.class, true)})
                    ,
                    new ElementRule(PARTITION, new XMLSyntaxRule[] {
                            new ElementRule(PatternList.class),
                            new ElementRule(SiteRateModel.class),
                            new ElementRule(FrequencyModel.class, true),
                            new ElementRule(BranchModel.class, true)
                    }, 1, Integer.MAX_VALUE)),

            new ElementRule(BranchRateModel.class, true),
            new ElementRule(TreeModel.class),
            new ElementRule(TipStatesModel.class, true)
    };

    public XMLSyntaxRule[] getSyntaxRules() {
        return rules;
    }
}<|MERGE_RESOLUTION|>--- conflicted
+++ resolved
@@ -121,24 +121,11 @@
 
         boolean useJava = Boolean.parseBoolean(System.getProperty("java.only", "false"));
 
-<<<<<<< HEAD
-//        if ( useBeagle3 && MultiPartitionDataLikelihoodDelegate.IS_MULTI_PARTITION_COMPATIBLE() && !useJava) {///TODO: XJ: need to change this back
-        if (false) {
-            DataLikelihoodDelegate dataLikelihoodDelegate = new MultiPartitionDataLikelihoodDelegate(
-                    treeModel,
-                    patternLists,
-                    branchModels,
-                    siteRateModels,
-                    useAmbiguities,
-                    scalingScheme,
-                    delayRescalingUntilUnderflow);
-=======
         int threadCount = -1;
         int beagleThreadCount = -1;
         if (System.getProperty(BEAGLE_THREAD_COUNT) != null) {
             beagleThreadCount = Integer.parseInt(System.getProperty(BEAGLE_THREAD_COUNT));
         }
->>>>>>> 09943986
 
         if (beagleThreadCount == -1) {
             // Todo: can't access XML object here, perhaps need to refactor
@@ -164,19 +151,8 @@
                         siteRateModels,
                         useAmbiguities,
                         scalingScheme,
-<<<<<<< HEAD
-                        delayRescalingUntilUnderflow,
-                        settings);
-
-                treeDataLikelihoods.add(
-                        new TreeDataLikelihood(
-                                dataLikelihoodDelegate,
-                                treeModel,
-                                branchRateModel));
-=======
                         delayRescalingUntilUnderflow
                         );
->>>>>>> 09943986
 
                 return new TreeDataLikelihood(
                         dataLikelihoodDelegate,
@@ -206,7 +182,7 @@
                     useAmbiguities,
                     scalingScheme,
                     delayRescalingUntilUnderflow,
-                    usePreOrder);
+                    settings);
 
             treeDataLikelihoods.add(
                     new TreeDataLikelihood(
