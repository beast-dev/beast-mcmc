/*
 * TraitLoggerParser.java
 *
 * Copyright © 2002-2024 the BEAST Development Team
 * http://beast.community/about
 *
 * This file is part of BEAST.
 * See the NOTICE file distributed with this work for additional
 * information regarding copyright ownership and licensing.
 *
 * BEAST is free software; you can redistribute it and/or modify
 * it under the terms of the GNU Lesser General Public License as
 * published by the Free Software Foundation; either version 2
 * of the License, or (at your option) any later version.
 *
 *  BEAST is distributed in the hope that it will be useful,
 *  but WITHOUT ANY WARRANTY; without even the implied warranty of
 *  MERCHANTABILITY or FITNESS FOR A PARTICULAR PURPOSE.  See the
 *  GNU Lesser General Public License for more details.
 *
 * You should have received a copy of the GNU Lesser General Public
 * License along with BEAST; if not, write to the
 * Free Software Foundation, Inc., 51 Franklin St, Fifth Floor,
 * Boston, MA  02110-1301  USA
 *
 */

package dr.evomodelxml.treelikelihood;

import dr.evolution.tree.*;
import dr.evolution.util.TaxonList;
import dr.evomodel.treelikelihood.utilities.TreeTraitLogger;
import dr.xml.*;

/**
 * @author Marc A. Suchard
 */

public class TraitLoggerParser extends AbstractXMLObjectParser {

    public static final String PARSER_NAME = "traitLogger";
    public static final String TRAIT_NAME = "traitName";
    private static final String TAXON_NAME_EXPLICIT = "taxonNameExplicit";
    private static final String NODES = "nodes";
    private static final String COLUMN_NAME = "columnName";

    public Object parseXMLObject(XMLObject xo) throws XMLParseException {

        Tree treeModel = (Tree) xo.getChild(Tree.class);
        TreeTrait trait = parseTreeTrait(xo, false);
        TreeTraitLogger.NodeRestriction nodes = TreeTraitLogger.NodeRestriction.parse(
                xo.getAttribute(NODES, "all"));
        boolean taxonNameExplicit = xo.getAttribute(TAXON_NAME_EXPLICIT, false);

        TaxonList taxonList = (TaxonList) xo.getChild(TaxonList.class);
<<<<<<< HEAD
        if (taxonList != null && taxonList != treeModel) {
            TreeTraitLogger logger = null;
=======
        if (taxonList != null) {
            TreeTraitLogger logger;
>>>>>>> 5ab4c5ec
            try {
                logger = new TreeTraitLogger(treeModel, new TreeTrait[] { trait }, taxonList);
            } catch (TreeUtils.MissingTaxonException e) {
                throw new XMLParseException(e.getMessage());
            }
            return logger;
        } else {
            return new TreeTraitLogger(treeModel, new TreeTrait[]{trait}, nodes, taxonNameExplicit);
        }
    }

    static TreeTrait parseTreeTrait(XMLObject xo, boolean wholeTreeOnly) throws XMLParseException {

        TreeTraitProvider traitProvider =
                (TreeTraitProvider) xo.getChild(TreeTraitProvider.class);

        String traitName = (String) xo.getAttribute(TRAIT_NAME);

        TreeTrait trait = traitProvider.getTreeTrait(traitName);

        if (trait == null || (wholeTreeOnly && trait.getIntent() != TreeTrait.Intent.WHOLE_TREE)) {

            StringBuilder sb = new StringBuilder("Unable to find ");

            if (wholeTreeOnly) {
                sb.append("whole ");
            }

            String id = xo.hasId() ? xo.getId() : "null";

            sb.append("tree trait '").append(traitName).append("' in '").append(id).append("\n");

            sb.append("\tPossible traits:");
            for (TreeTrait existingTrait : traitProvider.getTreeTraits()) {
                if (!wholeTreeOnly || existingTrait.getIntent() == TreeTrait.Intent.WHOLE_TREE) {
                    sb.append(" ").append(existingTrait.getTraitName());
                }
            }
            sb.append("\n");

            throw new XMLParseException(sb.toString());
        }

        if (xo.hasAttribute(COLUMN_NAME)) {
            
            final String columnName = xo.getStringAttribute(COLUMN_NAME);
            final TreeTrait original = trait;

            trait = new TreeTrait() {

                @Override
                public String getTraitName() {
                    return columnName;
                }

                @Override
                public Intent getIntent() {
                    return original.getIntent();
                }

                @Override
                public Class getTraitClass() {
                    return original.getTraitClass();
                }

                @Override
                public Object getTrait(Tree tree, NodeRef node) {
                    return original.getTrait(tree, node);
                }

                @Override
                public String getTraitString(Tree tree, NodeRef node) {
                    return original.getTraitString(tree, node);
                }

                @Override
                public boolean getLoggable() {
                    return original.getLoggable();
                }
            };
        }

        return trait;
    }

  private static final XMLSyntaxRule[] rules = new XMLSyntaxRule[]{
          AttributeRule.newStringRule(TRAIT_NAME),
          AttributeRule.newStringRule(NODES, true),
          new ElementRule(Tree.class),
          new ElementRule(TreeTraitProvider.class),
          new ElementRule(TaxonList.class, true),
          AttributeRule.newStringRule(COLUMN_NAME, true),
    };

    public XMLSyntaxRule[] getSyntaxRules() {
        return rules;
    }

    public String getParserDescription() {
        return "A parser to log tree traits";
    }

    public Class getReturnType() {
        return TreeTraitLogger.class;
    }

    public String getParserName() {
        return PARSER_NAME;
    }
}<|MERGE_RESOLUTION|>--- conflicted
+++ resolved
@@ -53,13 +53,8 @@
         boolean taxonNameExplicit = xo.getAttribute(TAXON_NAME_EXPLICIT, false);
 
         TaxonList taxonList = (TaxonList) xo.getChild(TaxonList.class);
-<<<<<<< HEAD
         if (taxonList != null && taxonList != treeModel) {
-            TreeTraitLogger logger = null;
-=======
-        if (taxonList != null) {
             TreeTraitLogger logger;
->>>>>>> 5ab4c5ec
             try {
                 logger = new TreeTraitLogger(treeModel, new TreeTrait[] { trait }, taxonList);
             } catch (TreeUtils.MissingTaxonException e) {
