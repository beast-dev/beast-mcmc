/*
 * TreeTraitParserUtilities.java
 *
 * Copyright (c) 2002-2016 Alexei Drummond, Andrew Rambaut and Marc Suchard
 *
 * This file is part of BEAST.
 * See the NOTICE file distributed with this work for additional
 * information regarding copyright ownership and licensing.
 *
 * BEAST is free software; you can redistribute it and/or modify
 * it under the terms of the GNU Lesser General Public License as
 * published by the Free Software Foundation; either version 2
 * of the License, or (at your option) any later version.
 *
 *  BEAST is distributed in the hope that it will be useful,
 *  but WITHOUT ANY WARRANTY; without even the implied warranty of
 *  MERCHANTABILITY or FITNESS FOR A PARTICULAR PURPOSE.  See the
 *  GNU Lesser General Public License for more details.
 *
 * You should have received a copy of the GNU Lesser General Public
 * License along with BEAST; if not, write to the
 * Free Software Foundation, Inc., 51 Franklin St, Fifth Floor,
 * Boston, MA  02110-1301  USA
 */

package dr.evomodelxml.treelikelihood;

import dr.evolution.tree.Tree;
import dr.evolution.tree.TreeTrait;
import dr.evolution.util.TaxonList;
import dr.evomodel.continuous.StandardizeTraits;
import dr.evomodel.treedatalikelihood.TreeDataLikelihood;
import dr.evomodel.treedatalikelihood.continuous.ContinuousDataLikelihoodDelegate;
import dr.evomodel.treedatalikelihood.continuous.ContinuousTraitPartialsProvider;
import dr.inference.model.*;
import dr.math.MathUtils;
import dr.xml.*;

import java.util.*;
import java.util.logging.Logger;

import static dr.evomodel.treedatalikelihood.preorder.AbstractRealizedContinuousTraitDelegate.getTipTraitName;

/**
 * @author Marc A. Suchard
 */

public class TreeTraitParserUtilities {

    public static final String TRAIT_PARAMETER = "traitParameter";
    public static final String TRAIT_NAME = "traitName";
    public static final String MISSING = "missingIndicator";
    public static final String RANDOM_SAMPLE = "randomSample";
    public static final String DEFAULT_TRAIT_NAME = "trait";

    public static final String RANDOMIZE = "randomize";
    public static final String RANDOMIZE_LOWER = "lower";
    public static final String RANDOMIZE_UPPER = "upper";

    public static final String ALLOW_IDENTICAL = "allowIdentical";
    public static final String JITTER = "jitter";
    public static final String WINDOW = "window";
    public static final String DUPLICATES = "duplicatesOnly";
    public static final String STANDARDIZE = "standardize";
    public static final String TARGET_SD = "targetSd";
    public static final String SAMPLE_MISSING_TRAITS = "sampleMissingTraits";

    public static final String LATENT_FROM = "latentFrom";
    public static final String LATENT_TO = "latentTo";

    public void randomize(Parameter trait, double[] lower, double[] upper) {
        // Draws each dimension in each trait from U[lower, upper)
        for (int i = 0; i < trait.getDimension(); i++) {
            final int whichLower = i % lower.length;
            final int whichUpper = i % upper.length;
            final double newValue = MathUtils.uniform(lower[whichLower], upper[whichUpper]);
            trait.setParameterValue(i, newValue);
        }
    }

//    public void standardize(Parameter trait) {
//        for (int i = 0; i < trait.)
//    }

    public static ElementRule randomizeRules(boolean optional) {
        return new ElementRule(TreeTraitParserUtilities.RANDOMIZE, new XMLSyntaxRule[]{
                AttributeRule.newDoubleRule(TreeTraitParserUtilities.RANDOMIZE_LOWER, true),
                AttributeRule.newDoubleRule(TreeTraitParserUtilities.RANDOMIZE_UPPER, true),
                new ElementRule(Parameter.class)
        }, optional);
    }

    public static ElementRule jitterRules(boolean optional) {
        return new ElementRule(JITTER, new XMLSyntaxRule[]{
                AttributeRule.newDoubleArrayRule(WINDOW),
                AttributeRule.newBooleanRule(DUPLICATES, true),
                new ElementRule(Parameter.class),
                new ElementRule(TaxonList.class, true),
        }, optional);
    }

    public void jitter(XMLObject xo, int length, List<Integer> missingIndices, int paramDim) throws XMLParseException {
        jitter(xo, length, ContinuousTraitPartialsProvider.indicesToIndicator(missingIndices, paramDim));
    }

    public void jitter(XMLObject xo, int length, boolean[] missingIndicators) throws XMLParseException {
        XMLObject cxo = xo.getChild(TreeTraitParserUtilities.JITTER);
        Parameter traits = (Parameter) cxo.getChild(Parameter.class);
        double[] window = cxo.getDoubleArrayAttribute(TreeTraitParserUtilities.WINDOW); // Must be included, no default value
        boolean duplicates = cxo.getAttribute(TreeTraitParserUtilities.DUPLICATES, true); // default = true

        TaxonList taxonList = (TaxonList) cxo.getChild(TaxonList.class);
        jitter(traits, length, missingIndicators, window, taxonList, duplicates, true);
    }

    public void randomize(XMLObject xo) throws XMLParseException {
        XMLObject cxo = xo.getChild(RANDOMIZE);
        Parameter traits = (Parameter) cxo.getChild(Parameter.class);
        double[] randomizeLower;
        double[] randomizeUpper;
        if (cxo.hasAttribute(RANDOMIZE_LOWER)) {
            randomizeLower = cxo.getDoubleArrayAttribute(RANDOMIZE_LOWER);
        } else {
            randomizeLower = new double[]{-90.0};
        }
        if (cxo.hasAttribute(RANDOMIZE_UPPER)) {
            randomizeUpper = cxo.getDoubleArrayAttribute(RANDOMIZE_UPPER);
        } else {
            randomizeUpper = new double[]{+90.0};
        }
        randomize(traits, randomizeLower, randomizeUpper);
    }

    private class DoubleArray implements Comparable {

        double[] value;
        int index;

        DoubleArray(double[] value, int index) {
            this.value = value;
            this.index = index;
        }

        public double[] getValues() {
            return value;
        }

        public int getIndex() {
            return index;
        }

        public int compareTo(Object o) {
            double[] x = ((DoubleArray) o).getValues();
            for (int i = 0; i < value.length; i++) {
                if (value[i] > x[i]) {
                    return 1;
                } else if (value[i] < x[i]) {
                    return -1;
                }
            }
            return 0;
        }
    }

    public boolean hasIdenticalTraits(Parameter trait, List<Integer> missingIndices, int dim) {
        int numTraits = trait.getDimension() / dim;

        List<DoubleArray> traitArray = new ArrayList<DoubleArray>();
        for (int i = 0; i < numTraits; i++) {

            if (!missingIndices.contains(i * dim)) { // TODO Assumes completely missing traits
                double[] x = new double[dim];
                for (int j = 0; j < dim; j++) {
                    x[j] = trait.getParameterValue(i * dim + j);
                }
                traitArray.add(new DoubleArray(x, i));
            }
        }

        DoubleArray[] sortedTraits = traitArray.toArray(new DoubleArray[0]);
        Arrays.sort(sortedTraits);
        // Mark duplicates
        for (int i = 1; i < sortedTraits.length; i++) {
            if (sortedTraits[i].compareTo(sortedTraits[i - 1]) == 0) {
                return true;
            }
        }
        return false;
    }

<<<<<<< HEAD

=======
>>>>>>> 9f83c5c1
    public void jitter(Parameter trait, int dim, boolean[] missingIndicators, double[] window,
                       TaxonList taxonList,
                       boolean duplicates, boolean verbose) {

        int numTraits = trait.getDimension() / dim;
        boolean[] update = new boolean[numTraits];
        if (!duplicates) {
            Arrays.fill(update, true);
        } else {
            DoubleArray[] traitArray = new DoubleArray[numTraits];
            for (int i = 0; i < numTraits; i++) {
                double[] x = new double[dim];
                for (int j = 0; j < dim; j++) {
                    x[j] = trait.getParameterValue(i * dim + j);
                }
                traitArray[i] = new DoubleArray(x, i);
            }
            Arrays.sort(traitArray);
            // Mark duplicates
            for (int i = 1; i < numTraits; i++) {
                if (traitArray[i].compareTo(traitArray[i - 1]) == 0) {
                    update[traitArray[i - 1].getIndex()] = true;
                    update[traitArray[i].getIndex()] = true;
                }
            }
        }
        if (taxonList != null) {

            if (!(trait instanceof CompoundParameter)) {
                throw new IllegalArgumentException("Currently unable to match taxon names with a FastMatrixParameter");
            }

            Set<String> includedTaxonNames = new HashSet<>();
            for (int i = 0; i < taxonList.getTaxonCount(); ++i) {
                includedTaxonNames.add(taxonList.getTaxonId(i));
            }

            CompoundParameter cParameter = (CompoundParameter) trait;
            int offset = 0;
            for (int i = 0; i < cParameter.getParameterCount(); ++i) {
                String name = cParameter.getParameter(i).getParameterName();
                if (!includedTaxonNames.contains(name)) {
                    update[offset] = false;
                    if (verbose) {
                        Logger.getLogger("dr.evomodel.continuous").info(
                                "  Excluding taxon '" + name + "' from jitter.");
                    }
                }
                ++offset;
            }
        }
        for (int i = 0; i < numTraits; i++) {
            if (update[i]) {
                StringBuffer sb1 = null;
                StringBuffer sb2 = null;
                if (verbose) {
                    sb1 = new StringBuffer();
                    sb2 = new StringBuffer();
                }
                boolean hitAtLeastOneComponent = false;
                for (int j = 0; j < dim; j++) {
                    final double oldValue = trait.getParameterValue(i * dim + j);
                    final double newValue;
                    if (!missingIndicators[i * dim + j]) {
                        newValue = window[j % window.length] * (MathUtils.nextDouble() - 0.5) +
                                oldValue;
                        trait.setParameterValue(i * dim + j, newValue);
                        hitAtLeastOneComponent = true;
                    } else {
                        newValue = oldValue;
                    }
                    if (verbose) {
                        sb1.append(" ").append(oldValue);
                        sb2.append(" ").append(newValue);
                    }
                }
                if (verbose && hitAtLeastOneComponent) {
                    Logger.getLogger("dr.evomodel.continuous").info(
                            "  Replacing trait #" + (i + 1) + "  Old:" + sb1.toString() + " New: " + sb2.toString()
                    );
                }
            }
        }
    }

    public class TraitsAndMissingIndices {
        public CompoundParameter traitParameter;
        public boolean[] missingIndicators;
        public String traitName;
        public Parameter sampleMissingParameter;
        public boolean useMissingIndices;

        TraitsAndMissingIndices(CompoundParameter traitParameter, boolean[] missingIndicators, String traitName,
                                Parameter sampleMissingParameter, boolean useMissingIndices) {
            this.traitParameter = traitParameter;
            this.missingIndicators = missingIndicators;
            this.traitName = traitName;
            this.sampleMissingParameter = sampleMissingParameter;
            this.useMissingIndices = useMissingIndices;
        }

        public boolean[] getMissingIndicators() {
            return missingIndicators;
        }

        public List<Integer> getMissingIndices() { //TODO: deprecate
            return ContinuousTraitPartialsProvider.indicatorToIndices(missingIndicators);
        }
    }

    public static boolean isMissing(String oneValue) {
        return oneValue.equals("NA") || oneValue.equals("?");
    }

    public TraitsAndMissingIndices parseTraitsFromTaxonAttributes(
            XMLObject xo,
            Tree treeModel,
            boolean integrateOutInternalStates) throws XMLParseException {

        XMLObject xoc = xo.getChild(TRAIT_PARAMETER);
        Parameter parameter = (Parameter) xoc.getChild(Parameter.class);
        boolean existingTraitParameter = false;
        int randomSampleSizeFlag = xo.getAttribute(RANDOM_SAMPLE, -1);

        final String traitName;

        CompoundParameter traitParameter;
        boolean[] missingIndicators = null;
        int nMissing = 0;
        Parameter sampleMissingParameter = null;

        boolean isMatrixParameter = false;
        if (parameter instanceof MatrixParameter || parameter instanceof FastMatrixParameter) {
            traitParameter = (CompoundParameter) parameter;
            isMatrixParameter = true;
        } else if (parameter instanceof CompoundParameter) {
            // if we have been passed a CompoundParameter, this will be a leaf trait
            // parameter from a tree model so use this to allow for individual sampling
            // of leaf parameters.
            traitParameter = (CompoundParameter) parameter;
            existingTraitParameter = true;
        } else {
            // create a compound parameter of appropriate dimensions
            traitParameter = new CompoundParameter(parameter.getId());
            ParameterParser.replaceParameter(xoc, traitParameter);
        }

        if (xo.hasAttribute(TRAIT_NAME)) {

            Map<Integer, Integer> randomSample = null;
            traitName = xo.getStringAttribute(TRAIT_NAME);

            StringBuilder warnings = new StringBuilder();
            int warningLength = 0;
            final int maxWarnings = 10;

            // Fill in attributeValues
            int taxonCount = treeModel.getTaxonCount();
            for (int i = 0; i < taxonCount; i++) {
                String taxonName = treeModel.getTaxonId(i);

                // changed to just label the rows by the taxonName so it can be picked up elsewhere
                String paramName = taxonName;
                String altParamName = taxonName + "." + traitName;

                String object = (String) treeModel.getTaxonAttribute(i, traitName);
                if (object == null) {
                    throw new RuntimeException("Trait \"" + traitName + "\" not found for taxa \"" + taxonName + "\"");
                } else {
                    StringTokenizer st = new StringTokenizer(object);
                    int count = st.countTokens();

                    Parameter traitParam;
                    if (existingTraitParameter) {
                        traitParam = getTraitParameterByName(traitParameter, paramName);
                        if (traitParam == null) {
                            // try the alternative param name
                            traitParam = getTraitParameterByName(traitParameter, altParamName);
                            if (traitParam == null) {
                                throw new RuntimeException("Missing trait parameters for taxon, " + paramName);
                            }
                        }
                    } else {
                        if (isMatrixParameter) {
                            traitParam = traitParameter.getParameter(i);
                            traitParam.setId(paramName);
                        } else {
                            // Make multidimensional, in earlier revisions only first dimension was stored
                            traitParam = new Parameter.Default(paramName, count);
                            traitParameter.addParameter(traitParam);
                        }
                    }


                    int sampleSize = count;
                    if (randomSampleSizeFlag > 0) {
                        if (randomSample == null) {
                            randomSample = drawRandomSample(randomSampleSizeFlag, count);
                        }
                        sampleSize = randomSampleSizeFlag;
                    }
                    if (sampleSize != traitParam.getDimension()) {
                        if (existingTraitParameter) {
                            throw new RuntimeException("Trait length must match trait parameter dimension for taxon, " +
                                    taxonName + ": " +
                                    sampleSize + " != " + traitParam.getDimension());
                        } else {
                            traitParam.setDimension(sampleSize);
                        }
                    }
                    int index = 0;
                    for (int j = 0; j < count; j++) {
                        String oneValue = st.nextToken();
                        if (randomSampleSizeFlag == -1 || randomSample.containsKey(j)) {
                            double value = Double.NaN;
                            if (isMissing(oneValue)) {
//                            if (oneValue.equals("NA") || oneValue.equals("?") ) {
                                if (warningLength < maxWarnings) {
                                    warnings.append(
                                            "Warning: Missing value in tip for taxon " + taxonName +
                                                    " (filling with 0 as starting value when sampling only)\n"   // See comment below
                                    );
                                    ++warningLength;
                                }
                            } else {
                                try {
                                    value = new Double(oneValue);
                                    if (Double.isNaN(value)) {
                                        if (warningLength < maxWarnings) {
                                            warnings.append(
                                                    "Warning: Unrecognizable number " + oneValue + " for taxon " + taxonName + "\n"
                                            );
                                            ++warningLength;
                                        }
                                    }
                                } catch (NumberFormatException e) {
                                    throw new RuntimeException(e.getMessage());
                                }
                            }

                            int replicates = 1;
                            if (randomSampleSizeFlag != -1) {
                                // Count how many times to add this datum
                                replicates = randomSample.get(j);
                            }
                            for (int k = 0; k < replicates; k++) {
                                traitParam.setParameterValue(index, value);
                                index++;
                            }
                        }
                    }
                }
            }

            if (warningLength > 0) {
                Logger.getLogger("dr.evomodel.continuous").info(warnings.toString());
                if (warningLength == maxWarnings) {
                    Logger.getLogger("dr.evomodel.continuous").info("Warning: only first " + maxWarnings + " trait warnings were displayed\n");
                }
            }

            // Find missing values
            double[] allValues = traitParameter.getParameterValues();

            missingIndicators = new boolean[allValues.length];
            for (int i = 0; i < allValues.length; i++) {
                if ((new Double(allValues[i])).isNaN()) {
                    traitParameter.setParameterValue(i, 0); // Here, missings are set to zero
                    missingIndicators[i] = true;
                    nMissing++;
                }
            }

            // Standardize
            if (xo.getAttribute(STANDARDIZE, false) && traitParameter instanceof MatrixParameterInterface) {

                double targetSd = xo.getAttribute(TARGET_SD, 1.0);

                StandardizeTraits st = new StandardizeTraits((MatrixParameterInterface) traitParameter,
                        missingIndicators, targetSd);
                String message = st.doStandardization(false);

                Logger.getLogger("dr.evomodel.continous").info(message);
            }

            if (xo.hasChildNamed(MISSING)) {
                XMLObject cxo = xo.getChild(MISSING);

                Parameter missingParameter = new Parameter.Default(allValues.length, 0.0);
                for (int i = 0; i < missingIndicators.length; i++) {
                    if (missingIndicators[i]) {
                        missingParameter.setParameterValue(i, 1.0);
                    }
                }

                if (cxo.hasAttribute(LATENT_FROM) && cxo.hasAttribute(LATENT_TO)) {
                    int from = cxo.getIntegerAttribute(LATENT_FROM);
                    int to = cxo.getIntegerAttribute(LATENT_TO);

                    final int dimTrait = allValues.length / taxonCount;

                    if (from < 1 || to < 1 || from > dimTrait || to > dimTrait) {
                        throw new XMLParseException("Invalid latent dimension specification");
                    }

                    int index = 0;
                    for (int taxon = 0; taxon < taxonCount; ++taxon) {
                        for (int trait = from - 1; trait < to; ++trait) {
                            missingParameter.setParameterValue(index + trait, 1.0);
                        }
                        index += dimTrait;
                    }
                }

                missingParameter.addBounds(new Parameter.DefaultBounds(1.0, 0.0, allValues.length));
                ParameterParser.replaceParameter(cxo, missingParameter);
                sampleMissingParameter = missingParameter;
            }

            // Give warnings if trait exist for internal and root nodes when integrating them out
            if (false) {
                int numTraits = traitParameter.getParameterCount();
                if (numTraits != treeModel.getExternalNodeCount()) {
                    throw new XMLParseException(
                            "Dimensionality of '" + traitParameter.getId() + "' (" + numTraits + ") is not equal to the number" +
                                    " of tree tips (" + treeModel.getExternalNodeCount() + ")");
                }

                for (int j = 0; j < numTraits; j++) {
                    String parameterName = traitParameter.getParameter(j).getId();
                    if (parameterName.startsWith("node") || parameterName.startsWith("root")) {
                        throw new XMLParseException(
                                "Internal/root node trait parameters are not allowed when " +
                                        "using the integrated observed data likelihood");
                    }
                }
            }
        } else {
            traitName = DEFAULT_TRAIT_NAME;
        }

        boolean useMissingIndices = true;
        if (xo.getAttribute(SAMPLE_MISSING_TRAITS, false) || xo.hasChildNamed(MISSING)) {
//            missingIndices = new ArrayList<Integer>(); // return empty
            useMissingIndices = false;

        }

        if (missingIndicators == null || nMissing == 0) {
            useMissingIndices = false;
        }

        return new TraitsAndMissingIndices(traitParameter, missingIndicators, traitName,
                sampleMissingParameter, useMissingIndices);
    }

    public static List<Integer> parseMissingIndices(Parameter traitParameter, double[] allValues) {
        List<Integer> missingIndices = new ArrayList<Integer>();
        for (int i = 0; i < allValues.length; i++) {
            if ((new Double(allValues[i])).isNaN()) {
                traitParameter.setParameterValue(i, 0); // Here, missings are set to zero
                missingIndices.add(i);
            }
        }
        return missingIndices;
    }


    private Parameter getTraitParameterByName(CompoundParameter traits, String name) {

        for (int i = 0; i < traits.getParameterCount(); i++) {
            Parameter found = traits.getParameter(i);
            if (found.getStatisticName().compareTo(name) == 0)
                return found;
        }
        return null;
    }

    private Map<Integer, Integer> drawRandomSample(int total, int length) {
        Map<Integer, Integer> thisMap = new HashMap<Integer, Integer>(total);
        for (int i = 0; i < total; i++) {
            int item = MathUtils.nextInt(length);
            if (thisMap.containsKey(item)) {
                thisMap.put(item, thisMap.get(item) + 1);
            } else {
                thisMap.put(item, 1);
            }
        }
        return thisMap;
    }

    public static TreeTrait getTreeTraitFromDataLikelihood(TreeDataLikelihood dataLikelihood) {
<<<<<<< HEAD
        return dataLikelihood.getTreeTrait(getTipTraitNameFromDataLikelihood(dataLikelihood));
    }

    public static String getTipTraitNameFromDataLikelihood(TreeDataLikelihood dataLikelihood) {
=======
>>>>>>> 9f83c5c1
        ContinuousDataLikelihoodDelegate delegate =
                (ContinuousDataLikelihoodDelegate) dataLikelihood.getDataLikelihoodDelegate();

        ContinuousTraitPartialsProvider dataModel = delegate.getDataModel();
        String traitName = dataModel.getTipTraitName();
<<<<<<< HEAD
        return traitName;
=======
//        String realizedTraitName = getTipTraitName(traitName);

        return dataLikelihood.getTreeTrait(traitName);
>>>>>>> 9f83c5c1
    }
}<|MERGE_RESOLUTION|>--- conflicted
+++ resolved
@@ -188,14 +188,10 @@
         return false;
     }
 
-<<<<<<< HEAD
-
-=======
->>>>>>> 9f83c5c1
+
     public void jitter(Parameter trait, int dim, boolean[] missingIndicators, double[] window,
                        TaxonList taxonList,
                        boolean duplicates, boolean verbose) {
-
         int numTraits = trait.getDimension() / dim;
         boolean[] update = new boolean[numTraits];
         if (!duplicates) {
@@ -584,24 +580,15 @@
     }
 
     public static TreeTrait getTreeTraitFromDataLikelihood(TreeDataLikelihood dataLikelihood) {
-<<<<<<< HEAD
         return dataLikelihood.getTreeTrait(getTipTraitNameFromDataLikelihood(dataLikelihood));
     }
 
     public static String getTipTraitNameFromDataLikelihood(TreeDataLikelihood dataLikelihood) {
-=======
->>>>>>> 9f83c5c1
         ContinuousDataLikelihoodDelegate delegate =
                 (ContinuousDataLikelihoodDelegate) dataLikelihood.getDataLikelihoodDelegate();
 
         ContinuousTraitPartialsProvider dataModel = delegate.getDataModel();
         String traitName = dataModel.getTipTraitName();
-<<<<<<< HEAD
         return traitName;
-=======
-//        String realizedTraitName = getTipTraitName(traitName);
-
-        return dataLikelihood.getTreeTrait(traitName);
->>>>>>> 9f83c5c1
     }
 }