--- conflicted
+++ resolved
@@ -415,9 +415,7 @@
 
             // Find missing values
             double[] allValues = traitParameter.getParameterValues();
-<<<<<<< HEAD
-            missingIndices = parseMissingIndices(traitParameter, allValues);
-=======
+
             missingIndicators = new boolean[allValues.length];
             for (int i = 0; i < allValues.length; i++) {
                 if ((new Double(allValues[i])).isNaN()) {
@@ -426,7 +424,6 @@
                     nMissing++;
                 }
             }
->>>>>>> 2a458033
 
             // Standardize
             if (xo.getAttribute(STANDARDIZE, false) && traitParameter instanceof MatrixParameterInterface) {
