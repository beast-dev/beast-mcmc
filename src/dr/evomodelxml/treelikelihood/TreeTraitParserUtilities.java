--- conflicted
+++ resolved
@@ -1,7 +1,7 @@
 /*
  * TreeTraitParserUtilities.java
  *
- * Copyright (c) 2002-2016 Alexei Drummond, Andrew Rambaut and Marc Suchard
+ * Copyright (c) 2002-2014 Alexei Drummond, Andrew Rambaut and Marc Suchard
  *
  * This file is part of BEAST.
  * See the NOTICE file distributed with this work for additional
@@ -25,9 +25,11 @@
 
 package dr.evomodelxml.treelikelihood;
 
-import dr.evolution.tree.Tree;
-import dr.evomodel.continuous.StandardizeTraits;
-import dr.inference.model.*;
+import dr.evolution.tree.MultivariateTraitTree;
+import dr.inference.model.CompoundParameter;
+import dr.inference.model.MatrixParameter;
+import dr.inference.model.Parameter;
+import dr.inference.model.ParameterParser;
 import dr.math.MathUtils;
 import dr.xml.*;
 
@@ -37,8 +39,8 @@
 /**
  * @author Marc A. Suchard
  */
-
 public class TreeTraitParserUtilities {
+
 
     public static final String TRAIT_PARAMETER = "traitParameter";
     public static final String TRAIT_NAME = "traitName";
@@ -54,11 +56,6 @@
     public static final String JITTER = "jitter";
     public static final String WINDOW = "window";
     public static final String DUPLICATES = "duplicatesOnly";
-    public static final String STANDARDIZE = "standardize";
-    public static final String SAMPLE_MISSING_TRAITS = "sampleMissingTraits";
-
-    public static final String LATENT_FROM = "latentFrom";
-    public static final String LATENT_TO = "latentTo";
 
     public void randomize(Parameter trait, double[] lower, double[] upper) {
         // Draws each dimension in each trait from U[lower, upper)
@@ -69,10 +66,6 @@
             trait.setParameterValue(i, newValue);
         }
     }
-
-//    public void standardize(Parameter trait) {
-//        for (int i = 0; i < trait.)
-//    }
 
     public static ElementRule randomizeRules(boolean optional) {
         return new ElementRule(TreeTraitParserUtilities.RANDOMIZE, new XMLSyntaxRule[]{
@@ -148,26 +141,21 @@
         }
     }
 
-    public boolean hasIdenticalTraits(Parameter trait, List<Integer> missingIndices, int dim) {
+    public boolean hasIdenticalTraits(Parameter trait, int dim) {
         int numTraits = trait.getDimension() / dim;
 
-        List<DoubleArray> traitArray = new ArrayList<DoubleArray>();
+        DoubleArray[] traitArray = new DoubleArray[numTraits];
         for (int i = 0; i < numTraits; i++) {
-
-            if (!missingIndices.contains(i * dim)) { // TODO Assumes completely missing traits
-                double[] x = new double[dim];
-                for (int j = 0; j < dim; j++) {
-                    x[j] = trait.getParameterValue(i * dim + j);
-                }
-                traitArray.add(new DoubleArray(x, i));
-            }
-        }
-
-        DoubleArray[] sortedTraits = traitArray.toArray(new DoubleArray[0]);
-        Arrays.sort(sortedTraits);
+            double[] x = new double[dim];
+            for (int j = 0; j < dim; j++) {
+                x[j] = trait.getParameterValue(i * dim + j);
+            }
+            traitArray[i] = new DoubleArray(x, i);
+        }
+        Arrays.sort(traitArray);
         // Mark duplicates
-        for (int i = 1; i < sortedTraits.length; i++) {
-            if (sortedTraits[i].compareTo(sortedTraits[i - 1]) == 0) {
+        for (int i = 1; i < numTraits; i++) {
+            if (traitArray[i].compareTo(traitArray[i - 1]) == 0) {
                 return true;
             }
         }
@@ -235,23 +223,18 @@
         public CompoundParameter traitParameter;
         public List<Integer> missingIndices;
         public String traitName;
-        public Parameter sampleMissingParameter;
-        public boolean useMissingIndices;
-
-        TraitsAndMissingIndices(CompoundParameter traitParameter, List<Integer> missingIndices, String traitName,
-                                Parameter sampleMissingParameter, boolean useMissingIndices) {
+
+        TraitsAndMissingIndices(CompoundParameter traitParameter, List<Integer> missingIndices, String traitName) {
             this.traitParameter = traitParameter;
             this.missingIndices = missingIndices;
             this.traitName = traitName;
-            this.sampleMissingParameter = sampleMissingParameter;
-            this.useMissingIndices = useMissingIndices;
         }
     }
 
     public TraitsAndMissingIndices parseTraitsFromTaxonAttributes(
             XMLObject xo,
             String inTraitName,
-            Tree treeModel,
+            MultivariateTraitTree treeModel,
             boolean integrateOutInternalStates) throws XMLParseException {
 
         XMLObject xoc = xo.getChild(TRAIT_PARAMETER);
@@ -263,10 +246,9 @@
 
         CompoundParameter traitParameter;
         List<Integer> missingIndices = null;
-        Parameter sampleMissingParameter = null;
 
         boolean isMatrixParameter = false;
-        if (parameter instanceof MatrixParameter || parameter instanceof FastMatrixParameter) {
+        if (parameter instanceof MatrixParameter) {
             traitParameter = (CompoundParameter) parameter;
             isMatrixParameter = true;
         } else
@@ -289,13 +271,7 @@
             Map<Integer, Integer> randomSample = null;
             traitName = xo.getStringAttribute(TRAIT_NAME);
 
-<<<<<<< HEAD
-            StringBuilder warnings = new StringBuilder();
-            int warningLength = 0;
-            final int maxWarnings = 10;
-=======
             // TODO Handle multiple traits
->>>>>>> 939d2aa9
 
             // Fill in attributeValues
             int taxonCount = treeModel.getTaxonCount();
@@ -357,23 +333,17 @@
                         if (randomSampleSizeFlag == -1 || randomSample.containsKey(j)) {
                             double value = Double.NaN;
                             if (oneValue.equals("NA") || oneValue.equals("?") ) {
-                                if (warningLength < maxWarnings) {
-                                    warnings.append(
-                                            "Warning: Missing value in tip for taxon " + taxonName +
-                                                    " (filling with 0 as starting value when sampling only)\n"   // See comment below
-                                    );
-                                    ++warningLength;
-                                }
+                                Logger.getLogger("dr.evomodel.continuous").info(
+                                        "Warning: Missing value in tip for taxon " + taxonName +
+                                                " (filling with 0 as starting value when sampling only)"   // See comment below
+                                );
                             } else {
                                 try {
                                     value = new Double(oneValue);
                                     if (Double.isNaN(value)) {
-                                        if (warningLength < maxWarnings) {
-                                            warnings.append(
-                                                    "Warning: Unrecognizable number " + oneValue + " for taxon " + taxonName + "\n"
-                                            );
-                                            ++warningLength;
-                                        }
+                                        Logger.getLogger("dr.evomodel.continuous").info(
+                                                "Warning: Unrecognizable number " + oneValue + " for taxon " + taxonName
+                                        );
                                     }
                                 } catch (NumberFormatException e) {
                                     throw new RuntimeException(e.getMessage());
@@ -394,22 +364,6 @@
                 }
             }
 
-            if (warningLength > 0) {
-                Logger.getLogger("dr.evomodel.continuous").info(warnings.toString());
-                if (warningLength == maxWarnings) {
-                    Logger.getLogger("dr.evomodel.continuous").info("Warning: only first " + maxWarnings + " trait warnings were displayed\n");
-                }
-            }
-
-            // Standardize
-            if (xo.getAttribute(STANDARDIZE, false) && traitParameter instanceof MatrixParameterInterface) {
-
-                StandardizeTraits st = new StandardizeTraits((MatrixParameterInterface) traitParameter);
-                String message = st.doStandardization(false);
-
-                Logger.getLogger("dr.evomodel.continous").info(message);
-            }
-
             // Find missing values
             double[] allValues = traitParameter.getParameterValues();
             missingIndices = new ArrayList<Integer>();
@@ -422,38 +376,16 @@
 
             if (xo.hasChildNamed(MISSING)) {
                 XMLObject cxo = xo.getChild(MISSING);
-
                 Parameter missingParameter = new Parameter.Default(allValues.length, 0.0);
                 for (int i : missingIndices) {
                     missingParameter.setParameterValue(i, 1.0);
                 }
-
-                if (cxo.hasAttribute(LATENT_FROM) && cxo.hasAttribute(LATENT_TO)) {
-                    int from = cxo.getIntegerAttribute(LATENT_FROM);
-                    int to = cxo.getIntegerAttribute(LATENT_TO);
-
-                    final int dimTrait = allValues.length / taxonCount;
-
-                    if (from < 1 || to < 1 || from > dimTrait || to > dimTrait) {
-                        throw new XMLParseException("Invalid latent dimension specification");
-                    }
-
-                    int index = 0;
-                    for (int taxon = 0; taxon < taxonCount; ++taxon) {
-                        for (int trait = from - 1; trait < to; ++trait) {
-                            missingParameter.setParameterValue(index + trait, 1.0);
-                        }
-                        index += dimTrait;
-                    }
-                }
-
                 missingParameter.addBounds(new Parameter.DefaultBounds(1.0, 0.0, allValues.length));
                 ParameterParser.replaceParameter(cxo, missingParameter);
-                sampleMissingParameter = missingParameter;
             }
 
             // Give warnings if trait exist for internal and root nodes when integrating them out
-            if (false) {
+            if (integrateOutInternalStates) {
                 int numTraits = traitParameter.getParameterCount();
                 if (numTraits != treeModel.getExternalNodeCount()) {
                     throw new XMLParseException(
@@ -466,25 +398,12 @@
                     if (parameterName.startsWith("node") || parameterName.startsWith("root")) {
                         throw new XMLParseException(
                                 "Internal/root node trait parameters are not allowed when " +
-                                        "using the integrated observed data likelihood");
-                    }
-                }
-            }
-        }
-
-        boolean useMissingIndices = true;
-        if (xo.getAttribute(SAMPLE_MISSING_TRAITS, false) || xo.hasChildNamed(MISSING)) {
-//            missingIndices = new ArrayList<Integer>(); // return empty
-            useMissingIndices = false;
-
-        }
-
-        if (missingIndices == null || missingIndices.size() == 0) {
-            useMissingIndices = false;
-        }
-
-        return new TraitsAndMissingIndices(traitParameter, missingIndices, traitName,
-                sampleMissingParameter, useMissingIndices);
+                                        "using the integrated observed data multivariateTraitLikelihoood");
+                    }
+                }
+            }
+        }
+        return new TraitsAndMissingIndices(traitParameter, missingIndices, traitName);
     }
 
     private Parameter getTraitParameterByName(CompoundParameter traits, String name) {
