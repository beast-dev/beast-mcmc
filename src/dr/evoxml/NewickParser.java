/*
 * NewickParser.java
 *
 * Copyright (c) 2002-2015 Alexei Drummond, Andrew Rambaut and Marc Suchard
 *
 * This file is part of BEAST.
 * See the NOTICE file distributed with this work for additional
 * information regarding copyright ownership and licensing.
 *
 * BEAST is free software; you can redistribute it and/or modify
 * it under the terms of the GNU Lesser General Public License as
 * published by the Free Software Foundation; either version 2
 * of the License, or (at your option) any later version.
 *
 *  BEAST is distributed in the hope that it will be useful,
 *  but WITHOUT ANY WARRANTY; without even the implied warranty of
 *  MERCHANTABILITY or FITNESS FOR A PARTICULAR PURPOSE.  See the
 *  GNU Lesser General Public License for more details.
 *
 * You should have received a copy of the GNU Lesser General Public
 * License along with BEAST; if not, write to the
 * Free Software Foundation, Inc., 51 Franklin St, Fifth Floor,
 * Boston, MA  02110-1301  USA
 */

package dr.evoxml;

import dr.evolution.io.Importer;
import dr.evolution.io.NewickImporter;
import dr.evolution.tree.*;
import dr.evolution.util.Taxon;
import dr.evolution.util.Units;
import dr.evoxml.util.XMLUnits;
import dr.xml.*;

import java.io.IOException;

/**
 * @author Alexei Drummond
 * @author Andrew Rambaut
 * @version $Id: NewickParser.java,v 1.7 2006/04/25 14:41:08 rambaut Exp $
 */
public class NewickParser extends AbstractXMLObjectParser {

    public static final String NEWICK = "newick";
    public static final String UNITS = "units";
    public static final String RESCALE_HEIGHT = "rescaleHeight";
    public static final String RESCALE_LENGTH = "rescaleLength";
    public static final String USING_DATES = SimpleTreeParser.USING_DATES;
    public static final String USING_HEIGHTS = "usingHeights";

    public NewickParser() {
        rules = new XMLSyntaxRule[]{
                AttributeRule.newBooleanRule(USING_DATES, true),
                AttributeRule.newBooleanRule(USING_HEIGHTS, true),
                AttributeRule.newDoubleRule(RESCALE_HEIGHT, true, "Attempt to rescale the tree to the given root height"),
                AttributeRule.newDoubleRule(RESCALE_LENGTH, true, "Attempt to rescale the tree to the given total length"),
                new StringAttributeRule(UNITS, "The branch length units of this tree", Units.UNIT_NAMES, true),
                new ElementRule(String.class, "The NEWICK format tree. Tip labels are taken to be Taxon IDs")
        };
    }

    public String getParserName() {
        return NEWICK;
    }

    public Object parseXMLObject(XMLObject xo) throws XMLParseException {

        final Units.Type units = XMLUnits.Utils.getUnitsAttr(xo);

//        boolean usingDates = xo.getAttribute(USING_DATES, true);

        boolean usingDates = true;
        if (xo.hasAttribute(USING_DATES)) {
            usingDates = xo.getAttribute(USING_DATES, true);
        }

        boolean usingHeights = false;
        if (xo.hasAttribute(USING_HEIGHTS)) {
            usingHeights = xo.getAttribute(USING_HEIGHTS, true);
        }

//        System.out.println("UsingDates=" + usingDates + " usingHeights= " + usingHeights);

        if (usingDates && usingHeights) {
            throw new XMLParseException("Unable to use both dates and node heights. Specify value of usingDates attribute.");
        }
//		else if (!usingDates && !usingHeights) {
//			System.out.println("Tree is assumed to be ultrametric");
//		}

        StringBuffer buffer = new StringBuffer();

        for (int i = 0; i < xo.getChildCount(); i++) {
            if (xo.getChild(i) instanceof String) {
                buffer.append((String) xo.getChild(i));
            } else {
                throw new XMLParseException("illegal element in newick element");
            }
        }

        java.io.Reader reader = new java.io.StringReader(buffer.toString());
        NewickImporter importer = new NewickImporter(reader);

        FlexibleTree tree;

        try {
            tree = (FlexibleTree) importer.importTree(null);
        } catch (IOException ioe) {
            throw new XMLParseException("error parsing tree in newick element");
        } catch (NewickImporter.BranchMissingException bme) {
            throw new XMLParseException("branch missing in tree in newick element");
        } catch (Importer.ImportException ime) {
            throw new XMLParseException("error parsing tree in newick element - " + ime.getMessage());
        }

        if (tree == null) {
            throw new XMLParseException("Failed to read tree");
        }

        tree.setUnits(units);

        for (int i = 0; i < tree.getTaxonCount(); i++) {

            FlexibleNode node = (FlexibleNode) tree.getExternalNode(i);

            String id = node.getTaxon().getId();
            Taxon taxon = null;

            XMLObject obj = getStore().get(id);

            if (obj != null && obj.getNativeObject() instanceof Taxon) {

                taxon = (Taxon) obj.getNativeObject();
            }

            if (taxon != null) {

                node.setTaxon(taxon);

            } else {
                throw new XMLParseException("unknown taxon, " + id + ", in newick tree");
            }
        }

        if (usingDates) {

            // are all the tips just being translated by a fixed amount?
            // in which case we can just translate the internal nodes.
            double fixedDiff = 0.0;
            boolean translateNodes = true;

            for (int i = 0; i < tree.getTaxonCount(); i++) {

                NodeRef node = tree.getExternalNode(i);

                dr.evolution.util.Date date = (dr.evolution.util.Date) tree.getTaxonAttribute(i, dr.evolution.util.Date.DATE);

                if (date == null) {
                    date = (dr.evolution.util.Date) tree.getNodeAttribute(tree.getExternalNode(i), dr.evolution.util.Date.DATE);
                }

                double height = 0.0;
                double nodeHeight = tree.getNodeHeight(node);
                if (date != null) {
                    height = Taxon.getHeightFromDate(date);
                }

                double diff = height - nodeHeight;

                if (i == 0) {
                    fixedDiff = diff;
//                } else if (Math.abs(diff - fixedDiff) > 1e-5) {
//                    translateNodes = false;
                }

<<<<<<< HEAD
                if (Math.abs(diff) > 1e-8 && i > 0 && !translateNodes ) {

                    System.out.println("  Changing height of node " + tree.getTaxon(node.getNumber()) + " from " + nodeHeight + " to " + height);
                    tree.setNodeHeight(node, height);
                }
            }

            if (translateNodes) {
                System.out.println("  Changing height of all nodes in tree " + tree.getId() + " by " + fixedDiff);

                for (int i = 0; i < tree.getNodeCount(); i++) {
                    NodeRef node = tree.getNode(i);
=======
//                if (Math.abs(diff) > 1e-8 && (i == 0 || !translateNodes) ) {
//
//                    System.out.println("  Changing height of node " + tree.getTaxon(node.getNumber()) + " from " + nodeHeight + " to " + height);
                tree.setNodeHeight(node, height);
//                }
            }

            if (translateNodes) {
                System.out.println("  Changing height of all nodes by " + fixedDiff);

                for (int i = 0; i < tree.getInternalNodeCount(); i++) {
                    NodeRef node = tree.getInternalNode(i);
>>>>>>> 9175e8df

                    dr.evolution.util.Date date = (dr.evolution.util.Date) tree.getNodeAttribute(node, dr.evolution.util.Date.DATE);

                    if (date != null) {
                        double height = Taxon.getHeightFromDate(date);
                        tree.setNodeHeight(node, height);
                    } else if (translateNodes) {
                        tree.setNodeHeight(node, tree.getNodeHeight(node) + fixedDiff);
                    }

                }// END: i loop
            }

            MutableTree.Utils.correctHeightsForTips(tree);

        } else if (!usingHeights) {

            System.out.println("Tree is assumed to be ultrametric");

            // not using dates or heights
            for (int i = 0; i < tree.getTaxonCount(); i++) {
                final NodeRef leaf = tree.getExternalNode(i);
                final double h = tree.getNodeHeight(leaf);

                if (h != 0.0) {
                    double zero = 0.0;
                    System.out.println("  Changing height of leaf node " + tree.getTaxon(leaf.getNumber()) + " from " + h + " to " + zero);
                    tree.setNodeHeight(leaf, zero);
                }

            }// END: i loop

        } else {

            System.out.println("Using node heights.");

        }// END: usingDates check

        if (xo.hasAttribute(RESCALE_HEIGHT)) {
            double rescaleHeight = xo.getDoubleAttribute(RESCALE_HEIGHT);
            double scale = rescaleHeight / tree.getNodeHeight(tree.getRoot());
            for (int i = 0; i < tree.getInternalNodeCount(); i++) {
                NodeRef n = tree.getInternalNode(i);
                tree.setNodeHeight(n, tree.getNodeHeight(n) * scale);
            }
        }

        if (xo.hasAttribute(RESCALE_LENGTH)) {
            double rescaleLength = xo.getDoubleAttribute(RESCALE_LENGTH);
            double scale = rescaleLength / TreeUtils.getTreeLength(tree, tree.getRoot());
            for (int i = 0; i < tree.getInternalNodeCount(); i++) {
                NodeRef n = tree.getInternalNode(i);
                tree.setNodeHeight(n, tree.getNodeHeight(n) * scale);
            }
        }
        //System.out.println("Constructed newick tree = " + Tree.Utils.uniqueNewick(tree, tree.getRoot()));
        return tree;
    }

    //************************************************************************
    // AbstractXMLObjectParser implementation
    //************************************************************************

    public String getParserDescription() {
        return "Constructs a tree from a NEWICK format tree description";
    }

    public String getExample() {
        return "<" + getParserName() + " " + UNITS + "=\"" + Units.Utils.getDefaultUnitName(Units.Type.YEARS) + "\">" + " ((A:1.0, B:1.0):1.0,(C:2.0, D:2.0):1.0); </" + getParserName() + ">";
    }

    public XMLSyntaxRule[] getSyntaxRules() {
        return rules;
    }

    private final XMLSyntaxRule[] rules;

    public Class getReturnType() {
        return Tree.class;
    }
}<|MERGE_RESOLUTION|>--- conflicted
+++ resolved
@@ -170,24 +170,10 @@
 
                 if (i == 0) {
                     fixedDiff = diff;
-//                } else if (Math.abs(diff - fixedDiff) > 1e-5) {
-//                    translateNodes = false;
-                }
-
-<<<<<<< HEAD
-                if (Math.abs(diff) > 1e-8 && i > 0 && !translateNodes ) {
-
-                    System.out.println("  Changing height of node " + tree.getTaxon(node.getNumber()) + " from " + nodeHeight + " to " + height);
-                    tree.setNodeHeight(node, height);
-                }
-            }
-
-            if (translateNodes) {
-                System.out.println("  Changing height of all nodes in tree " + tree.getId() + " by " + fixedDiff);
-
-                for (int i = 0; i < tree.getNodeCount(); i++) {
-                    NodeRef node = tree.getNode(i);
-=======
+                } else if (Math.abs(diff - fixedDiff) > 1e-5) {
+                    translateNodes = false;
+                }
+
 //                if (Math.abs(diff) > 1e-8 && (i == 0 || !translateNodes) ) {
 //
 //                    System.out.println("  Changing height of node " + tree.getTaxon(node.getNumber()) + " from " + nodeHeight + " to " + height);
@@ -200,7 +186,6 @@
 
                 for (int i = 0; i < tree.getInternalNodeCount(); i++) {
                     NodeRef node = tree.getInternalNode(i);
->>>>>>> 9175e8df
 
                     dr.evolution.util.Date date = (dr.evolution.util.Date) tree.getNodeAttribute(node, dr.evolution.util.Date.DATE);
 
