--- conflicted
+++ resolved
@@ -41,12 +41,8 @@
  * @version $Id: GammaDistributionModel.java,v 1.6 2005/05/24 20:25:59 rambaut Exp $
  */
 
-<<<<<<< HEAD
-public class GammaDistributionModel extends AbstractModel implements ParametricDistributionModel, GradientProvider {
-=======
 public class GammaDistributionModel extends AbstractModel
         implements ParametricDistributionModel, GradientProvider {
->>>>>>> 2270580e
 
     public enum GammaParameterizationType {
         ShapeScale,
@@ -193,28 +189,7 @@
     protected void acceptState() {
     } // no additional state needs accepting
 
-<<<<<<< HEAD
-    // *****************************************************************
-    // Interface Gradient Provider
-    // *****************************************************************
-
-    @Override
-    public int getDimension() { return 1; }
-
-    @Override
-    public double[] getGradientLogDensity(Object obj) {
-        double[] x;
-        if (obj instanceof double[]) {
-            x = (double[]) obj;
-        } else {
-            x = new double[1];
-            x[0] = (Double) obj;
-        }
-
-        double[] result = new double[x.length];
-        for (int i = 0; i < x.length; ++i) {
-            result[i] = GammaDistribution.gradLogPdf(x[i], getShape(), getScale());
-=======
+
     @Override
     public int getDimension() {
         return 1;
@@ -230,7 +205,6 @@
         double scale = getScale();
         for (int i = 0; i < x.length; ++i) {
             result[i] = GammaDistribution.gradLogPdf(x[i] - offset, shape, scale);
->>>>>>> 2270580e
         }
         return result;
     }
