/*
 * LogLinearModel.java
 *
 * Copyright (c) 2002-2016 Alexei Drummond, Andrew Rambaut and Marc Suchard
 *
 * This file is part of BEAST.
 * See the NOTICE file distributed with this work for additional
 * information regarding copyright ownership and licensing.
 *
 * BEAST is free software; you can redistribute it and/or modify
 * it under the terms of the GNU Lesser General Public License as
 * published by the Free Software Foundation; either version 2
 * of the License, or (at your option) any later version.
 *
 *  BEAST is distributed in the hope that it will be useful,
 *  but WITHOUT ANY WARRANTY; without even the implied warranty of
 *  MERCHANTABILITY or FITNESS FOR A PARTICULAR PURPOSE.  See the
 *  GNU Lesser General Public License for more details.
 *
 * You should have received a copy of the GNU Lesser General Public
 * License along with BEAST; if not, write to the
 * Free Software Foundation, Inc., 51 Franklin St, Fifth Floor,
 * Boston, MA  02110-1301  USA
 */

package dr.inference.distribution;

import dr.evomodel.substmodel.LogAdditiveCtmcRateProvider;
import dr.inference.model.Parameter;

import java.util.List;

/**
 * @author Marc A. Suchard
 */

<<<<<<< HEAD
public class LogLinearModel extends GeneralizedLinearModel implements LogAdditiveCtmcRateProvider {
=======
public class LogLinearModel extends GeneralizedLinearModel implements LogAdditiveCtmcRateProvider.Integrated {
>>>>>>> 20feeef4

    public LogLinearModel(Parameter dependentParam) {
        super(dependentParam);
    }

    public double[] getSuperXBeta() {
        return super.getXBeta();
    }
    
    @Override
    public double[] getXBeta() {
        double[] xBeta = super.getXBeta();
        for(int i = 0; i < xBeta.length; i++) {
            xBeta[i] = Math.exp(xBeta[i]);
        }
        return xBeta;
    }

    public Parameter getLogRateParameter() {
        throw new RuntimeException("Not yet implemented.");
    }

    protected double calculateLogLikelihood(double[] beta) {
        throw new RuntimeException("Not yet implemented.");
    }

    protected double calculateLogLikelihood() {
        throw new RuntimeException("Not yet implemented.");
    }

    protected boolean confirmIndependentParameters() {
        return false;
    }

    public boolean requiresScale() {
        return false;
    }

    @Override
    public LogLinearModel factory(List<Parameter> oldIndependentParameter, List<Parameter> newIndependentParameter)  {
        LogLinearModel newGLM = new LogLinearModel(dependentParam);
        for (int i = 0; i < numRandomEffects; i++) {
            newGLM.addRandomEffectsParameter(randomEffects.get(i));
        }
        for (int i = 0; i < numIndependentVariables; i++) {
            Parameter currentIndependentParameter = independentParam.get(i);
            final int index = oldIndependentParameter.indexOf(currentIndependentParameter);
            if (index != -1) {
                newGLM.addIndependentParameter(newIndependentParameter.get(index), designMatrix.get(i), indParamDelta.get(i));
            } else {
                newGLM.addIndependentParameter(currentIndependentParameter, designMatrix.get(i), indParamDelta.get(i));
            }
        }
        return newGLM;
    }
}<|MERGE_RESOLUTION|>--- conflicted
+++ resolved
@@ -34,11 +34,7 @@
  * @author Marc A. Suchard
  */
 
-<<<<<<< HEAD
-public class LogLinearModel extends GeneralizedLinearModel implements LogAdditiveCtmcRateProvider {
-=======
 public class LogLinearModel extends GeneralizedLinearModel implements LogAdditiveCtmcRateProvider.Integrated {
->>>>>>> 20feeef4
 
     public LogLinearModel(Parameter dependentParam) {
         super(dependentParam);
