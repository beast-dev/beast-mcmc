--- conflicted
+++ resolved
@@ -7,11 +7,7 @@
  * Created by maxryandolinskytolkoff on 7/20/16.
  */
 public class RowDimensionPoissonPrior extends AbstractModelLikelihood implements MatrixSizePrior {
-<<<<<<< HEAD
-    public RowDimensionPoissonPrior(String id, double untruncatedMean, AdaptableSizeFastMatrixParameter parameter, DeterminentalPointProcessPrior DPP, boolean transpose){
-=======
     public RowDimensionPoissonPrior(String id, double untruncatedMean, MatrixParameterInterface parameter, DeterminentalPointProcessPrior DPP, boolean transpose){
->>>>>>> 56bb4f41
         super(id);
         this.poisson = new PoissonDistribution(untruncatedMean);
         this.parameter = parameter;
@@ -19,8 +15,6 @@
             addVariable(parameter);
         this.transpose = transpose;
         this.DPP = DPP;
-<<<<<<< HEAD
-=======
         if(parameter != null && !(parameter instanceof AdaptableSizeFastMatrixParameter)){
             if(!transpose){
                 count = new int[parameter.getColumnDimension()];
@@ -43,7 +37,6 @@
                 }
             }
         }
->>>>>>> 56bb4f41
     }
 
     @Override
@@ -114,8 +107,6 @@
 //        System.out.println(poisson.logPdf(parameter.getRowDimension()) - Math.log(1 - Math.exp(-poisson.mean())));
         if (DPP != null)
             return poisson.logPdf(DPP.getSum()) - Math.log(1 - Math.exp(-poisson.mean()));
-<<<<<<< HEAD
-=======
         if(count != null){
             if(parameter != null && !(parameter instanceof AdaptableSizeFastMatrixParameter)){
                 if(!transpose){
@@ -150,7 +141,6 @@
             }
             return poisson.logPdf(nonZero) - Math.log(1 - Math.exp(-poisson.mean()));
         }
->>>>>>> 56bb4f41
         if(!transpose){
             return poisson.logPdf(parameter.getRowDimension()) - Math.log(1 - Math.exp(-poisson.mean()));
         }
@@ -172,9 +162,6 @@
     MatrixParameterInterface parameter;
     boolean transpose;
     DeterminentalPointProcessPrior DPP;
-<<<<<<< HEAD
-=======
     int[] count;
     int[] storedCount;
->>>>>>> 56bb4f41
 }