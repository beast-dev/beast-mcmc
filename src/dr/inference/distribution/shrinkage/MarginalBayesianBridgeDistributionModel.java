--- conflicted
+++ resolved
@@ -20,11 +20,7 @@
 
     @Override
     public double getCoefficient(int i) {
-<<<<<<< HEAD
-        return 0;
-=======
         throw new RuntimeException("Not yet implemented");
->>>>>>> b261cbab
     }
 
     @Override
