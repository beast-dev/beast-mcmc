/*
 * GradientWrtParameterProvider.java
 *
 * Copyright (c) 2002-2017 Alexei Drummond, Andrew Rambaut and Marc Suchard
 *
 * This file is part of BEAST.
 * See the NOTICE file distributed with this work for additional
 * information regarding copyright ownership and licensing.
 *
 * BEAST is free software; you can redistribute it and/or modify
 * it under the terms of the GNU Lesser General Public License as
 * published by the Free Software Foundation; either version 2
 * of the License, or (at your option) any later version.
 *
 *  BEAST is distributed in the hope that it will be useful,
 *  but WITHOUT ANY WARRANTY; without even the implied warranty of
 *  MERCHANTABILITY or FITNESS FOR A PARTICULAR PURPOSE.  See the
 *  GNU Lesser General Public License for more details.
 *
 * You should have received a copy of the GNU Lesser General Public
 * License along with BEAST; if not, write to the
 * Free Software Foundation, Inc., 51 Franklin St, Fifth Floor,
 * Boston, MA  02110-1301  USA
 */

package dr.inference.hmc;

import dr.inference.model.GradientProvider;
import dr.inference.model.Likelihood;
import dr.inference.model.Parameter;
import dr.inference.operators.hmc.NumericalHessianFromGradient;
import dr.math.MultivariateFunction;
import dr.math.NumericalDerivative;

import java.util.logging.Logger;

/**
 * @author Max Tolkoff
 * @author Marc A. Suchard
 */
public interface GradientWrtParameterProvider {

    Likelihood getLikelihood();

    Parameter getParameter();

    int getDimension();

    double[] getGradientLogDensity();

    class ParameterWrapper implements GradientWrtParameterProvider, HessianWrtParameterProvider{

        final GradientProvider provider;
        final Parameter parameter;
        final Likelihood likelihood;

        public ParameterWrapper(GradientProvider provider, Parameter parameter, Likelihood likelihood) {
            this.provider = provider;
            this.parameter = parameter;
            this.likelihood = likelihood;
        }

        @Override
        public Likelihood getLikelihood() {
            return likelihood;
        }

        @Override
        public Parameter getParameter() {
            return parameter;
        }

        @Override
        public int getDimension() {
            return parameter.getDimension();
        }

        @Override
        public double[] getGradientLogDensity() {
            return provider.getGradientLogDensity(parameter.getParameterValues());
        }

        @Override
        public double[] getDiagonalHessianLogDensity() {

            NumericalHessianFromGradient hessianFromGradient = new NumericalHessianFromGradient(this);
            return hessianFromGradient.getDiagonalHessianLogDensity();
        }

        @Override
        public double[][] getHessianLogDensity() {
            throw new RuntimeException("Not yet implemented");
        }
    }

    class GradientMismatchException extends Exception { }

    class CheckGradientNumerically {

        private final GradientWrtParameterProvider provider;
        private final Parameter parameter;
        private final double lowerBound;
        private final double upperBound;

        private final boolean checkValues;
        private final double tolerance;

<<<<<<< HEAD
        public CheckGradientNumerically(GradientWrtParameterProvider provider,
=======
        CheckGradientNumerically(GradientWrtParameterProvider provider,
>>>>>>> e1951458
                                        double lowerBound, double upperBound,
                                        Double nullableTolerance) {
            this.provider = provider;
            this.parameter = provider.getParameter();
            this.lowerBound = lowerBound;
            this.upperBound = upperBound;

            this.checkValues = nullableTolerance != null;
            this.tolerance = checkValues ? nullableTolerance : 0.0;
        }


        private MultivariateFunction numeric = new MultivariateFunction() {

            @Override
            public double evaluate(double[] argument) {

                setParameter(argument);
                return provider.getLikelihood().getLogLikelihood();
            }

            @Override
            public int getNumArguments() {
                return parameter.getDimension();
            }

            @Override
            public double getLowerBound(int n) {
                return lowerBound;
            }

            @Override
            public double getUpperBound(int n) {
                return upperBound;
            }
        };

        private void setParameter(double[] values) {

            for (int i = 0; i < values.length; ++i) {
                parameter.setParameterValueQuietly(i, values[i]);
            }

            parameter.fireParameterChangedEvent();
        }

        private double[] getNumericalGradient() {

            double[] savedValues = parameter.getParameterValues();
            double[] testGradient = NumericalDerivative.gradient(numeric, parameter.getParameterValues());

            setParameter(savedValues);
            return testGradient;
        }

        public String getReport() throws GradientMismatchException {

            double[] analytic = provider.getGradientLogDensity();
            double[] numeric = getNumericalGradient();

            StringBuilder sb = new StringBuilder();
            sb.append("analytic: ").append(new dr.math.matrixAlgebra.Vector(analytic));
            sb.append("\n");
            sb.append("numeric : ").append(new dr.math.matrixAlgebra.Vector(numeric));

            if (checkValues) {
                for (int i = 0; i < analytic.length; ++i) {
                    double relativeDifference = 2 * (analytic[i] - numeric[i]) / (analytic[i] + numeric[i]);
                    if (Math.abs(relativeDifference) > tolerance) {
                        sb.append("\nDifference @ ").append(i + 1).append(": ")
                                .append(analytic[i]).append(" ").append(numeric[i])
                                .append(" ").append(relativeDifference).append("\n");
                        Logger.getLogger("dr.inference.hmc").info(sb.toString());
                        throw new GradientMismatchException();
                    }
                }
            }

            return sb.toString();
        }
    }

    static String getReportAndCheckForError(GradientWrtParameterProvider provider,
                                            double lowerBound, double upperBound,
                                            Double nullableTolerance) {
        String report;
        try {
            report = new CheckGradientNumerically(provider,
                    lowerBound, upperBound,
                    nullableTolerance
            ).getReport();
        } catch (GradientMismatchException e) {
            String message = e.getMessage();
            if (message == null) {
                message = provider.getParameter().getParameterName();
            }
            if (message == null) {
                message = "Gradient check failure";
            }
            throw new RuntimeException(message);
        }

        return report;
    }

    Double TOLERANCE = 1E-1;
}<|MERGE_RESOLUTION|>--- conflicted
+++ resolved
@@ -105,11 +105,7 @@
         private final boolean checkValues;
         private final double tolerance;
 
-<<<<<<< HEAD
-        public CheckGradientNumerically(GradientWrtParameterProvider provider,
-=======
         CheckGradientNumerically(GradientWrtParameterProvider provider,
->>>>>>> e1951458
                                         double lowerBound, double upperBound,
                                         Double nullableTolerance) {
             this.provider = provider;
