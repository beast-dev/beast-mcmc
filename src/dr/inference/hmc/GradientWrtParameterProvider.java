--- conflicted
+++ resolved
@@ -173,15 +173,11 @@
 
             if (checkValues) {
                 for (int i = 0; i < analytic.length; ++i) {
-<<<<<<< HEAD
-                    if (Math.abs((analytic[i] - numeric[i]) / analytic[i]) > tolerance) {
-=======
                     double relativeDifference = 2 * (analytic[i] - numeric[i]) / (analytic[i] + numeric[i]);
                     if (Math.abs(relativeDifference) > tolerance) {
                         sb.append("\nDifference @ ").append(i + 1).append(": ")
                                 .append(analytic[i]).append(" ").append(numeric[i])
                                 .append(" ").append(relativeDifference).append("\n");
->>>>>>> 22f94ed6
                         Logger.getLogger("dr.inference.hmc").info(sb.toString());
                         throw new GradientMismatchException();
                     }
@@ -215,9 +211,5 @@
         return report;
     }
 
-<<<<<<< HEAD
-    Double TOLERANCE = 1E-2;
-=======
     Double TOLERANCE = 1E-1;
->>>>>>> 22f94ed6
 }