/*
 * SumDerivative.java
 *
 * Copyright (c) 2002-2017 Alexei Drummond, Andrew Rambaut and Marc Suchard
 *
 * This file is part of BEAST.
 * See the NOTICE file distributed with this work for additional
 * information regarding copyright ownership and licensing.
 *
 * BEAST is free software; you can redistribute it and/or modify
 * it under the terms of the GNU Lesser General Public License as
 * published by the Free Software Foundation; either version 2
 * of the License, or (at your option) any later version.
 *
 *  BEAST is distributed in the hope that it will be useful,
 *  but WITHOUT ANY WARRANTY; without even the implied warranty of
 *  MERCHANTABILITY or FITNESS FOR A PARTICULAR PURPOSE.  See the
 *  GNU Lesser General Public License for more details.
 *
 * You should have received a copy of the GNU Lesser General Public
 * License along with BEAST; if not, write to the
 * Free Software Foundation, Inc., 51 Franklin St, Fifth Floor,
 * Boston, MA  02110-1301  USA
 */

package dr.inference.hmc;

<<<<<<< HEAD
import dr.inference.model.*;
import dr.math.matrixAlgebra.Vector;
=======
import dr.inference.model.CompoundLikelihood;
import dr.inference.model.Likelihood;
import dr.inference.model.Parameter;
>>>>>>> d4a163f6

import java.util.ArrayList;
import java.util.Arrays;
import java.util.List;

/**
 * @author Max Tolkoff
 * @author Marc A. Suchard
 */
public class SumDerivative implements GradientWrtParameterProvider, HessianWrtParameterProvider {

    private final int dimension;
    private final Likelihood likelihood;
    private final Parameter parameter;

    private final List<GradientWrtParameterProvider> derivativeList;

    public SumDerivative(List<GradientWrtParameterProvider> derivativeList){

        this.derivativeList = derivativeList;

        GradientWrtParameterProvider first = derivativeList.get(0);
        dimension = first.getDimension();
        parameter = first.getParameter();

        if (derivativeList.size() == 1) {
            likelihood = first.getLikelihood();
        } else {
            List<Likelihood> likelihoodList = new ArrayList<Likelihood>();

            for (GradientWrtParameterProvider grad : derivativeList) {
                if (grad.getDimension() != dimension) {
                    throw new RuntimeException("Unequal parameter dimensions");
                }
                if (!Arrays.equals(grad.getParameter().getParameterValues(), parameter.getParameterValues())){
                    throw new RuntimeException("Unequal parameter values");
                }
                likelihoodList.add(grad.getLikelihood());
            }
            likelihood = new CompoundLikelihood(likelihoodList);
        }
    }

    @Override
    public Likelihood getLikelihood() {
        return likelihood;
    }

    @Override
    public Parameter getParameter() {
        return parameter;
    }

    @Override
    public int getDimension() {
        return dimension;
    }

    @Override
    public double[] getDiagonalHessianLogDensity() {
        return getDerivativeLogDensity(DerivativeType.DIAGONAL_HESSIAN);
    }

    @Override
    public double[][] getHessianLogDensity() {
        assert (derivativeList.get(0) instanceof HessianWrtParameterProvider);
        int size = derivativeList.size();

        final double[][] hessian = ((HessianWrtParameterProvider) derivativeList.get(0)).getHessianLogDensity();

        if (DEBUG) {
            // stop timer
            String name = derivativeList.get(0).getLikelihood().getId();
            System.err.println(name);
            System.err.println(hessian.toString());
        }

        for (int i = 1; i < size; i++) {
            assert (derivativeList.get(i) instanceof HessianWrtParameterProvider);

            final double[][] temp = ((HessianWrtParameterProvider) derivativeList.get(i)).getHessianLogDensity();

            if (DEBUG) {
                String name = derivativeList.get(i).getLikelihood().getId();
                System.err.println(name);
                System.err.println(temp.toString());
            }

            for (int j = 0; j < temp[0].length; j++) {
                for (int k = 0; k < temp[0].length; k++) {
                    hessian[j][k] += temp[j][k];
                }
            }
        }

        if (DEBUG) {
            if (DEBUG_KILL) {
                System.exit(-1);
            }
        }

        return hessian;
    }

    private double[] getDerivativeLogDensity(DerivativeType derivativeType) {
        int size = derivativeList.size();

        final double[] derivative = derivativeType.getDerivativeLogDensity(derivativeList.get(0));

        for (int i = 1; i < size; i++) {
<<<<<<< HEAD


            final double[] temp = derivativeType.getDerivativeLogDensity(derivativeList.get(i));
=======
            
            final double[] temp = derivativeList.get(i).getGradientLogDensity();
>>>>>>> d4a163f6

            for (int j = 0; j < temp.length; j++) {
                derivative[j] += temp[j];
            }
        }

        return derivative;
    }
<<<<<<< HEAD

    @Override
    public double[] getGradientLogDensity() {
        return getDerivativeLogDensity(DerivativeType.GRADIENT);
    }

    private static final boolean DEBUG = false;
    private static final boolean DEBUG_KILL = false;

    private enum DerivativeType {
        GRADIENT("gradient") {
            @Override
            public double[] getDerivativeLogDensity(GradientWrtParameterProvider gradientWrtParameterProvider) {
                return gradientWrtParameterProvider.getGradientLogDensity();
            }
        },
        DIAGONAL_HESSIAN("diagonalHessian") {
            @Override
            public double[] getDerivativeLogDensity(GradientWrtParameterProvider gradientWrtParameterProvider) {
                return ((HessianWrtParameterProvider) gradientWrtParameterProvider).getDiagonalHessianLogDensity();
            }
        };

        private String type;

        DerivativeType(String type) {
            this.type = type;
        }

        public abstract double[] getDerivativeLogDensity(GradientWrtParameterProvider gradientWrtParameterProvider);
    }
=======
>>>>>>> d4a163f6
}<|MERGE_RESOLUTION|>--- conflicted
+++ resolved
@@ -25,14 +25,9 @@
 
 package dr.inference.hmc;
 
-<<<<<<< HEAD
-import dr.inference.model.*;
-import dr.math.matrixAlgebra.Vector;
-=======
 import dr.inference.model.CompoundLikelihood;
 import dr.inference.model.Likelihood;
 import dr.inference.model.Parameter;
->>>>>>> d4a163f6
 
 import java.util.ArrayList;
 import java.util.Arrays;
@@ -143,14 +138,8 @@
         final double[] derivative = derivativeType.getDerivativeLogDensity(derivativeList.get(0));
 
         for (int i = 1; i < size; i++) {
-<<<<<<< HEAD
-
 
             final double[] temp = derivativeType.getDerivativeLogDensity(derivativeList.get(i));
-=======
-            
-            final double[] temp = derivativeList.get(i).getGradientLogDensity();
->>>>>>> d4a163f6
 
             for (int j = 0; j < temp.length; j++) {
                 derivative[j] += temp[j];
@@ -159,7 +148,6 @@
 
         return derivative;
     }
-<<<<<<< HEAD
 
     @Override
     public double[] getGradientLogDensity() {
@@ -191,6 +179,4 @@
 
         public abstract double[] getDerivativeLogDensity(GradientWrtParameterProvider gradientWrtParameterProvider);
     }
-=======
->>>>>>> d4a163f6
 }