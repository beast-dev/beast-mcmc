--- conflicted
+++ resolved
@@ -256,15 +256,6 @@
 
                     double hoursPerMillionStates = (double) (time - startTime) / (3.6 * (double) (state - startState));
 
-<<<<<<< HEAD
-                    String hpm = formatter.format(hoursPerMillionStates);
-                    String units = " hours/million states";
-                    if (hoursPerMillionStates < 0.1) {
-                        hpm = formatter.format(hoursPerMillionStates * 1000);
-                        units = " hours/billion states";
-                    }
-                    values[columnCount + 1] = hpm + units;
-=======
                     String timePerMillion = formatter.format(hoursPerMillionStates);
                     String units = " hours/million states";
                     if (hoursPerMillionStates < 0.1) {
@@ -278,7 +269,6 @@
                         }
                     }
                     values[columnCount + 1] = timePerMillion + units;
->>>>>>> da1dcc5c
 
                 } else {
                     values[columnCount + 1] = "-";
