--- conflicted
+++ resolved
@@ -237,17 +237,12 @@
                 mc.setCurrentLength(loadedState);
 
                 double lnL = mc.evaluate();
-<<<<<<< HEAD
-                if (lnL != savedLnL[0]) {
-                   throw new RuntimeException("Dumped lnL does not match loaded state." + " saved lnL: " + savedLnL[0] + " computed lnL:" + lnL);
-=======
 
                 DebugUtils.writeStateToFile(new File("tmp.dump"), loadedState, lnL);
 
                 if (lnL != savedLnL[0]) {
                         throw new RuntimeException("Dumped lnL does not match loaded state: stored lnL: " + savedLnL[0] +
                                 ", recomputed lnL: " + lnL + " (difference " + (savedLnL[0] - lnL) + ")");
->>>>>>> bbf215c7
                 }
 
 //                for (Likelihood likelihood : Likelihood.CONNECTED_LIKELIHOOD_SET) {
@@ -646,4 +641,4 @@
     private MarkovChainDelegate[] delegates;
 
     private String id = null;
-}
+}