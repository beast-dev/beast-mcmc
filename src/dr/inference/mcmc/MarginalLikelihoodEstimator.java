/*
 * MarginalLikelihoodEstimator.java
 *
 * Copyright (c) 2002-2015 Alexei Drummond, Andrew Rambaut and Marc Suchard
 *
 * This file is part of BEAST.
 * See the NOTICE file distributed with this work for additional
 * information regarding copyright ownership and licensing.
 *
 * BEAST is free software; you can redistribute it and/or modify
 * it under the terms of the GNU Lesser General Public License as
 * published by the Free Software Foundation; either version 2
 * of the License, or (at your option) any later version.
 *
 *  BEAST is distributed in the hope that it will be useful,
 *  but WITHOUT ANY WARRANTY; without even the implied warranty of
 *  MERCHANTABILITY or FITNESS FOR A PARTICULAR PURPOSE.  See the
 *  GNU Lesser General Public License for more details.
 *
 * You should have received a copy of the GNU Lesser General Public
 * License along with BEAST; if not, write to the
 * Free Software Foundation, Inc., 51 Franklin St, Fifth Floor,
 * Boston, MA  02110-1301  USA
 */

package dr.inference.mcmc;

import dr.inference.loggers.Logger;
import dr.inference.loggers.MCLogger;
import dr.inference.markovchain.MarkovChain;
import dr.inference.markovchain.MarkovChainListener;
import dr.inference.model.Model;
import dr.inference.model.PathLikelihood;
import dr.inference.operators.*;
import dr.util.Author;
import dr.util.Citable;
import dr.util.Citation;
import dr.util.Identifiable;
import dr.xml.*;
import org.apache.commons.math.MathException;
import org.apache.commons.math.distribution.BetaDistributionImpl;

import java.util.ArrayList;
import java.util.Arrays;
import java.util.List;

/**
 * @author Andrew Rambaut
 * @author Alex Alekseyenko
 * @author Marc Suchard
 * @author Guy Baele
 */
public class MarginalLikelihoodEstimator implements Runnable, Identifiable, Citable {

    public MarginalLikelihoodEstimator(String id, int chainLength, int burninLength, int pathSteps, double[] fixedRunValues,
//                                       boolean linear, boolean lacing,
                                       PathScheme scheme,
                                       PathLikelihood pathLikelihood,
                                       OperatorSchedule schedule,
                                       List<MCLogger> loggers) {

        this.id = id;
        this.chainLength = chainLength;
        this.pathSteps = pathSteps;
        this.scheme = scheme;
        this.schedule = schedule;
        this.fixedRunValues = fixedRunValues;
        // deprecated
        // this.linear = (scheme == PathScheme.LINEAR);
        // this.lacing = false; // Was not such a good idea

        this.burninLength = burninLength;

        MCMCCriterion criterion = new MCMCCriterion();

        pathDelta = 1.0 / pathSteps;
        pathParameter = 1.0;

        this.pathLikelihood = pathLikelihood;
        pathLikelihood.setPathParameter(pathParameter);

        mc = new MarkovChain(pathLikelihood, schedule, criterion, 0, 0, 0.0, true);

        this.loggers = loggers;
    }

    private void setDefaultBurnin() {
        if (burninLength == -1) {
            burnin = (int) (0.1 * chainLength);
        } else {
            burnin = burninLength;
        }
    }

    public void integrate(Integrator scheme) {
        setDefaultBurnin();
        mc.setCurrentLength(burnin);
        scheme.init();
        ((CombinedOperatorSchedule) schedule).reset();
        for (pathParameter = scheme.nextPathParameter(); pathParameter >= 0; pathParameter = scheme.nextPathParameter()) {
            pathLikelihood.setPathParameter(pathParameter);
            reportIteration(pathParameter, chainLength, burnin, scheme.pathSteps, scheme.step);

            for (int i = 0; i < schedule.getOperatorCount(); ++i) {
                MCMCOperator operator = schedule.getOperator(i);
<<<<<<< HEAD
                if (operator instanceof PathDependentOperator) {
                    ((PathDependentOperator)operator).setPathParameter(pathParameter);
=======
                if (operator instanceof GibbsOperator) {
                    ((GibbsOperator)operator).setPathParameter(pathParameter);
                } else if (operator instanceof ApproximateGibbsOperator) {
                    ((ApproximateGibbsOperator)operator).setPathParameter(pathParameter);
>>>>>>> 939d2aa9
                }
            }

            long cl = mc.getCurrentLength();
            mc.setCurrentLength(0);
            mc.runChain(burnin, false/*, 0*/);
            mc.setCurrentLength(cl);
            mc.runChain(chainLength, false);

            if (SHOW_OPERATOR_ANALYSIS) {
            	OperatorAnalysisPrinter.showOperatorAnalysis(System.out, schedule, false);
            }
            ((CombinedOperatorSchedule) schedule).reset();
        }
    }

    public abstract class Integrator {
        protected int step;
        protected int pathSteps;

        protected Integrator(int pathSteps) {
            this.pathSteps = pathSteps;
        }

        public void init() {
            step = 0;
        }

        abstract double nextPathParameter();
    }

    public class FixedThetaRun extends Integrator {
        private double[] value;

        public FixedThetaRun(double[] value) {
            super(value.length);
            this.value = value;
        }

        double nextPathParameter() {
            if (step < value.length) {
                step++;
                return value[step-1];
            } else {
                return -1.0;
            }
        }

    }

    public class LinearIntegrator extends Integrator {
        public LinearIntegrator(int pathSteps) {
            super(pathSteps);
        }

        double nextPathParameter() {
            if (step > pathSteps) {
                return -1;
            }
            double pathParameter = 1.0 - (double)step / (double)(pathSteps);
            step = step + 1;
            return pathParameter;
        }
    }

    public class SigmoidIntegrator extends Integrator {
        private double alpha;

        public SigmoidIntegrator(double alpha, int pathSteps) {
            super(pathSteps);
            this.alpha = alpha;
        }

        double nextPathParameter() {
            if (step == 0) {
                step++;
                return 1.0;
            } else if (step == pathSteps) {
                step++;
                return 0.0;
            } else if (step > pathSteps) {
                return -1.0;
            } else {
                double xvalue = ((pathSteps - step)/((double)pathSteps)) - 0.5;
                step++;
                return Math.exp(alpha*xvalue)/(Math.exp(alpha*xvalue) + Math.exp(-alpha*xvalue));
            }
        }
    }

    public class BetaQuantileIntegrator extends Integrator {
        private double alpha;

        public BetaQuantileIntegrator(double alpha, int pathSteps) {
            super(pathSteps);
            this.alpha = alpha;
        }

        double nextPathParameter() {
            if (step > pathSteps)
                return -1;
            double result = Math.pow((pathSteps - step)/((double)pathSteps), 1.0/alpha);
            step++;
            return result;
        }
    }

    public class BetaIntegrator extends Integrator {
        private BetaDistributionImpl betaDistribution;

        public BetaIntegrator(double alpha, double beta, int pathSteps) {
            super(pathSteps);
            this.betaDistribution = new BetaDistributionImpl(alpha, beta);
        }

        double nextPathParameter() {
            if (step > pathSteps)
                return -1;
            if (step == 0) {
                step += 1;
                return 1.0;
            } else if (step + 1 < pathSteps) {
                double ratio = (double) step / (double) (pathSteps - 1);
                try {
                    step += 1;
                    return 1.0 - betaDistribution.inverseCumulativeProbability(ratio);
                } catch (MathException e) {
                    e.printStackTrace();
                }
            }
            step += 1;
            return 0.0;
        }
    }

    public class GeometricIntegrator extends Integrator {

        public GeometricIntegrator(int pathSteps) {
            super(pathSteps);
        }

        double nextPathParameter() {
            if (step > pathSteps) {
                return -1;
            }
            if (step == pathSteps) { //pathSteps instead of pathSteps - 1
                step += 1;
                return 0;
            }

            step += 1;
            return Math.pow(2, -(step - 1));
        }
    }

    /*public void linearIntegration() {
        setDefaultBurnin();
        mc.setCurrentLength(0);
        for (int step = 0; step < pathSteps; step++) {
            pathLikelihood.setPathParameter(pathParameter);
            reportIteration(pathParameter, chainLength, burnin);
            //mc.runChain(chainLength + burnin, false, 0);
            mc.runChain(chainLength + burnin, false);
            pathParameter -= pathDelta;
        }
        pathLikelihood.setPathParameter(0.0);
        reportIteration(pathParameter, chainLength, burnin);
        //mc.runChain(chainLength + burnin, false, 0);
        mc.runChain(chainLength + burnin, false);
    }*/

    /*public void betaIntegration(double alpha, double beta) {
        setDefaultBurnin();
        mc.setCurrentLength(0);

        BetaDistributionImpl betaDistribution = new BetaDistributionImpl(alpha, beta);

        for (int step = 0; step < pathSteps; step++) {
            if (step == 0) {
                pathParameter = 1.0;
            } else if (step + 1 < pathSteps) {
                double ratio = (double) step / (double) (pathSteps - 1);
                try {
                    pathParameter = 1.0 - betaDistribution.inverseCumulativeProbability(ratio);
                } catch (MathException e) {
                    e.printStackTrace();
                }
            } else {
                pathParameter = 0.0;
            }
            pathLikelihood.setPathParameter(pathParameter);
            reportIteration(pathParameter, chainLength, burnin);
            //mc.runChain(chainLength + burnin, false, 0);
            mc.runChain(chainLength + burnin, false);
            (new OperatorAnalysisPrinter(schedule)).showOperatorAnalysis(System.out);
            ((CombinedOperatorSchedule) schedule).reset();
        }
    }*/

    private void reportIteration(double pathParameter, long chainLength, long burnin, long totalSteps, long steps) {
    	if (scheme == PathScheme.FIXED) {
    		System.out.println("Attempting fixed theta ("+steps+"/" + (totalSteps) +") = " + pathParameter + " for " + chainLength + " iterations + " + burnin + " burnin.");
    	} else {
    		System.out.println("Attempting theta ("+steps+"/" + (totalSteps+1) +") = " + pathParameter + " for " + chainLength + " iterations + " + burnin + " burnin.");
    	}
    }

    public void run() {

        for (MCLogger logger : loggers) {
            logger.startLogging();
        }
        mc.addMarkovChainListener(chainListener);

        /*switch (scheme) {
            case LINEAR:
                linearIntegration();
                break;
            case OLD_GEOMETRIC:
                geometricIntegration();
                break;
            case ONE_SIDED_BETA:
                betaIntegration(1.0, betaFactor);
                break;
            case BETA:
                betaIntegration(alphaFactor, betaFactor);
                break;
            default:
                throw new RuntimeException("Illegal path scheme");
        }*/

        switch (scheme) {
            case FIXED:
                integrate(new FixedThetaRun(fixedRunValues));
                break;
            case LINEAR:
                integrate(new LinearIntegrator(pathSteps));
                break;
            case GEOMETRIC:
                integrate(new GeometricIntegrator(pathSteps));
                break;
            case ONE_SIDED_BETA:
                integrate(new BetaIntegrator(1.0, betaFactor, pathSteps));
                break;
            case BETA:
                integrate(new BetaIntegrator(alphaFactor, betaFactor, pathSteps));
                break;
            case BETA_QUANTILE:
                integrate(new BetaQuantileIntegrator(alphaFactor, pathSteps));
                break;
            case SIGMOID:
                integrate(new SigmoidIntegrator(alphaFactor, pathSteps));
                break;
            default:
                throw new RuntimeException("Illegal path scheme");
        }

        mc.removeMarkovChainListener(chainListener);
    }

    private final MarkovChainListener chainListener = new MarkovChainListener() {

        // MarkovChainListener interface *******************************************
        // for receiving messages from subordinate MarkovChain

        /**
         * Called to update the current model keepEvery states.
         */
        @Override
        public void currentState(long state, MarkovChain markovChain, Model currentModel) {

            currentState = state;

            if (currentState >= burnin) {
                for (MCLogger logger : loggers) {
                    logger.log(state);
                }
            }
        }

        /**
         * Called when a new new best posterior state is found.
         */
        @Override
        public void bestState(long state, MarkovChain markovChain, Model bestModel) {
            currentState = state;
        }

        /**
         * cleans up when the chain finishes (possibly early).
         */
        @Override
        public void finished(long chainLength, MarkovChain markovChain) {
            currentState = chainLength;
            OperatorAnalysisPrinter.showOperatorAnalysis(System.out, schedule, false);
//            logger.log(currentState);
            for (MCLogger logger : loggers) {
                logger.stopLogging();
            }
        }
    };

    @Override
    public Citation.Category getCategory() {
        return Citation.Category.FRAMEWORK;
    }

    @Override
    public String getDescription() {
        return "Marginal likelihood estimation using path sampling / stepping-stone sampling (first 2 citations) and generalized stepping-stone sampling (3rd citation)";
    }

    @Override
    public List<Citation> getCitations() {
        return Arrays.asList(new Citation(
                        new Author[]{
                                new Author("G", "Baele"),
                                new Author("P", "Lemey"),
                                new Author("T", "Bedford"),
                                new Author("A", "Rambaut"),
                                new Author("MA", "Suchard"),
                                new Author("AV", "Alekseyenko")
                        },
                        "Improving the accuracy of demographic and molecular clock model comparison while accommodating phylogenetic uncertainty",
                        2012,
                        "Mol. Biol. Evol.",
                        29,
                        2157, 2167,
                        Citation.Status.PUBLISHED
                ),
                new Citation(
                        new Author[]{
                                new Author("G", "Baele"),
                                new Author("WLS", "Li"),
                                new Author("AJ", "Drummond"),
                                new Author("MA", "Suchard"),
                                new Author("P", "Lemey")
                        },
                        "Accurate model selection of relaxed molecular clocks in Bayesian phylogenetics",
                        2013,
                        "Mol. Biol. Evol.",
                        30,
                        239, 243,
                        Citation.Status.PUBLISHED
                ),
                new Citation(
                        new Author[]{
                                new Author("G", "Baele"),
                                new Author("P", "Lemey"),
                                new Author("MA", "Suchard")
                        },
                        "Genealogical working distributions for Bayesian model testing with phylogenetic uncertainty",
                        2016,
                        "Syst. Biol.",
                        65,
                        250, 264,
                        Citation.Status.PUBLISHED
                )
        );
    }

    // TRANSIENT PUBLIC METHODS *****************************************

    /**
     * @return the current state of the MCMC analysis.
     */
    public boolean getSpawnable() {
        return spawnable;
    }

    private boolean spawnable = true;

    public void setSpawnable(boolean spawnable) {
        this.spawnable = spawnable;
    }

    public void setAlphaFactor(double alpha) {
        alphaFactor = alpha;
    }

    public void setBetaFactor(double beta) {
        betaFactor = beta;
    }

    public double getAlphaFactor() {
        return alphaFactor;
    }

    public double getBetaFactor() {
        return betaFactor;
    }

    //PRIVATE METHODS *****************************************
    public static XMLObjectParser PARSER = new AbstractXMLObjectParser() {

        public String getParserName() {
            return MARGINAL_LIKELIHOOD_ESTIMATOR;
        }

        /**
         * @return a tree object based on the XML element it was passed.
         */
        public Object parseXMLObject(XMLObject xo) throws XMLParseException {

            PathLikelihood pathLikelihood = (PathLikelihood) xo.getChild(PathLikelihood.class);

            List<MCLogger> loggerList = new ArrayList<MCLogger>();
            for (int i = 0; i < xo.getChildCount(); i++) {
                if (xo.getChild(i) instanceof MCLogger) {
                    loggerList.add((MCLogger)xo.getChild(i));
                }
            }

            //MCLogger logger = (MCLogger) xo.getChild(MCLogger.class);

            int chainLength = xo.getIntegerAttribute(CHAIN_LENGTH);
            int pathSteps = -1;
            double[] fixedRunValues = null;
            if (xo.hasAttribute(PATH_STEPS)) {
            	pathSteps = xo.getIntegerAttribute(PATH_STEPS);
            } else if (xo.hasAttribute(FIXED_VALUE)) {
                fixedRunValues = xo.getDoubleArrayAttribute(FIXED_VALUE);
            } else {
            	throw new RuntimeException("Either a number of path steps or predefined beta values need to be provided.");
            }
            
            if (xo.hasAttribute(PRINT_OPERATOR_ANALYSIS)) {
            	SHOW_OPERATOR_ANALYSIS = xo.getBooleanAttribute(PRINT_OPERATOR_ANALYSIS);
            }
            
            int burninLength = -1;
            if (xo.hasAttribute(BURNIN)) {
                burninLength = xo.getIntegerAttribute(BURNIN);
            }

            int prerunLength = -1;
            if (xo.hasAttribute(PRERUN)) {
                prerunLength = xo.getIntegerAttribute(PRERUN);
            }
            
            // deprecated
            boolean linear = xo.getAttribute(LINEAR, true);
            // boolean lacing = xo.getAttribute(LACING,false);
            PathScheme scheme;
            if (linear) {
                scheme = PathScheme.LINEAR;
            } else {
                scheme = PathScheme.GEOMETRIC;
            }

            // new approach
            if (xo.hasAttribute(PATH_SCHEME)) { // change to: getAttribute once deprecated approach removed
                scheme = PathScheme.parseFromString(xo.getAttribute(PATH_SCHEME, PathScheme.LINEAR.getText()));
            }

            for (int i = 0; i < xo.getChildCount(); i++) {
                Object child = xo.getChild(i);
                if (child instanceof Logger) {
                }
            }

            CombinedOperatorSchedule os = new CombinedOperatorSchedule();

            XMLObject mcmcXML = xo.getChild(MCMC);
            for (int i = 0; i < mcmcXML.getChildCount(); ++i) {
                if (mcmcXML.getChild(i) instanceof MCMC) {
                    MCMC mcmc = (MCMC) mcmcXML.getChild(i);
                    if (prerunLength > 0) {
                        java.util.logging.Logger.getLogger("dr.inference").info("Path Sampling Marginal Likelihood Estimator:\n\tEquilibrating chain " + mcmc.getId() + " for " + prerunLength + " iterations.");
                        for (Logger log : mcmc.getLoggers()) { // Stop the loggers, so nothing gets written to normal output
                            log.stopLogging();
                        }
                        mcmc.getMarkovChain().runChain(prerunLength, false);
                    }
                    if (xo.getChild(OperatorSchedule.class) != null) {
                    	os.addOperatorSchedule((OperatorSchedule)xo.getChild(OperatorSchedule.class));
                    } else {
                    	os.addOperatorSchedule(mcmc.getOperatorSchedule());
                    }
                }
            }

            if (os.getScheduleCount() == 0) {
                System.err.println("Error: no mcmc objects provided in construction. Bayes Factor estimation will likely fail.");
            }

            MarginalLikelihoodEstimator mle = new MarginalLikelihoodEstimator(MARGINAL_LIKELIHOOD_ESTIMATOR, chainLength,
                    burninLength, pathSteps, fixedRunValues, scheme, pathLikelihood, os, loggerList);

            if (!xo.getAttribute(SPAWN, true))
                mle.setSpawnable(false);

            if (xo.hasAttribute(ALPHA)) {
                mle.setAlphaFactor(xo.getAttribute(ALPHA, 0.5));
            }

            if (xo.hasAttribute(BETA)) {
                mle.setBetaFactor(xo.getAttribute(BETA, 0.5));
            }

            String alphaBetaText = "";
            if (scheme == PathScheme.ONE_SIDED_BETA) {
                alphaBetaText += "(1," + mle.getBetaFactor() + ")";
            } else if (scheme == PathScheme.BETA) {
                alphaBetaText += "(" + mle.getAlphaFactor() + "," + mle.getBetaFactor() + ")";
            } else if (scheme == PathScheme.BETA_QUANTILE) {
                alphaBetaText += "(" + mle.getAlphaFactor() + ")";
            } else if (scheme == PathScheme.SIGMOID) {
                alphaBetaText += "(" + mle.getAlphaFactor() + ")";
            }
            java.util.logging.Logger.getLogger("dr.inference").info("\nCreating the Marginal Likelihood Estimator chain:" +
                    "\n  chainLength=" + chainLength +
                    "\n  pathSteps=" + pathSteps +
                    "\n  pathScheme=" + scheme.getText() + alphaBetaText); //+
                    //"\n  If you use these results, please cite:" +
                    //"\n    Guy Baele, Philippe Lemey, Trevor Bedford, Andrew Rambaut, Marc A. Suchard, and Alexander V. Alekseyenko." +
                    //"\n    2012. Improving the accuracy of demographic and molecular clock model comparison while accommodating " +
                    //"\n          phylogenetic uncertainty. Mol. Biol. Evol. 29(9):2157-2167." +
                    //"\n    and " +
                    //"\n    Guy Baele, Wai Lok Sibon Li, Alexei J. Drummond, Marc A. Suchard, and Philippe Lemey. 2013." +
                    //"\n    Accurate model selection of relaxed molecular clocks in Bayesian phylogenetics. Mol. Biol. Evol. 30(2):239-243.\n");
            return mle;
        }

        //************************************************************************
        // AbstractXMLObjectParser implementation
        //************************************************************************

        public String getParserDescription() {
            return "This element returns an MCMC chain and runs the chain as a side effect.";
        }

        public Class getReturnType() {
            return MCMC.class;
        }

        public XMLSyntaxRule[] getSyntaxRules() {
            return rules;
        }

        private final XMLSyntaxRule[] rules = {
                AttributeRule.newIntegerRule(CHAIN_LENGTH),
                AttributeRule.newIntegerRule(PATH_STEPS, true),
                AttributeRule.newIntegerRule(BURNIN, true),
                AttributeRule.newIntegerRule(PRERUN, true),
                AttributeRule.newBooleanRule(LINEAR, true),
                AttributeRule.newBooleanRule(LACING, true),
                AttributeRule.newBooleanRule(SPAWN, true),
                AttributeRule.newBooleanRule(PRINT_OPERATOR_ANALYSIS, true),
                AttributeRule.newStringRule(PATH_SCHEME, true),
                AttributeRule.newDoubleArrayRule(FIXED_VALUE, true),
                AttributeRule.newDoubleRule(ALPHA, true),
                AttributeRule.newDoubleRule(BETA, true),
                new ElementRule(MCMC,
                        new XMLSyntaxRule[]{new ElementRule(MCMC.class, 1, Integer.MAX_VALUE)}, false),
                //new ElementRule(MCMC.class),
                new ElementRule(PathLikelihood.class),
                new ElementRule(MCLogger.class, 1, Integer.MAX_VALUE)
        };

    };

    public String getId() {
        return id;
    }

    public void setId(String id) {
        this.id = id;
    }

    enum PathScheme {
        FIXED("fixed"),
        LINEAR("linear"),
        GEOMETRIC("geometric"),
        BETA("beta"),
        ONE_SIDED_BETA("oneSidedBeta"),
        BETA_QUANTILE("betaQuantile"),
        SIGMOID("sigmoid");

        PathScheme(String text) {
            this.text = text;
        }

        public String getText() {
            return text;
        }

        private final String text;

        public static PathScheme parseFromString(String text) {
            for (PathScheme scheme : PathScheme.values()) {
                if (scheme.getText().compareToIgnoreCase(text) == 0)
                    return scheme;
            }
            return null;
        }
    }


    // PRIVATE TRANSIENTS

    /**
     * this markov chain does most of the work.
     */
    private final MarkovChain mc;
    private OperatorSchedule schedule;

    private String id = null;

    private long currentState;
    private final long chainLength;

    private long burnin;
    private final long burninLength;
    private int pathSteps;
    //    private final boolean linear;
    //    private final boolean lacing;
    private final PathScheme scheme;
    private double alphaFactor = 0.5;
    private double betaFactor = 0.5;
    private double[] fixedRunValues;
    private final double pathDelta;
    private double pathParameter;

    private final List<MCLogger> loggers;

    private final PathLikelihood pathLikelihood;

    public static final String MARGINAL_LIKELIHOOD_ESTIMATOR = "marginalLikelihoodEstimator";
    public static final String CHAIN_LENGTH = "chainLength";
    public static final String PATH_STEPS = "pathSteps";
    public static final String FIXED = "fixed";
    public static final String LINEAR = "linear";
    public static final String LACING = "lacing";
    public static final String SPAWN = "spawn";
    public static final String BURNIN = "burnin";
    public static final String MCMC = "samplers";
    public static final String PATH_SCHEME = "pathScheme";
    public static final String FIXED_VALUE = "fixedValues";
    public static final String ALPHA = "alpha";
    public static final String BETA = "beta";
    public static final String PRERUN = "prerun";
    public static final String PRINT_OPERATOR_ANALYSIS = "printOperatorAnalysis";
    
    private static boolean SHOW_OPERATOR_ANALYSIS = false;
}<|MERGE_RESOLUTION|>--- conflicted
+++ resolved
@@ -1,7 +1,7 @@
 /*
  * MarginalLikelihoodEstimator.java
  *
- * Copyright (c) 2002-2015 Alexei Drummond, Andrew Rambaut and Marc Suchard
+ * Copyright (c) 2002-2012 Alexei Drummond, Andrew Rambaut and Marc Suchard
  *
  * This file is part of BEAST.
  * See the NOTICE file distributed with this work for additional
@@ -32,16 +32,13 @@
 import dr.inference.model.Model;
 import dr.inference.model.PathLikelihood;
 import dr.inference.operators.*;
-import dr.util.Author;
-import dr.util.Citable;
-import dr.util.Citation;
+import dr.inference.prior.Prior;
 import dr.util.Identifiable;
 import dr.xml.*;
 import org.apache.commons.math.MathException;
 import org.apache.commons.math.distribution.BetaDistributionImpl;
 
 import java.util.ArrayList;
-import java.util.Arrays;
 import java.util.List;
 
 /**
@@ -50,7 +47,7 @@
  * @author Marc Suchard
  * @author Guy Baele
  */
-public class MarginalLikelihoodEstimator implements Runnable, Identifiable, Citable {
+public class MarginalLikelihoodEstimator implements Runnable, Identifiable {
 
     public MarginalLikelihoodEstimator(String id, int chainLength, int burninLength, int pathSteps, double[] fixedRunValues,
 //                                       boolean linear, boolean lacing,
@@ -79,7 +76,7 @@
         this.pathLikelihood = pathLikelihood;
         pathLikelihood.setPathParameter(pathParameter);
 
-        mc = new MarkovChain(pathLikelihood, schedule, criterion, 0, 0, 0.0, true);
+        mc = new MarkovChain(Prior.UNIFORM_PRIOR, pathLikelihood, schedule, criterion, 0, 0, 0.0, true);
 
         this.loggers = loggers;
     }
@@ -103,15 +100,10 @@
 
             for (int i = 0; i < schedule.getOperatorCount(); ++i) {
                 MCMCOperator operator = schedule.getOperator(i);
-<<<<<<< HEAD
-                if (operator instanceof PathDependentOperator) {
-                    ((PathDependentOperator)operator).setPathParameter(pathParameter);
-=======
                 if (operator instanceof GibbsOperator) {
                     ((GibbsOperator)operator).setPathParameter(pathParameter);
                 } else if (operator instanceof ApproximateGibbsOperator) {
                     ((ApproximateGibbsOperator)operator).setPathParameter(pathParameter);
->>>>>>> 939d2aa9
                 }
             }
 
@@ -122,7 +114,7 @@
             mc.runChain(chainLength, false);
 
             if (SHOW_OPERATOR_ANALYSIS) {
-            	OperatorAnalysisPrinter.showOperatorAnalysis(System.out, schedule, false);
+            	(new OperatorAnalysisPrinter(schedule)).showOperatorAnalysis(System.out);
             }
             ((CombinedOperatorSchedule) schedule).reset();
         }
@@ -380,8 +372,7 @@
         /**
          * Called to update the current model keepEvery states.
          */
-        @Override
-        public void currentState(long state, MarkovChain markovChain, Model currentModel) {
+        public void currentState(long state, Model currentModel) {
 
             currentState = state;
 
@@ -395,83 +386,22 @@
         /**
          * Called when a new new best posterior state is found.
          */
-        @Override
-        public void bestState(long state, MarkovChain markovChain, Model bestModel) {
+        public void bestState(long state, Model bestModel) {
             currentState = state;
         }
 
         /**
          * cleans up when the chain finishes (possibly early).
          */
-        @Override
-        public void finished(long chainLength, MarkovChain markovChain) {
+        public void finished(long chainLength) {
             currentState = chainLength;
-            OperatorAnalysisPrinter.showOperatorAnalysis(System.out, schedule, false);
+            (new OperatorAnalysisPrinter(schedule)).showOperatorAnalysis(System.out);
 //            logger.log(currentState);
             for (MCLogger logger : loggers) {
                 logger.stopLogging();
             }
         }
     };
-
-    @Override
-    public Citation.Category getCategory() {
-        return Citation.Category.FRAMEWORK;
-    }
-
-    @Override
-    public String getDescription() {
-        return "Marginal likelihood estimation using path sampling / stepping-stone sampling (first 2 citations) and generalized stepping-stone sampling (3rd citation)";
-    }
-
-    @Override
-    public List<Citation> getCitations() {
-        return Arrays.asList(new Citation(
-                        new Author[]{
-                                new Author("G", "Baele"),
-                                new Author("P", "Lemey"),
-                                new Author("T", "Bedford"),
-                                new Author("A", "Rambaut"),
-                                new Author("MA", "Suchard"),
-                                new Author("AV", "Alekseyenko")
-                        },
-                        "Improving the accuracy of demographic and molecular clock model comparison while accommodating phylogenetic uncertainty",
-                        2012,
-                        "Mol. Biol. Evol.",
-                        29,
-                        2157, 2167,
-                        Citation.Status.PUBLISHED
-                ),
-                new Citation(
-                        new Author[]{
-                                new Author("G", "Baele"),
-                                new Author("WLS", "Li"),
-                                new Author("AJ", "Drummond"),
-                                new Author("MA", "Suchard"),
-                                new Author("P", "Lemey")
-                        },
-                        "Accurate model selection of relaxed molecular clocks in Bayesian phylogenetics",
-                        2013,
-                        "Mol. Biol. Evol.",
-                        30,
-                        239, 243,
-                        Citation.Status.PUBLISHED
-                ),
-                new Citation(
-                        new Author[]{
-                                new Author("G", "Baele"),
-                                new Author("P", "Lemey"),
-                                new Author("MA", "Suchard")
-                        },
-                        "Genealogical working distributions for Bayesian model testing with phylogenetic uncertainty",
-                        2016,
-                        "Syst. Biol.",
-                        65,
-                        250, 264,
-                        Citation.Status.PUBLISHED
-                )
-        );
-    }
 
     // TRANSIENT PUBLIC METHODS *****************************************
 
@@ -625,14 +555,14 @@
             java.util.logging.Logger.getLogger("dr.inference").info("\nCreating the Marginal Likelihood Estimator chain:" +
                     "\n  chainLength=" + chainLength +
                     "\n  pathSteps=" + pathSteps +
-                    "\n  pathScheme=" + scheme.getText() + alphaBetaText); //+
-                    //"\n  If you use these results, please cite:" +
-                    //"\n    Guy Baele, Philippe Lemey, Trevor Bedford, Andrew Rambaut, Marc A. Suchard, and Alexander V. Alekseyenko." +
-                    //"\n    2012. Improving the accuracy of demographic and molecular clock model comparison while accommodating " +
-                    //"\n          phylogenetic uncertainty. Mol. Biol. Evol. 29(9):2157-2167." +
-                    //"\n    and " +
-                    //"\n    Guy Baele, Wai Lok Sibon Li, Alexei J. Drummond, Marc A. Suchard, and Philippe Lemey. 2013." +
-                    //"\n    Accurate model selection of relaxed molecular clocks in Bayesian phylogenetics. Mol. Biol. Evol. 30(2):239-243.\n");
+                    "\n  pathScheme=" + scheme.getText() + alphaBetaText +
+                    "\n  If you use these results, please cite:" +
+                    "\n    Guy Baele, Philippe Lemey, Trevor Bedford, Andrew Rambaut, Marc A. Suchard, and Alexander V. Alekseyenko." +
+                    "\n    2012. Improving the accuracy of demographic and molecular clock model comparison while accommodating " +
+                    "\n          phylogenetic uncertainty. Mol. Biol. Evol. 29(9):2157-2167." +
+                    "\n    and " +
+                    "\n    Guy Baele, Wai Lok Sibon Li, Alexei J. Drummond, Marc A. Suchard, and Philippe Lemey. 2013." +
+                    "\n    Accurate model selection of relaxed molecular clocks in Bayesian phylogenetics. Mol. Biol. Evol. 30(2):239-243.\n");
             return mle;
         }
 
