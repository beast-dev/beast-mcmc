/*
 * BranchParameter.java
 *
 * Copyright (c) 2002-2015 Alexei Drummond, Andrew Rambaut and Marc Suchard
 *
 * This file is part of BEAST.
 * See the NOTICE file distributed with this work for additional
 * information regarding copyright ownership and licensing.
 *
 * BEAST is free software; you can redistribute it and/or modify
 * it under the terms of the GNU Lesser General Public License as
 * published by the Free Software Foundation; either version 2
 * of the License, or (at your option) any later version.
 *
 *  BEAST is distributed in the hope that it will be useful,
 *  but WITHOUT ANY WARRANTY; without even the implied warranty of
 *  MERCHANTABILITY or FITNESS FOR A PARTICULAR PURPOSE.  See the
 *  GNU Lesser General Public License for more details.
 *
 * You should have received a copy of the GNU Lesser General Public
 * License along with BEAST; if not, write to the
 * Free Software Foundation, Inc., 51 Franklin St, Fifth Floor,
 * Boston, MA  02110-1301  USA
 */

package dr.inference.model;

import dr.evolution.tree.NodeRef;
import dr.evolution.tree.Tree;
import dr.evomodel.branchratemodel.ArbitraryBranchRates;
import dr.evomodel.branchratemodel.ArbitraryBranchRates.BranchRateTransform;
import dr.evomodel.branchratemodel.BranchRateModel;
<<<<<<< HEAD
=======
import dr.evomodel.tree.TreeModel;
import dr.evomodel.tree.TreeParameterModel;
>>>>>>> e1951458

/**
 * @author Marc Suchard
 * @author Xiang Ji
 */
public class BranchParameter extends Parameter.Abstract implements VariableListener, ModelListener {

    final private CompoundParameter parameter;
    final private BranchRateModel branchRateModel;
    final private Parameter rootParameter;
<<<<<<< HEAD
    final private Tree tree;

    public BranchParameter(String name,
                           Tree tree,
=======
    final private TreeModel tree;
    final private TreeParameterModel indexHelper;

    public BranchParameter(String name,
                           TreeModel tree,
>>>>>>> e1951458
                           BranchRateModel branchRateModel,
                           Parameter rootParameter) {
        super(name);

        this.rootParameter = rootParameter;
        this.tree = tree;
        this.branchRateModel = branchRateModel;

        branchRateModel.addModelListener(this);
        this.parameter = constructParameter();
<<<<<<< HEAD
=======
        this.indexHelper = new TreeParameterModel(tree, parameter, false);
>>>>>>> e1951458

    }

    private CompoundParameter constructParameter() {
        CompoundParameter compoundParameter =  new CompoundParameter(getId() + ".parameter");
        for (int i = 0; i < tree.getNodeCount(); i++) {
<<<<<<< HEAD
            BranchSpecificProxyParameter proxyParameter = new BranchSpecificProxyParameter(branchRateModel, tree, i);
            compoundParameter.addParameter(proxyParameter);
        }
        return compoundParameter;
    }

    public Parameter getRootParameter() {
        return rootParameter;
    }

    public BranchSpecificProxyParameter getParameter(int dim) {
        return (BranchSpecificProxyParameter) parameter.getParameter(dim);
=======
            if (!tree.isRoot(tree.getNode(i))) {
                BranchSpecificProxyParameter proxyParameter = new BranchSpecificProxyParameter(branchRateModel, tree, i);
                compoundParameter.addParameter(proxyParameter);
            }
        }
        return compoundParameter;
    }

    public Parameter getRootParameter() {
        return rootParameter;
    }

    public BranchSpecificProxyParameter getParameter(int dim) {
        return (BranchSpecificProxyParameter) parameter.getParameter(indexHelper.getParameterIndexFromNodeNumber(dim));
>>>>>>> e1951458
    }

    public BranchRateTransform getTransform() {
        if (branchRateModel instanceof ArbitraryBranchRates) {
            return ((ArbitraryBranchRates) branchRateModel).getTransform();
        } else {
            throw new RuntimeException("Not yet implemented!");
        }
    }

    public Parameter getParameter() {
        return parameter;
    }

    public double[] getParameterValues() {
        return parameter.getParameterValues();
    }

    @Override
    public double getParameterValue(int dim) {

        if (dim == tree.getRoot().getNumber()) {
            return rootParameter.getParameterValue(0);
        } else {
<<<<<<< HEAD
            return branchRateModel.getBranchRate(tree, tree.getNode(dim));
=======
            return branchRateModel.getBranchRate(tree, tree.getNode(indexHelper.getNodeNumberFromParameterIndex(dim)));
>>>>>>> e1951458
        }

    }

    @Override
    public void setParameterValue(int dim, double value) {
        parameter.setParameterValue(dim, value);
    }

    @Override
    public void setParameterValueQuietly(int dim, double value) {
        parameter.setParameterValueQuietly(dim, value);
    }

    @Override
    public void setParameterValueNotifyChangedAll(int dim, double value) {
        parameter.setParameterValueNotifyChangedAll(dim, value);
    }

    @Override
    public String getParameterName() {
        String name = getId();
        if (name == null) {
            name = "BranchParameter." + parameter.getParameterName();
        }
        return name;
    }

    @Override
    public void addBounds(Bounds<Double> bounds) {
        parameter.addBounds(bounds);
    }

    @Override
    public Bounds<Double> getBounds() {
        return parameter.getBounds();
    }

    @Override
    public void addDimension(int index, double value) {
        throw new RuntimeException("Dimension should not be changed.");
    }

    @Override
    public double removeDimension(int index) {
        throw new RuntimeException("Dimension should not be changed.");
    }

    @Override
    protected void storeValues() {
        parameter.storeParameterValues();
    }

    @Override
    protected void restoreValues() {
        parameter.restoreParameterValues();
    }

    @Override
    protected void acceptValues() {
        parameter.acceptParameterValues();
    }

    @Override
    protected void adoptValues(Parameter source) {
        parameter.adoptParameterValues(source);
    }

    @Override
    public void variableChangedEvent(Variable variable, int index, ChangeType type) {
        fireParameterChangedEvent(index, type);
    }

    public int getDimension() {
        return tree.getNodeCount() - 1;
    }

    public double getChainGradient(Tree tree, NodeRef node) {
//        final double raw = parameter.getParameterValue(branchRateModel.getParameterIndexFromNode(node));
//        return branchRateModel.getTransform().differential(raw, tree, node);
        throw new RuntimeException("Not yet implemented!");
    }

    @Override
    public void modelChangedEvent(Model model, Object object, int index) {
        fireParameterChangedEvent();
    }

    @Override
    public void modelRestored(Model model) {

    }

    private class BranchSpecificProxyParameter extends Parameter.Proxy {
        private BranchRateModel branchRateModel;
        private final int nodeNum;
        private Tree tree;

        private BranchSpecificProxyParameter(BranchRateModel branchRateModel,
                                             Tree tree,
                                             int nodeNum) {
            super("BranchSpecificProxyParameter." + Integer.toString(nodeNum), 1);
            this.branchRateModel = branchRateModel;
            this.nodeNum = nodeNum;
            this.tree = tree;
        }

        @Override
        public double getParameterValue(int dim) {
<<<<<<< HEAD
            return branchRateModel.getBranchRate(tree, tree.getNode(nodeNum));
=======
            if (tree.isRoot(tree.getNode(nodeNum))) {
                return rootParameter.getParameterValue(0);
            } else {
                return branchRateModel.getBranchRate(tree, tree.getNode(nodeNum));
            }
>>>>>>> e1951458
        }

        @Override
        public void setParameterValue(int dim, double value) {
<<<<<<< HEAD
//            branchRateModel.setBranchRate(tree, tree.getNode(nodeNum), value);
            throw new RuntimeException("Not yet implemented!");
=======
            if (tree.isRoot(tree.getNode(nodeNum))) {
                rootParameter.setParameterValue(0, value);
            }
>>>>>>> e1951458
        }

        @Override
        public void setParameterValueQuietly(int dim, double value) {
            throw new RuntimeException("Not yet implemented!");
        }

        @Override
        public void setParameterValueNotifyChangedAll(int dim, double value) {
            throw new RuntimeException("Not yet implemented!");
        }

        @Override
        public void addBounds(Bounds<Double> bounds) {
//            if (getBounds() == null) {
//                super.addBounds(bounds);
//            }
        }

        @Override
        public Bounds<Double> getBounds() {
//            return branchRateModel.getRateParameter().getBounds();
            return null;
        }
    }
}<|MERGE_RESOLUTION|>--- conflicted
+++ resolved
@@ -30,11 +30,8 @@
 import dr.evomodel.branchratemodel.ArbitraryBranchRates;
 import dr.evomodel.branchratemodel.ArbitraryBranchRates.BranchRateTransform;
 import dr.evomodel.branchratemodel.BranchRateModel;
-<<<<<<< HEAD
-=======
 import dr.evomodel.tree.TreeModel;
 import dr.evomodel.tree.TreeParameterModel;
->>>>>>> e1951458
 
 /**
  * @author Marc Suchard
@@ -45,18 +42,11 @@
     final private CompoundParameter parameter;
     final private BranchRateModel branchRateModel;
     final private Parameter rootParameter;
-<<<<<<< HEAD
-    final private Tree tree;
-
-    public BranchParameter(String name,
-                           Tree tree,
-=======
     final private TreeModel tree;
     final private TreeParameterModel indexHelper;
 
     public BranchParameter(String name,
                            TreeModel tree,
->>>>>>> e1951458
                            BranchRateModel branchRateModel,
                            Parameter rootParameter) {
         super(name);
@@ -67,30 +57,13 @@
 
         branchRateModel.addModelListener(this);
         this.parameter = constructParameter();
-<<<<<<< HEAD
-=======
         this.indexHelper = new TreeParameterModel(tree, parameter, false);
->>>>>>> e1951458
 
     }
 
     private CompoundParameter constructParameter() {
         CompoundParameter compoundParameter =  new CompoundParameter(getId() + ".parameter");
         for (int i = 0; i < tree.getNodeCount(); i++) {
-<<<<<<< HEAD
-            BranchSpecificProxyParameter proxyParameter = new BranchSpecificProxyParameter(branchRateModel, tree, i);
-            compoundParameter.addParameter(proxyParameter);
-        }
-        return compoundParameter;
-    }
-
-    public Parameter getRootParameter() {
-        return rootParameter;
-    }
-
-    public BranchSpecificProxyParameter getParameter(int dim) {
-        return (BranchSpecificProxyParameter) parameter.getParameter(dim);
-=======
             if (!tree.isRoot(tree.getNode(i))) {
                 BranchSpecificProxyParameter proxyParameter = new BranchSpecificProxyParameter(branchRateModel, tree, i);
                 compoundParameter.addParameter(proxyParameter);
@@ -105,7 +78,6 @@
 
     public BranchSpecificProxyParameter getParameter(int dim) {
         return (BranchSpecificProxyParameter) parameter.getParameter(indexHelper.getParameterIndexFromNodeNumber(dim));
->>>>>>> e1951458
     }
 
     public BranchRateTransform getTransform() {
@@ -130,11 +102,7 @@
         if (dim == tree.getRoot().getNumber()) {
             return rootParameter.getParameterValue(0);
         } else {
-<<<<<<< HEAD
-            return branchRateModel.getBranchRate(tree, tree.getNode(dim));
-=======
             return branchRateModel.getBranchRate(tree, tree.getNode(indexHelper.getNodeNumberFromParameterIndex(dim)));
->>>>>>> e1951458
         }
 
     }
@@ -244,27 +212,18 @@
 
         @Override
         public double getParameterValue(int dim) {
-<<<<<<< HEAD
-            return branchRateModel.getBranchRate(tree, tree.getNode(nodeNum));
-=======
             if (tree.isRoot(tree.getNode(nodeNum))) {
                 return rootParameter.getParameterValue(0);
             } else {
                 return branchRateModel.getBranchRate(tree, tree.getNode(nodeNum));
             }
->>>>>>> e1951458
         }
 
         @Override
         public void setParameterValue(int dim, double value) {
-<<<<<<< HEAD
-//            branchRateModel.setBranchRate(tree, tree.getNode(nodeNum), value);
-            throw new RuntimeException("Not yet implemented!");
-=======
             if (tree.isRoot(tree.getNode(nodeNum))) {
                 rootParameter.setParameterValue(0, value);
             }
->>>>>>> e1951458
         }
 
         @Override
