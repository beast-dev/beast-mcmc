/*
 * CompoundSymmetricMatrix.java
 *
 * Copyright (c) 2002-2015 Alexei Drummond, Andrew Rambaut and Marc Suchard
 *
 * This file is part of BEAST.
 * See the NOTICE file distributed with this work for additional
 * information regarding copyright ownership and licensing.
 *
 * BEAST is free software; you can redistribute it and/or modify
 * it under the terms of the GNU Lesser General Public License as
 * published by the Free Software Foundation; either version 2
 * of the License, or (at your option) any later version.
 *
 *  BEAST is distributed in the hope that it will be useful,
 *  but WITHOUT ANY WARRANTY; without even the implied warranty of
 *  MERCHANTABILITY or FITNESS FOR A PARTICULAR PURPOSE.  See the
 *  GNU Lesser General Public License for more details.
 *
 * You should have received a copy of the GNU Lesser General Public
 * License along with BEAST; if not, write to the
 * Free Software Foundation, Inc., 51 Franklin St, Fifth Floor,
 * Boston, MA  02110-1301  USA
 */

package dr.inference.model;

/**
 * @author Marc Suchard
 */
public class CompoundSymmetricMatrix extends MatrixParameter {

    private final Parameter diagonalParameter;
    private final Parameter offDiagonalParameter;

<<<<<<< HEAD
    private boolean asCorrelation = false;
    private boolean asFisherCPC = false;

    private int dim;
=======
    private final boolean asCorrelation;
    private final int dim;
>>>>>>> b983d863

    public CompoundSymmetricMatrix(Parameter diagonals, Parameter offDiagonal, boolean asCorrelation) {
        super(MATRIX_PARAMETER);
        diagonalParameter = diagonals;
        offDiagonalParameter = offDiagonal;
        addParameter(diagonalParameter);
        addParameter(offDiagonal);
        dim = diagonalParameter.getDimension();
        this.asCorrelation = asCorrelation;
    }

    @Override
    public double[] getAttributeValue() {
        double[] stats = new double[dim * dim];
        int index = 0;
        for (int i = 0; i < dim; i++) {
            for (int j = 0; j < dim; j++) {
                stats[index] = getParameterValue(i, j);
                index++;
            }
        }        
        return stats;
    }

    @Override
    public int getDimension() {
        return getColumnDimension() * getRowDimension();
    }
    
    @Override
    public double getParameterValue(int index) {
        final int dim = getColumnDimension();
        return getParameterValue(index / dim, index % dim);
    }

    @Override
    public String getDimensionName(int index) {
        int dim = getColumnDimension();
        String row = Integer.toString(index / dim);
        String col = Integer.toString(index % dim);

        return getId() + row + col;
    }

    @Override
    public double getParameterValue(int row, int col) {
        if (row != col) {
            if (asCorrelation) {
                return offDiagonalParameter.getParameterValue(getUpperTriangularIndex(row, col)) *
                        Math.sqrt(diagonalParameter.getParameterValue(row) * diagonalParameter.getParameterValue(col));
            }
            return offDiagonalParameter.getParameterValue(0);
        }
        return diagonalParameter.getParameterValue(row);
    }

<<<<<<< HEAD
    private int getUpperTriangularIndex(int i, int j) {
        assert i != j;
        if (i < j) {
            return upperTriangularTransformation(i, j);
        } else {
            return upperTriangularTransformation(j, i);
        }
    }

    private int upperTriangularTransformation(int i, int j) {
        return i * (2 * dim - i - 1) / 2 + (j - i - 1);
    }

=======
    @Override
>>>>>>> b983d863
    public double[][] getParameterAsMatrix() {
        final int I = dim;
        double[][] parameterAsMatrix = new double[I][I];
        for (int i = 0; i < I; i++) {
            parameterAsMatrix[i][i] = getParameterValue(i, i);
            for (int j = i + 1; j < I; j++) {
                parameterAsMatrix[j][i] = parameterAsMatrix[i][j] = getParameterValue(i, j);
            }
        }
        return parameterAsMatrix;
    }

    @Override
    public int getColumnDimension() {
        return diagonalParameter.getDimension();
    }

    @Override
    public int getRowDimension() {
        return diagonalParameter.getDimension();
    }

    @Override
    public void setParameterValue(int index, double a) {
        throw new RuntimeException("Do not set entries of a CompoundSymmetricMatrix directly");
    }

    @Override
    public void setParameterValue(int row, int column, double a) {
        throw new RuntimeException("Do not set entries of a CompoundSymmetricMatrix directly");
    }
}<|MERGE_RESOLUTION|>--- conflicted
+++ resolved
@@ -33,15 +33,8 @@
     private final Parameter diagonalParameter;
     private final Parameter offDiagonalParameter;
 
-<<<<<<< HEAD
     private boolean asCorrelation = false;
-    private boolean asFisherCPC = false;
-
     private int dim;
-=======
-    private final boolean asCorrelation;
-    private final int dim;
->>>>>>> b983d863
 
     public CompoundSymmetricMatrix(Parameter diagonals, Parameter offDiagonal, boolean asCorrelation) {
         super(MATRIX_PARAMETER);
@@ -98,7 +91,6 @@
         return diagonalParameter.getParameterValue(row);
     }
 
-<<<<<<< HEAD
     private int getUpperTriangularIndex(int i, int j) {
         assert i != j;
         if (i < j) {
@@ -112,9 +104,7 @@
         return i * (2 * dim - i - 1) / 2 + (j - i - 1);
     }
 
-=======
     @Override
->>>>>>> b983d863
     public double[][] getParameterAsMatrix() {
         final int I = dim;
         double[][] parameterAsMatrix = new double[I][I];
