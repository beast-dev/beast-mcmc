/*
 * LatentFactorModel.java
 *
 * Copyright (c) 2002-2016 Alexei Drummond, Andrew Rambaut and Marc Suchard
 *
 * This file is part of BEAST.
 * See the NOTICE file distributed with this work for additional
 * information regarding copyright ownership and licensing.
 *
 * BEAST is free software; you can redistribute it and/or modify
 * it under the terms of the GNU Lesser General Public License as
 * published by the Free Software Foundation; either version 2
 * of the License, or (at your option) any later version.
 *
 *  BEAST is distributed in the hope that it will be useful,
 *  but WITHOUT ANY WARRANTY; without even the implied warranty of
 *  MERCHANTABILITY or FITNESS FOR A PARTICULAR PURPOSE.  See the
 *  GNU Lesser General Public License for more details.
 *
 * You should have received a copy of the GNU Lesser General Public
 * License along with BEAST; if not, write to the
 * Free Software Foundation, Inc., 51 Franklin St, Fifth Floor,
 * Boston, MA  02110-1301  USA
 */

package dr.inference.model;

import dr.math.matrixAlgebra.Matrix;
import dr.util.Citable;
import dr.util.Citation;

import java.util.List;
import java.util.ListIterator;
import java.util.Vector;


/**
 * @author Max Tolkoff
 * @author Marc Suchard
 */

public class LatentFactorModel extends AbstractModelLikelihood implements Citable {
//    private Matrix data;
//    private Matrix factors;
//    private Matrix loadings;

    private final MatrixParameterInterface data;
    private final MatrixParameterInterface factors;
    private final MatrixParameterInterface loadings;
    private MatrixParameterInterface sData;
    private final DiagonalMatrix rowPrecision;
    private final DiagonalMatrix colPrecision;
    private final Parameter continuous;

    private final boolean scaleData;

    private final int dimFactors;
    private final int dimData;
    private final int nTaxa;

    private boolean newModel;

    private boolean likelihoodKnown = false;
    private boolean isDataScaled = false;
    private boolean storedLikelihoodKnown;
    private boolean residualKnown = false;
    private boolean dataKnown = false;
    private boolean storedDataKnown;
    private boolean LxFKnown = false;
    private boolean storedResidualKnown = false;
    private boolean storedLxFKnown;
    private boolean traceKnown = false;
    private boolean storedTraceKnown;
    private boolean logDetColKnown = false;
    private boolean storedLogDetColKnown;
    private double trace;
    private double storedTrace;
    private double logLikelihood;
    private double storedLogLikelihood;
    private double logDetCol;
    private double storedLogDetCol;
    private boolean[][] changed;
    private boolean[][] storedChanged;
    private boolean RecomputeResiduals;
    private boolean RecomputeFactors;
    private boolean RecomputeLoadings;
    private Vector<Integer> changedValues;
    private Vector<Integer> storedChangedValues;
    private boolean factorsKnown = false;
    private boolean storedFactorsKnown = false;
    private boolean loadingsKnown = false;
    private boolean storedLoadingsKnown = false;
    private boolean totalRecompute = true;
    private boolean storedTotalRecompute = false;

    private double[] residual;
    private double[] LxF;
    private double[] storedResidual;
    private double[] storedLxF;

    private double pathParameter = 1.0;

    public LatentFactorModel(MatrixParameterInterface data, MatrixParameterInterface factors, MatrixParameterInterface loadings,
                             DiagonalMatrix rowPrecision, DiagonalMatrix colPrecision,
                             boolean scaleData, Parameter continuous, boolean newModel, boolean recomputeResiduals, boolean recomputeFactors, boolean recomputeLoadings
    ) {
        super("");
        this.RecomputeResiduals = recomputeResiduals;
        this.RecomputeFactors = recomputeFactors;
        this.RecomputeLoadings = recomputeLoadings;
        changedValues = new Vector<Integer>();
        for (int i = 0; i < data.getDimension(); i++) {
            changedValues.add(i);
        }
        storedChangedValues = new Vector<Integer>();
//        data = new Matrix(dataIn.getParameterAsMatrix());
//        factors = new Matrix(factorsIn.getParameterAsMatrix());
<<<<<<< HEAD
//        loadings = new Matrix(loadingsIn.getParameterAsMatrix();
        this.newModel=newModel;
        this.scaleData=scaleData;
        this.data = data;
        this.factors = factors;
        // Put default bounds on factors
//        for (int i = 0; i < factors.getColumnDimension(); ++i) {
//            Parameter p = factors.getParameter(i);
//            System.err.println(p.getId() + " " + p.getDimension());
//            p.addBounds(new Parameter.DefaultBounds(Double.POSITIVE_INFINITY, Double.NEGATIVE_INFINITY, p.getDimension()));
//        }
        this.continuous=continuous;
=======
//        loadings = new Matrix(loadingsIn.getParameterAsMatrix());
        this.newModel = newModel;
        this.scaleData = scaleData;
        this.data = data;
        this.factors = factors;
        // Put default bounds on factors
        for (int i = 0; i < factors.getParameterCount(); ++i) {
            Parameter p = factors.getParameter(i);
            System.err.println(p.getId() + " " + p.getDimension());
            p.addBounds(new Parameter.DefaultBounds(Double.POSITIVE_INFINITY, Double.NEGATIVE_INFINITY, p.getDimension()));
        }
        this.continuous = continuous;
>>>>>>> fea6964a

        this.loadings = loadings;

//        storedData=new MatrixParameter(null);
//        for (int i = 0; i <continuous.getDimension(); i++) {
//            if(continuous.getParameterValue(i)==0)
//                storedData.addParameter(new Parameter.Default(data.getColumnDimension()));
//
//        }

        // Put default bounds on loadings
//        loadings.addBounds();


        changed = new boolean[loadings.getRowDimension()][factors.getColumnDimension()];
        storedChanged = new boolean[loadings.getRowDimension()][factors.getColumnDimension()];

        for (int i = 0; i < loadings.getRowDimension(); i++) {
            for (int j = 0; j < factors.getColumnDimension(); j++) {
                changed[i][j] = true;
            }
        }

        this.rowPrecision = rowPrecision;
        this.colPrecision = colPrecision;

        addVariable(data);
        addVariable(factors);
        addVariable(loadings);
        addVariable(rowPrecision);
        addVariable(colPrecision);

        dimFactors = factors.getRowDimension();
        dimData = loadings.getRowDimension();
//        nTaxa = factors.getParameterCount();
//        nTaxa = factors.getParameter(0).getDimension();
        nTaxa = factors.getColumnDimension();

//        System.out.print(nTaxa);
//        System.out.print("\n");
//        System.out.print(dimData);
//        System.out.print("\n");
//        System.out.println(dimFactors);
//        System.out.println(data.getDimension());
//        System.out.println(data.getRowDimension());
//        System.out.println(data.getColumnDimension());

//        System.out.println(new Matrix(data.getParameterAsMatrix()));
//        System.out.println(new Matrix(factors.getParameterAsMatrix()));


        if (nTaxa != data.getColumnDimension()) {
            throw new RuntimeException("DATA COLUMNS MUST HAVE THE SAME DIMENSION AS FACTOR COLUMNS\n");
//            System.exit(10);
        }
        if (dimData != data.getRowDimension()) {
            System.out.println(dimData);
            System.out.println(data.getRowDimension());
            System.out.println(loadings.getRowDimension());
            throw new RuntimeException("DATA ROWS MUST HAVE THE SAME DIMENSION AS LOADINGS ROWS\n");
//            System.exit(10);
        }
        if (factors.getRowDimension() != loadings.getColumnDimension()) {
            throw new RuntimeException("LOADINGS AND FACTORS MUST HAVE THE SAME NUMBER OF FACTORS\n");
//            System.exit(10);
        }
        if (dimData < dimFactors) {
            throw new RuntimeException("MUST HAVE FEWER FACTORS THAN DATA POINTS\n");
        }

        residual = new double[loadings.getRowDimension() * factors.getColumnDimension()];
        LxF = new double[loadings.getRowDimension() * factors.getColumnDimension()];
        storedResidual = new double[residual.length];
        storedLxF = new double[LxF.length];

        if (!isDataScaled & !scaleData) {
            sData = this.data;
            isDataScaled = true;
        }
        if (!isDataScaled) {
            sData = computeScaledData();
            isDataScaled = true;
            for (int i = 0; i < sData.getRowDimension(); i++) {
                for (int j = 0; j < sData.getColumnDimension(); j++) {
                    this.data.setParameterValue(i, j, sData.getParameterValue(i, j));
//                    System.out.println(this.data.getParameterValue(i,j));
                }

            }
            data.fireParameterChangedEvent();
        }

        double sum = 0;
        for (int i = 0; i < sData.getRowDimension(); i++) {
            for (int j = 0; j < sData.getColumnDimension(); j++) {
                if (continuous.getParameterValue(i) == 0 && sData.getParameterValue(i, j) != 0) {
                    sum += -.5 * Math.log(2 * StrictMath.PI) - .5 * sData.getParameterValue(i, j) * sData.getParameterValue(i, j);
                }
            }
        }
        System.out.println("Constant Value for Path Sampling (normal 0,1): " + -1 * sum);

        computeResiduals();
//        System.out.print(new Matrix(residual.toComponents()));
//        System.out.print(calculateLogLikelihood());
    }


    //    public Matrix getData(){
//        Matrix ans=data;
//        return ans;
//    }
//
//    public Matrix getFactors(){
//        Matrix ans=factors;
//        return ans;
//    }
//
//    public Matrix getLoadings(){
//        Matrix ans=loadings;
//        return ans;
//    }
//
//    public Matrix getResidual(){
//        Matrix ans=residual;
//        return ans;
//    }
<<<<<<< HEAD
    public MatrixParameterInterface getFactors(){return factors;}
=======
    public MatrixParameter getFactors() {
        return factors;
    }
>>>>>>> fea6964a

    public MatrixParameter getColumnPrecision() {
        return colPrecision;
    }

<<<<<<< HEAD
    public MatrixParameterInterface getLoadings(){return loadings;}

    public MatrixParameterInterface getData(){return data;}
=======
    public MatrixParameter getLoadings() {
        return loadings;
    }

    public MatrixParameter getData() {
        return data;
    }
>>>>>>> fea6964a

    public Parameter returnIntermediate() {
        if (!residualKnown && checkLoadings()) {
            computeResiduals();
        }
        return data;
    }

//    public Parameter returnIntermediate(int PID)
//    {   //residualKnown=false;
//        if(!residualKnown && checkLoadings()){
//        computeResiduals();
//        }
//    return data.getParameter(PID);
//    }


<<<<<<< HEAD
    public MatrixParameterInterface getScaledData(){return data;}
=======
    public MatrixParameter getScaledData() {
        return data;
    }
>>>>>>> fea6964a

    public Parameter getContinuous() {
        return continuous;
    }

    public int getFactorDimension() {
        return factors.getRowDimension();
    }

    public double[] getResidual() {
        computeResiduals();
        return residual;
    }

<<<<<<< HEAD
    private void Multiply(MatrixParameterInterface Left, MatrixParameterInterface Right, double[] answer){
        int dim=Left.getColumnDimension();
        int n=Left.getRowDimension();
        int p=Right.getColumnDimension();
=======
    private void Multiply(MatrixParameter Left, MatrixParameter Right, double[] answer) {
        int dim = Left.getColumnDimension();
        int n = Left.getRowDimension();
        int p = Right.getColumnDimension();
>>>>>>> fea6964a

        if(((factorsKnown == false && !RecomputeFactors) || (!dataKnown && !RecomputeResiduals) || (!loadingsKnown && !RecomputeLoadings)) && !totalRecompute){
            double sum;
            ListIterator<Integer> li = changedValues.listIterator();
            while (li.hasNext()) {
                int index = li.next();
                int i = index % n;
                int j = index / n;

                sum = 0;
                for (int k = 0; k < dim; k++) {
//                System.out.println(data.getColumnDimension());
//                System.out.println(index);
                    sum += Left.getParameterValue(i, k) *
                            Right.getParameterValue(k, j);
                }
                answer[i * p + j] = sum;
            }
        } else {
            for (int i = 0; i < n; i++) {
                for (int j = 0; j < p; j++) {
                    if ((changed[i][j] == true && continuous.getParameterValue(i) != 0) || newModel) {
                        double sum = 0;
                        for (int k = 0; k < dim; k++)
                            sum += Left.getParameterValue(i, k) * Right.getParameterValue(k, j);
                        answer[i * p + j] = sum;
                        //changed[i][j]=false;
                    }
                }
            }
        }
    }

    private void add(MatrixParameter Left, MatrixParameter Right, double[] answer) {
        int row = Left.getRowDimension();
        int col = Left.getColumnDimension();
        for (int i = 0; i < row; i++) {
            for (int j = 0; j < col; j++) {
                answer[i * col + j] = Left.getParameterValue(i, j) + Right.getParameterValue(i, j);
            }

        }
    }

<<<<<<< HEAD
    private void subtract(MatrixParameterInterface Left, double[] Right, double[] answer){
        int row=Left.getRowDimension();
        int col=Left.getColumnDimension();
        if((!RecomputeResiduals && !dataKnown) || (!RecomputeFactors && !factorsKnown) ||(!RecomputeLoadings && !loadingsKnown)){
=======
    private void subtract(MatrixParameter Left, double[] Right, double[] answer) {
        int row = Left.getRowDimension();
        int col = Left.getColumnDimension();
        if(((!RecomputeResiduals && !dataKnown) || (!RecomputeFactors && !factorsKnown) ||(!RecomputeLoadings && !loadingsKnown)) && !totalRecompute) {
>>>>>>> fea6964a
            while(!changedValues.isEmpty()){
                int id = changedValues.remove(0);
                int tcol=id / row;
                int trow=id % row;
//                System.out.println(Left.getParameterValue(id)==Left.getParameterValue(tcol,trow));
                answer[trow * col + tcol] = Left.getParameterValue(id) - Right[trow * col + tcol];
            }
        } else {
            for (int i = 0; i < row; i++) {
                if (continuous.getParameterValue(i) != 0 || newModel) {
                    for (int j = 0; j < col; j++) {
                        answer[i * col + j] = Left.getParameterValue(i, j) - Right[i * col + j];
                    }
                }
//              else{
//                  for (int j = 0; j <col; j++) {
//                        Left.setParameterValueQuietly(i,j, Right[i*col+j]);
//                  }
//                    containsDiscrete=true;
//                }

            }
        }
//        if(containsDiscrete){
//            Left.fireParameterChangedEvent();}
    }

    private double TDTTrace(double[] array, DiagonalMatrix middle) {
        int innerDim = middle.getRowDimension();
        int outerDim = array.length / innerDim;
        double sum = 0;
        for (int j = 0; j < innerDim; j++) {
            if (continuous.getParameterValue(j) != 0 || newModel) {
                for (int i = 0; i < outerDim; i++) {
                    double s1 = array[j * outerDim + i];
                    double s2 = middle.getParameterValue(j, j);
                    sum += s1 * s1 * s2;
                }
            }
        }
        return sum;
    }


    private MatrixParameter computeScaledData() {
        MatrixParameter answer = new MatrixParameter(data.getParameterName() + ".scaled");
        answer.setDimensions(data.getRowDimension(), data.getColumnDimension());
        //       Matrix answer=new Matrix(data.getRowDimension(), data.getColumnDimension());
        double[][] aData = data.getParameterAsMatrix();
        double[] meanList = new double[data.getRowDimension()];
        double[] varList = new double[data.getRowDimension()];
        double[] count = new double[data.getRowDimension()];
        for (int i = 0; i < data.getColumnDimension(); i++) {
            for (int j = 0; j < data.getRowDimension(); j++) {
                if (data.getParameterValue(j, i) != 0) {
                    meanList[j] += data.getParameterValue(j, i);
                    count[j]++;
                }
            }
        }
        for (int i = 0; i < data.getRowDimension(); i++) {
            if (continuous.getParameterValue(i) == 1)
                meanList[i] = meanList[i] / count[i];
            else
                meanList[i] = 0;
        }

        double[][] answerTemp = new double[data.getRowDimension()][data.getColumnDimension()];
        for (int i = 0; i < data.getColumnDimension(); i++) {
            for (int j = 0; j < data.getRowDimension(); j++) {
                if (aData[j][i] != 0) {
                    answerTemp[j][i] = aData[j][i] - meanList[j];
                }
            }
        }
//        System.out.println(new Matrix(answerTemp));

        for (int i = 0; i < data.getColumnDimension(); i++) {
            for (int j = 0; j < data.getRowDimension(); j++) {
                varList[j] += answerTemp[j][i] * answerTemp[j][i];
            }
        }

        for (int i = 0; i < data.getRowDimension(); i++) {
            if (continuous.getParameterValue(i) == 1) {
                varList[i] = varList[i] / (count[i] - 1);
                varList[i] = StrictMath.sqrt(varList[i]);
            } else {
                varList[i] = 1;
            }
        }
//        System.out.println(data.getColumnDimension());
//        System.out.println(data.getRowDimension());

        for (int i = 0; i < data.getColumnDimension(); i++) {
            for (int j = 0; j < data.getRowDimension(); j++) {
                answer.setParameterValue(j, i, answerTemp[j][i] / varList[j]);
            }
        }
//        System.out.println(new Matrix(answerTemp));
//        computeResiduals();
        return answer;
    }

    private Matrix copy(CompoundParameter parameter, int dimMajor, int dimMinor) {
        return new Matrix(parameter.getParameterValues(), dimMajor, dimMinor);
    }

    private void computeResiduals() {
//    LxFKnown=false;


//        if(firstTime || (!factorVariablesChanged.empty() && !loadingVariablesChanged.empty())){
        if (!LxFKnown) {
            Multiply(loadings, factors, LxF);

        }
        subtract(data, LxF, residual);
        LxFKnown = true;
        residualKnown = true;
        factorsKnown = true;
        loadingsKnown = true;
        dataKnown = true;
        totalRecompute = false;
//        firstTime=false;}
//        else{
//            while(!factorVariablesChanged.empty()){
//
//            }
//            while(!loadingVariablesChanged.empty()){
//
//            }
//        }
//


    }


    @Override
    protected void handleModelChangedEvent(Model model, Object object, int index) {
        // Do nothing
    }

    /**
     * Additional state information, outside of the sub-model is stored by this call.
     */
    @Override
    protected void storeState() {
//        data.storeParameterValues();
//        loadings.storeValues();
//        factors.storeValues();
        storedLogLikelihood = logLikelihood;
        storedLikelihoodKnown = likelihoodKnown;
        storedLogDetColKnown = logDetColKnown;
        storedLogDetCol = logDetCol;
        storedTrace = trace;
        storedTraceKnown = traceKnown;
        storedResidualKnown = residualKnown;
        storedLxFKnown = LxFKnown;
        storedFactorsKnown = factorsKnown;
        storedLoadingsKnown = loadingsKnown;
        storedDataKnown = dataKnown;
        storedTotalRecompute = totalRecompute;
        System.arraycopy(residual, 0, storedResidual, 0, residual.length);

        System.arraycopy(LxF, 0, storedLxF, 0, residual.length);
        System.arraycopy(changed, 0, storedChanged, 0, changed.length);
//        for (int i = 0; i <changedValues.size() ; i++) {
//            storedChangedValues.addElement(changedValues.elementAt(i));    ;
//        }


    }

    /**
     * After this call the model is guaranteed to have returned its extra state information to
     * the values coinciding with the last storeState call.
     * Sub-models are handled automatically and do not need to be considered in this method.
     */
    @Override
    protected void restoreState() {
        changed = storedChanged;
//        data.restoreParameterValues();
//        loadings.restoreValues();
//        factors.restoreValues();
        logLikelihood = storedLogLikelihood;
        likelihoodKnown = storedLikelihoodKnown;
        trace = storedTrace;
        traceKnown = storedTraceKnown;
        residualKnown = storedResidualKnown;
        LxFKnown = storedLxFKnown;
        double[] temp = residual;
        residual = storedResidual;
        storedResidual = temp;
        temp = LxF;
        LxF = storedLxF;
        storedLxF = temp;
        logDetCol = storedLogDetCol;
        logDetColKnown = storedLogDetColKnown;
        factorsKnown = storedFactorsKnown;
        loadingsKnown = storedLoadingsKnown;
        dataKnown = storedDataKnown;
        totalRecompute = storedTotalRecompute;
//        changedValues=storedChangedValues;
//        storedChangedValues=new Vector<Integer>();

//        System.out.println(data.getParameterValue(10, 19));


//        int index=0;
//        for (int i = 0; i <continuous.getDimension() ; i++) {
//            if(continuous.getParameterValue(i)==0){
//                for (int j = 0; j <data.getParameter(i).getDimension() ; j++) {
//                    data.getParameter(i).setParameterValueQuietly(j, storedData.getParameter(index).getParameterValue(j));
//                }
//                index++;
//            }
//        }
    }

    /**
     * This call specifies that the current state is accept. Most models will not need to do anything.
     * Sub-models are handled automatically and do not need to be considered in this method.
     */
    @Override
    protected void acceptState() {
        // Do nothing
    }

    /**
     * This method is called whenever a parameter is changed.
     * <p/>
     * It is strongly recommended that the model component sets a "dirty" flag and does no
     * further calculations. Recalculation is typically done when the model component is asked for
     * some information that requires them. This mechanism is 'lazy' so that this method
     * can be safely called multiple times with minimal computational cost.
     */
    @Override
    protected void handleVariableChangedEvent(Variable variable, int index, Parameter.ChangeType type) {
        if (variable == getScaledData()) {
            residualKnown = false;
            traceKnown = false;
            likelihoodKnown = false;
            if (!RecomputeResiduals) {
                if (index != -1)
                    changedValues.add(index);
                else{
                    totalRecompute = true;
                }
                dataKnown = false;
            }
        }
        if (variable == factors) {


//            for (int i = 0; i <loadings.getRowDimension() ; i++) {
//                changed[i][index/factors.getRowDimension()]=true;
//            }

            if (!RecomputeFactors) {
                factorsKnown = false;
                int row = index / factors.getRowDimension();
                if (index != -1)
                    for (int i = 0; i < data.getRowDimension(); i++) {
                        changedValues.add(row * data.getRowDimension() + i);
                    }
                else{
                    totalRecompute = true;
                }

            }


//            factorVariablesChanged.push(index);


            LxFKnown = false;
            residualKnown = false;
            traceKnown = false;
            likelihoodKnown = false;
        }
        if (variable == loadings) {
            if (!RecomputeLoadings) {
                loadingsKnown = false;
                int col = index % loadings.getRowDimension();
                if (index != -1) {
                    for (int i = 0; i < data.getColumnDimension(); i++) {
                        changedValues.add(i * data.getRowDimension() + col);
                    }
                }
                else{totalRecompute = true;}
            }
//            System.out.println("Loadings Changed");
//            System.out.println(index);
//            System.out.println(index/loadings.getRowDimension());


//            for (int i = 0; i <factors.getColumnDimension(); i++) {
//                changed[index%loadings.getRowDimension()][i]=true;
//            }


//            factorVariablesChanged.push(index);


            LxFKnown = false;
            residualKnown = false;
            traceKnown = false;
            likelihoodKnown = false;
        }
        if (variable == colPrecision) {
            logDetColKnown = false;
            traceKnown = false;
            likelihoodKnown = false;
        }

    }

    /**
     * @return a list of citations associated with this object
     */
    @Override
    public List<Citation> getCitations() {
        return null;  //To change body of implemented methods use File | Settings | File Templates.
    }

    /**
     * Get the model.
     *
     * @return the model.
     */
    @Override
    public Model getModel() {
        return this;
    }

    /**
     * Get the log likelihood.
     *
     * @return the log likelihood.
     */
    @Override
    public double getLogLikelihood() {
        likelihoodKnown = false;
        if (!likelihoodKnown) {
            logLikelihood = calculateLogLikelihood();
            likelihoodKnown = true;
        }
        return logLikelihood;
    }

    /**
     * Forces a complete recalculation of the likelihood next time getLikelihood is called
     */
    @Override
    public void makeDirty() {
        likelihoodKnown = false;
    }

    private boolean checkLoadings() {
        for (int i = 0; i < StrictMath.min(loadings.getRowDimension(), loadings.getColumnDimension()); i++) {
            if (loadings.getParameterValue(i, i) < 0) {
                return false;
            }
        }
        return true;
    }

    private double calculateLogLikelihood() {
//         if(!checkLoadings()){
//             if(pathParameter==1)
//                return Double.NEGATIVE_INFINITY;
//            else{
//                return Math.log(1-pathParameter);}}

//        Matrix tRowPrecision= new Matrix(rowPrecision.getParameterAsMatrix());
//        Matrix tColPrecision= new Matrix(colPrecision.getParameterAsMatrix());


//        residualKnown=false;
        if (!residualKnown) {
            computeResiduals();
        }


//        expPart = residual.productInPlace(rowPrecision.productInPlace(residual.transposeThenProductInPlace(colPrecision, TResidualxC), RxTRxC), expPart);
//            logDetRow=StrictMath.log(rowPrecision.getDeterminant());
        //       logDetColKnown=false;
        if (!logDetColKnown) {
            logDetColKnown = true;
            double product = 1;
            for (int i = 0; i < colPrecision.getRowDimension(); i++) {
                if (continuous.getParameterValue(i) != 0)
                    product *= colPrecision.getParameterValue(i, i);
            }

            logDetCol = StrictMath.log(product);
        }
//            System.out.println(logDetCol);
//            System.out.println(logDetRow);
//        traceKnown=false;
        if (!traceKnown) {
            traceKnown = true;
            trace = TDTTrace(residual, colPrecision);
        }
//        if(expPart.getRowDimension()!=expPart.getColumnDimension())
//        {
//            System.err.print("Matrices are not conformable");
//            System.exit(0);
//        }

//        else{
//            for(int i=0; i<expPart.getRowDimension(); i++){
//                trace+=expPart.getParameterValue(i, i);
//            }
//        }
//        System.out.println(expPart);


        return -.5 * trace + .5 * data.getColumnDimension() * logDetCol + .5 * data.getRowDimension()

                - .5 * data.getRowDimension() * data.getColumnDimension() * Math.log(2.0 * StrictMath.PI);
    }

//    public void setPathParameter(double beta){
//        pathParameter=beta;
//        data.product(pathParameter);
//    }

//    @Override
//    public double getLikelihoodCorrection() {
//        return 0;
//    }
}<|MERGE_RESOLUTION|>--- conflicted
+++ resolved
@@ -115,10 +115,9 @@
         storedChangedValues = new Vector<Integer>();
 //        data = new Matrix(dataIn.getParameterAsMatrix());
 //        factors = new Matrix(factorsIn.getParameterAsMatrix());
-<<<<<<< HEAD
-//        loadings = new Matrix(loadingsIn.getParameterAsMatrix();
-        this.newModel=newModel;
-        this.scaleData=scaleData;
+//        loadings = new Matrix(loadingsIn.getParameterAsMatrix());
+        this.newModel = newModel;
+        this.scaleData = scaleData;
         this.data = data;
         this.factors = factors;
         // Put default bounds on factors
@@ -128,20 +127,6 @@
 //            p.addBounds(new Parameter.DefaultBounds(Double.POSITIVE_INFINITY, Double.NEGATIVE_INFINITY, p.getDimension()));
 //        }
         this.continuous=continuous;
-=======
-//        loadings = new Matrix(loadingsIn.getParameterAsMatrix());
-        this.newModel = newModel;
-        this.scaleData = scaleData;
-        this.data = data;
-        this.factors = factors;
-        // Put default bounds on factors
-        for (int i = 0; i < factors.getParameterCount(); ++i) {
-            Parameter p = factors.getParameter(i);
-            System.err.println(p.getId() + " " + p.getDimension());
-            p.addBounds(new Parameter.DefaultBounds(Double.POSITIVE_INFINITY, Double.NEGATIVE_INFINITY, p.getDimension()));
-        }
-        this.continuous = continuous;
->>>>>>> fea6964a
 
         this.loadings = loadings;
 
@@ -269,31 +254,21 @@
 //        Matrix ans=residual;
 //        return ans;
 //    }
-<<<<<<< HEAD
-    public MatrixParameterInterface getFactors(){return factors;}
-=======
-    public MatrixParameter getFactors() {
+    public MatrixParameterInterface getFactors(){
         return factors;
     }
->>>>>>> fea6964a
 
     public MatrixParameter getColumnPrecision() {
         return colPrecision;
     }
 
-<<<<<<< HEAD
-    public MatrixParameterInterface getLoadings(){return loadings;}
-
-    public MatrixParameterInterface getData(){return data;}
-=======
-    public MatrixParameter getLoadings() {
+    public MatrixParameterInterface getLoadings(){
         return loadings;
     }
 
-    public MatrixParameter getData() {
+    public MatrixParameterInterface getData(){
         return data;
     }
->>>>>>> fea6964a
 
     public Parameter returnIntermediate() {
         if (!residualKnown && checkLoadings()) {
@@ -311,13 +286,9 @@
 //    }
 
 
-<<<<<<< HEAD
-    public MatrixParameterInterface getScaledData(){return data;}
-=======
-    public MatrixParameter getScaledData() {
+    public MatrixParameterInterface getScaledData(){
         return data;
     }
->>>>>>> fea6964a
 
     public Parameter getContinuous() {
         return continuous;
@@ -332,17 +303,10 @@
         return residual;
     }
 
-<<<<<<< HEAD
     private void Multiply(MatrixParameterInterface Left, MatrixParameterInterface Right, double[] answer){
-        int dim=Left.getColumnDimension();
-        int n=Left.getRowDimension();
-        int p=Right.getColumnDimension();
-=======
-    private void Multiply(MatrixParameter Left, MatrixParameter Right, double[] answer) {
         int dim = Left.getColumnDimension();
         int n = Left.getRowDimension();
         int p = Right.getColumnDimension();
->>>>>>> fea6964a
 
         if(((factorsKnown == false && !RecomputeFactors) || (!dataKnown && !RecomputeResiduals) || (!loadingsKnown && !RecomputeLoadings)) && !totalRecompute){
             double sum;
@@ -387,17 +351,10 @@
         }
     }
 
-<<<<<<< HEAD
-    private void subtract(MatrixParameterInterface Left, double[] Right, double[] answer){
-        int row=Left.getRowDimension();
-        int col=Left.getColumnDimension();
-        if((!RecomputeResiduals && !dataKnown) || (!RecomputeFactors && !factorsKnown) ||(!RecomputeLoadings && !loadingsKnown)){
-=======
-    private void subtract(MatrixParameter Left, double[] Right, double[] answer) {
+    private void subtract(MatrixParameterInterface Left, double[] Right, double[] answer) {
         int row = Left.getRowDimension();
         int col = Left.getColumnDimension();
-        if(((!RecomputeResiduals && !dataKnown) || (!RecomputeFactors && !factorsKnown) ||(!RecomputeLoadings && !loadingsKnown)) && !totalRecompute) {
->>>>>>> fea6964a
+        if((!RecomputeResiduals && !dataKnown) || (!RecomputeFactors && !factorsKnown) ||(!RecomputeLoadings && !loadingsKnown)) {
             while(!changedValues.isEmpty()){
                 int id = changedValues.remove(0);
                 int tcol=id / row;
