--- conflicted
+++ resolved
@@ -135,32 +135,20 @@
     }
 
     public void fireParameterChangedEvent() {
-<<<<<<< HEAD
-        doNotPropagateChangeUp = true;
-        parameter.fireParameterChangedEvent();
-        doNotPropagateChangeUp = false;
-=======
         if (signaling == Signaling.NORMAL) {
             doNotPropagateChangeUp = true;
             parameter.fireParameterChangedEvent();
             doNotPropagateChangeUp = false;
         }
->>>>>>> 117dce6a
         super.fireParameterChangedEvent();
     }
 
     public void fireParameterChangedEvent(int index, Parameter.ChangeType type) {
-<<<<<<< HEAD
-        doNotPropagateChangeUp = true;
-        parameter.fireParameterChangedEvent(index, type);
-        doNotPropagateChangeUp = false;
-=======
         if (signaling == Signaling.NORMAL) {
             doNotPropagateChangeUp = true;
             parameter.fireParameterChangedEvent(index, type);
             doNotPropagateChangeUp = false;
         }
->>>>>>> 117dce6a
         super.fireParameterChangedEvent(index, type);
     }
 
