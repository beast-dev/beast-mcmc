/*
 * Parameter.java
 *
 * Copyright (c) 2002-2015 Alexei Drummond, Andrew Rambaut and Marc Suchard
 *
 * This file is part of BEAST.
 * See the NOTICE file distributed with this work for additional
 * information regarding copyright ownership and licensing.
 *
 * BEAST is free software; you can redistribute it and/or modify
 * it under the terms of the GNU Lesser General Public License as
 * published by the Free Software Foundation; either version 2
 * of the License, or (at your option) any later version.
 *
 *  BEAST is distributed in the hope that it will be useful,
 *  but WITHOUT ANY WARRANTY; without even the implied warranty of
 *  MERCHANTABILITY or FITNESS FOR A PARTICULAR PURPOSE.  See the
 *  GNU Lesser General Public License for more details.
 *
 * You should have received a copy of the GNU Lesser General Public
 * License along with BEAST; if not, write to the
 * Free Software Foundation, Inc., 51 Franklin St, Fifth Floor,
 * Boston, MA  02110-1301  USA
 */

package dr.inference.model;

import dr.inference.parallel.MPIServices;
import dr.xml.Reportable;
import org.w3c.dom.Document;
import org.w3c.dom.Element;

import java.util.*;

/**
 * Represents a multi-dimensional continuous parameter.
 *
 * @author Alexei Drummond
 * @version $Id: Parameter.java,v 1.22 2005/06/08 11:23:25 alexei Exp $
 */
public interface Parameter extends Statistic, Variable<Double> {

    /**
     * @param dim the index of the parameter dimension of interest
     * @return the parameter's scalar value in the given dimension
     */
    double getParameterValue(int dim);

    /**
     * @return the parameter's values  (may be modified, as this is a copy)
     */
    double[] getParameterValues();

    /**
     * sets the scalar value in the given dimension of this parameter
     *
     * @param dim   the index of the dimension to set
     * @param value the value to set
     */
    void setParameterValue(int dim, double value);

    /**
     * sets the scalar value in the given dimension of this parameter to val, without firing any events
     *
     * @param dim   the index of the dimension to set
     * @param value the value to set
     */
    void setParameterValueQuietly(int dim, double value);


    /**
     * sets the scalar value in the given dimension of this parameter to val,
     * and notifies that values in all dimension have been changed
     *
     * @param dim   the index of the dimension to set
     * @param value the value to set
     */
    void setParameterValueNotifyChangedAll(int dim, double value);

    /**
     * @return the name of this parameter
     */
    String getParameterName();

    /**
     * adds a parameter listener that is notified when this parameter changes.
     *
     * @param listener the listener
     */
    void addParameterListener(VariableListener listener);

    /**
     * removes a parameter listener.
     *
     * @param listener the listener
     */
    void removeParameterListener(VariableListener listener);

    /**
     * stores the state of this parameter for subsequent restore
     */
    void storeParameterValues();

    /**
     * restores the stored state of this parameter
     */
    void restoreParameterValues();

    /**
     * accepts the stored state of this parameter
     */
    void acceptParameterValues();

    /**
     * adopt the state of the source parameter
     *
     * @param source the parameter to adopt values from
     */
    void adoptParameterValues(Parameter source);

    /**
     * @return true if values in all dimensions are within their bounds
     */
    boolean isWithinBounds();

    /**
     * @return true if the parameter is acceptable
     */
    boolean check();

    /**
     * Can be called before store is called. If it results in new
     * dimensions, then the value of the first dimension is copied into the new dimensions.
     *
     * @param dim new dimension
     */
    void setDimension(int dim);

    /**
     * Adds new bounds to this parameter
     *
     * @param bounds to add
     */
    void addBounds(Bounds<Double> bounds);

    /**
     * @return the intersection of all bounds added to this parameter
     */
    Bounds<Double> getBounds();

    /**
     * Adds an extra dimension at the given index
     *
     * @param index Index of the dimension to add
     * @param value value to save at end of new array
     */
    void addDimension(int index, double value);

    /**
     * Removes the specified dimension from parameter
     *
     * @param index Index of dimension to lose
     * @return the value of the dimension removed
     */
    double removeDimension(int index);

    void fireParameterChangedEvent();

    void fireParameterChangedEvent(int index, Parameter.ChangeType type);

    boolean isUsed();

<<<<<<< HEAD
    /**
     * For Check-pointing: getting and setting untransformed parameter values when relevant
     */
    double getParameterUntransformedValue(int dim);

    void setParameterUntransformedValue(int dim, double a);
=======
    boolean isImmutable();
>>>>>>> e637e073

    Set<Parameter> FULL_PARAMETER_SET = new LinkedHashSet<Parameter>();
    Set<Parameter> CONNECTED_PARAMETER_SET = new LinkedHashSet<Parameter>();

    /**
     * Abstract base class for parameters
     */
    abstract class Abstract extends Statistic.Abstract implements Parameter, Reportable {

        protected Abstract() {
            FULL_PARAMETER_SET.add(this);
        }

        protected Abstract(final String name) {
            super(name);
            FULL_PARAMETER_SET.add(this);
        }

        // **************************************************************
        // MPI IMPLEMENTATION
        // **************************************************************


        void sendState(int toRank) {
            double[] value = getParameterValues();
            MPIServices.sendDoubleArray(value, toRank);
        }

        void receiveState(int fromRank) {
            final int length = getDimension();
            double[] values = MPIServices.receiveDoubleArray(fromRank, length);
            for (int i = 0; i < length; i++)
                setParameterValueQuietly(i, values[i]);
            this.fireParameterChangedEvent();
        }

        public int getDimension() {
            return 1;
        }

        /**
         * Fired when all dimensions of the parameter have changed
         */
        public void fireParameterChangedEvent() {
            fireParameterChangedEvent(-1, Parameter.ChangeType.VALUE_CHANGED);
        }

        /**
         * Fired when a single dimension of the parameter has changed
         *
         * @param index which dimension changed
         * @param type  the type of parameter change event
         */
        public void fireParameterChangedEvent(int index, Parameter.ChangeType type) {
            if (listeners != null) {
                for (VariableListener listener : listeners) {
                    listener.variableChangedEvent(this, index, type);
                }
            }
        }

        public final void addParameterListener(VariableListener listener) {
            if (listeners == null) {
                listeners = new ArrayList<VariableListener>();
            }
            listeners.add(listener);
        }

        public final void removeParameterListener(VariableListener listener) {
            if (listeners != null) {
                listeners.remove(listener);
            }
        }

        public final String getStatisticName() {
            return getParameterName();
        }

        public final double getStatisticValue(int dim) {
            return getParameterValue(dim);
        }

        @Override
        public String getDimensionName(int dim) {
            if (dimensionNames == null) {
                return super.getDimensionName(dim);
            }
            return dimensionNames[dim];
        }

        public final void setDimensionNames(String[] names) {
            if (names != null && names.length != getDimension()) {
                throw new IllegalArgumentException("Length of dimension name array doesn't match the number of dimensions");
            }
            dimensionNames = names;
        }

        public void setDimension(int dim) {
            throw new UnsupportedOperationException();
        }

        /**
         * Defensively returns copy of parameter array.
         *
         * @return a copy of the parameter values
         */
        public double[] getParameterValues() {

            double[] copyOfValues = new double[getDimension()];
            for (int i = 0; i < copyOfValues.length; i++) {
                copyOfValues[i] = getParameterValue(i);
            }
            return copyOfValues;
        }


        public final void storeParameterValues() {
            if (isValid) {
                storeValues();

                isValid = false;
            }
        }

        public final void restoreParameterValues() {
            if (!isValid) {
                restoreValues();

                isValid = true;
            }
        }

        public final void acceptParameterValues() {
            if (!isValid) {
                acceptValues();

                isValid = true;
            }
        }

        public final void adoptParameterValues(Parameter source) {

            adoptValues(source);

            isValid = true;
        }

        public boolean isWithinBounds() {
            Bounds<Double> bounds = getBounds();
            for (int i = 0; i < getDimension(); i++) {
                final double value = getParameterValue(i);
                if (value < bounds.getLowerLimit(i) || value > bounds.getUpperLimit(i)) {
                    return false;
                }
            }
            return true;
        }

        public boolean check() {
            return true;
        }

        public void setParameterUntransformedValue(int dim, double a) {
            setParameterValue(dim, a);
        }

        public double getParameterUntransformedValue(int dim) {
            return getParameterValue(dim);
        }

        // --------------------------------------------------------------------
        // IMPLEMENT VARIABLE
        // --------------------------------------------------------------------

        /**
         * @return the name of this variable.
         */
        public final String getVariableName() {
            return getParameterName();
        }

        public final Double getValue(int index) {
            return getParameterValue(index);
        }

        public final void setValue(int index, Double value) {
            setParameterValue(index, value);
        }

        public Double[] getValues() {
            Double[] copyOfValues = new Double[getDimension()];
            for (int i = 0; i < getDimension(); i++) {
                copyOfValues[i] = getValue(i);
            }
            return copyOfValues;
        }

        /**
         * @return the size of this variable - i.e. the length of the vector
         */
        public int getSize() {
            return getDimension();
        }

        /**
         * adds a parameter listener that is notified when this parameter changes.
         *
         * @param listener the listener
         */
        public final void addVariableListener(VariableListener listener) {
            addParameterListener(listener);
        }

        /**
         * removes a parameter listener.
         *
         * @param listener the listener
         */
        public final void removeVariableListener(VariableListener listener) {
            removeParameterListener(listener);
        }

        /**
         * stores the state of this parameter for subsequent restore
         */
        public void storeVariableValues() {
            storeParameterValues();
        }

        /**
         * restores the stored state of this parameter
         */
        public void restoreVariableValues() {
            restoreParameterValues();
        }

        /**
         * accepts the stored state of this parameter
         */
        public void acceptVariableValues() {
            acceptParameterValues();
        }

        public boolean isImmutable() {
            return false;
        }

        public boolean isUsed() {
            return listeners != null && listeners.size() > 0;
        }

// --------------------------------------------------------------------

        protected abstract void storeValues();

        protected abstract void restoreValues();

        protected abstract void acceptValues();

        protected abstract void adoptValues(Parameter source);

        public String toString() {
            StringBuilder buffer = new StringBuilder(String.valueOf(getParameterValue(0)));
            Bounds bounds = null;
            try {
                bounds = getBounds();
            } catch (NullPointerException e) {
                //
            }
            final String id = getId();
            if (id != null) buffer.append(", ").append(id);
            if (bounds != null) {
                buffer.append("=[").append(String.valueOf(bounds.getLowerLimit(0)));
                buffer.append(", ").append(String.valueOf(bounds.getUpperLimit(0))).append("]");
            }

            for (int i = 1; i < getDimension(); i++) {
                buffer.append(", ").append(String.valueOf(getParameterValue(i)));
                if (bounds != null) {
                    buffer.append("[").append(String.valueOf(bounds.getLowerLimit(i)));
                    buffer.append(", ").append(String.valueOf(bounds.getUpperLimit(i))).append("]");
                }
            }
            return buffer.toString();
        }

        public String getReport() {
            StringBuilder sb = new StringBuilder();
            Bounds bounds = null;
            try {
                bounds = getBounds();
            } catch (NullPointerException e) {
                // Do nothing
            }

            for (int i = 0; i < getDimension(); ++i) {
                if (getDimensionName(i) != null) {
                    sb.append(getDimensionName(i)).append("=");
                }
                sb.append(String.valueOf(getParameterValue(i)));

                if (bounds != null) {
                    sb.append("[");
                    try {
                        sb.append(String.valueOf(bounds.getLowerLimit(i)));
                        sb.append(", ").append(String.valueOf(bounds.getUpperLimit(i)));
                    } catch (NullPointerException npe) {
                        sb.append("no bounds");
                    }
                    sb.append("]");
                }

                if (i < getDimension() - 1) {
                    sb.append(", ");
                }
            }

            return sb.toString();
        }

        public Element createElement(Document document) {
            throw new IllegalArgumentException();
        }

        private boolean isValid = true;

        private ArrayList<VariableListener> listeners;

        private String[] dimensionNames = null;
    }


    /**
     * A class that implements the Parameter interface.
     */
    class Default extends Abstract {

        public Default(String id, int dimension) {
            this(dimension);
            setId(id);
        }

        public Default(String id) {
            this(1); // dimension
            setId(id);
        }

        public Default(int dimension) {
            this(dimension, 1.0);
        }

        public Default(String id, double initialValue) {
            this(initialValue);
            setId(id);
        }

        public Default(double initialValue) {
            values = new double[1];
            values[0] = initialValue;
            this.bounds = null;
        }

        /**
         * @param id           a unique id for this parameter
         * @param initialValue the initial value for this parameter
         * @param lower        the lower bound on this parameter
         * @param upper        the upper bound on this parameter
         */
        public Default(String id, double initialValue, double lower, double upper) {
            this(initialValue);
            setId(id);
            addBounds(new DefaultBounds(upper, lower, 1));
        }

        public Default(int dimension, double initialValue) {
            values = new double[dimension];
            for (int i = 0; i < dimension; i++) {
                values[i] = initialValue;
            }
            this.bounds = null;
        }

        public Default(String id, double[] values) {
            this(values);
            setId(id);
        }

        public Default(double[] values) {
            this.values = new double[values.length];
            System.arraycopy(values, 0, this.values, 0, values.length);
        }

        public Default(String id, int dimension, double initialValue) {
            this(dimension, initialValue);
            setId(id);
        }

        public void addBounds(Bounds<Double> boundary) {
            if (bounds == null) {
                bounds = boundary;
            } else {
                if (!(bounds instanceof IntersectionBounds)) {
                    IntersectionBounds newBounds = new IntersectionBounds(getDimension());
                    newBounds.addBounds(bounds);
                    bounds = newBounds;
                }

                ((IntersectionBounds) bounds).addBounds(boundary);
            }

            // can't change dimension after bounds are added!
            //hasBeenStored = true;
        }

        //********************************************************************
        // GETTERS
        //********************************************************************

        public final int getDimension() {
            return values.length;
        }

        public final int getSize() {
            return getDimension();
        }

        public final double getParameterValue(int i) {
            return values[i];
        }

        /**
         * Defensively returns copy of parameter array.
         *
         * @return a copy of the parameter values
         */
        public final double[] getParameterValues() {

            double[] copyOfValues = new double[values.length];
            System.arraycopy(values, 0, copyOfValues, 0, copyOfValues.length);
            return copyOfValues;
        }

        /**
         * Do not write to the returned array directly!!
         *
         * @return the parameter values
         */
        public final double[] inspectParameterValues() {
            return values;
        }

        public Bounds<Double> getBounds() {
            if (bounds == null) {
                throw new NullPointerException(getParameterName() + " parameter: Bounds not set");
            }
            return bounds;
        }

        public String getParameterName() {
            return getId();
        }

        //********************************************************************
        // SETTERS
        //********************************************************************

        /**
         * Can only be called before store is called. If it results in new
         * dimensions, then the value of the first dimension is copied into the new dimensions.
         */
        public void setDimension(int dim) {
            final int oldDim = getDimension();
            if (oldDim == dim) {
                return;
            }

            assert storedValues == null :
                    "Can't change dimension after store has been called! storedValues=" +
                            Arrays.toString(storedValues) + " bounds=" + bounds;


            double[] newValues = new double[dim];
            // copy over new values, min in case new dim is smaller
            System.arraycopy(values, 0, newValues, 0, Math.min(oldDim, dim));
            // fill new values with first item
            for (int i = oldDim; i < dim; i++) {
                newValues[i] = values[0];
            }
            values = newValues;

            if (bounds != null) {
                //assert oldDim < dim :  "Can't decrease dimension when bounds are set";
                for (int k = 1; k < oldDim; ++k) {
                    assert ((double) bounds.getLowerLimit(k) == bounds.getLowerLimit(0)) &&
                            ((double) bounds.getUpperLimit(k) == bounds.getUpperLimit(0)) :
                            "Can't change dimension when bounds are not all equal";
                }
                final double low = bounds.getLowerLimit(0);
                final double high = bounds.getUpperLimit(0);
                bounds = null;
                addBounds(low, high);
            }
        }

        /**
         * Adds an extra dimension to the end of values
         *
         * @param value value to save at end of new array
         */
        public void addDimension(int index, double value) {
            assert bounds == null;

            final int n = values.length;
            double[] newValues = new double[n + 1];
            System.arraycopy(values, 0, newValues, 0, index);
            newValues[index] = value;
            System.arraycopy(values, index, newValues, index + 1, n - index);
            values = newValues;
            fireParameterChangedEvent(index, Parameter.ChangeType.ADDED);
        }


        /**
         * Removes a single dimension from value array
         *
         * @param index Index of dimension to lose
         */
        public double removeDimension(int index) {
            assert bounds == null;

            final int n = values.length;
            final double value = values[index];

            final double[] newValues = new double[n - 1];
            System.arraycopy(values, 0, newValues, 0, index);
            System.arraycopy(values, index, newValues, index - 1, n - index);
            values = newValues;
            fireParameterChangedEvent(index, Parameter.ChangeType.REMOVED);
            return value;
        }


        public void setParameterValue(int i, double val) {
            values[i] = val;
            fireParameterChangedEvent(i, Parameter.ChangeType.VALUE_CHANGED);
        }

        /**
         * Sets the value of the parameter without firing a changed event.
         *
         * @param dim   the index of the parameter dimension
         * @param value the value to set
         */
        public void setParameterValueQuietly(int dim, double value) {
            values[dim] = value;
        }


        /**
         * Sets the values of the parameter and notify that all values of the parameter have changed.
         *
         * @param i   index of the value
         * @param val to value to set
         */
        public void setParameterValueNotifyChangedAll(int i, double val) {
            values[i] = val;
            fireParameterChangedEvent(-1, Parameter.ChangeType.ALL_VALUES_CHANGED);
        }

        protected final void storeValues() {
            // no need to pay a price in a very common call for one-time rare usage
            //hasBeenStored = true;
            if (storedValues == null || storedValues.length != values.length) {
                storedValues = new double[values.length];
            }
            System.arraycopy(values, 0, storedValues, 0, storedValues.length);
        }

        protected final void restoreValues() {

            //swap the arrays
            double[] temp = storedValues;
            storedValues = values;
            values = temp;

            //if (storedValues != null) {
            //	System.arraycopy(storedValues, 0, values, 0, values.length);
            //} else throw new RuntimeException("restore called before store!");
        }

        /**
         * Nothing to do
         */
        protected final void acceptValues() {
        }

        protected final void adoptValues(Parameter source) {
            // todo bug ? bounds not adopted?

            if (getDimension() != source.getDimension()) {
                throw new RuntimeException("The two parameters don't have the same number of dimensions");
            }

            for (int i = 0, n = getDimension(); i < n; i++) {
                values[i] = source.getParameterValue(i);
            }
        }

        private double[] values;

        private double[] storedValues;

        // same as !storedValues && !bounds
        //private boolean hasBeenStored = false;
        private Bounds<Double> bounds = null;

        public void addBounds(double lower, double upper) {
            addBounds(new DefaultBounds(upper, lower, getDimension()));
        }
    }

    class DefaultBounds implements Bounds<Double> {

        public DefaultBounds(double upper, double lower, int dimension) {

            this.uppers = new double[dimension];
            this.lowers = new double[dimension];
            for (int i = 0; i < dimension; i++) {
                uppers[i] = upper;
                lowers[i] = lower;
            }
        }
//
//		public DefaultBounds(ArrayList<java.lang.Double> upperList, ArrayList<java.lang.Double> lowerList) {
//
//            final int length = upperList.size();
//            if (length != lowerList.size()) {
//				throw new IllegalArgumentException("upper and lower limits must be defined on the same number of dimensions.");
//			}
//			uppers = new double[length];
//			lowers = new double[length];
//			for (int i = 0; i < uppers.length; i++) {
//				uppers[i] = upperList.get(i);
//				lowers[i] = lowerList.get(i);
//			}
//		}

        public DefaultBounds(double[] uppers, double[] lowers) {

            if (uppers.length != lowers.length) {
                throw new IllegalArgumentException("upper and lower limits must be defined on the same number of dimensions.");
            }
            this.uppers = uppers;
            this.lowers = lowers;
        }

        public Double getUpperLimit(int i) {
            return uppers[i];
        }

        public Double getLowerLimit(int i) {
            return lowers[i];
        }

        public int getBoundsDimension() {
            return uppers.length;
        }

        public boolean isConstant() {
            return true;
        }

        private final double[] uppers, lowers;
    }

}<|MERGE_RESOLUTION|>--- conflicted
+++ resolved
@@ -170,16 +170,14 @@
 
     boolean isUsed();
 
-<<<<<<< HEAD
     /**
      * For Check-pointing: getting and setting untransformed parameter values when relevant
      */
     double getParameterUntransformedValue(int dim);
 
     void setParameterUntransformedValue(int dim, double a);
-=======
+
     boolean isImmutable();
->>>>>>> e637e073
 
     Set<Parameter> FULL_PARAMETER_SET = new LinkedHashSet<Parameter>();
     Set<Parameter> CONNECTED_PARAMETER_SET = new LinkedHashSet<Parameter>();
