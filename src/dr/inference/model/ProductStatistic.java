--- conflicted
+++ resolved
@@ -29,76 +29,14 @@
  * @author Andrew Rambaut
  * @version $Id: ProductStatistic.java,v 1.2 2005/05/24 20:26:00 rambaut Exp $
  */
-<<<<<<< HEAD
-public class ProductStatistic extends Statistic.Abstract {
-
-    private int dimension = 0;
-    private final boolean elementwise;
-    private final double[] constants;
-
-    public ProductStatistic(String name, boolean elementwise, double[] constants) {
-        super(name);
-        this.elementwise = elementwise;
-        this.constants = constants;
-    }
-
-    public void addStatistic(Statistic statistic) {
-        if (elementwise) {
-            if (dimension == 0) {
-                dimension = statistic.getDimension();
-            } else if (dimension != statistic.getDimension()) {
-                throw new IllegalArgumentException();
-            }
-        } else {
-            dimension = 1;
-        }
-        statistics.add(statistic);
-=======
 public class ProductStatistic extends AbstractAlgebraStatistic {
 
     public ProductStatistic(String name, boolean elementwise, double[] constants) {
         super(name, elementwise, constants);
->>>>>>> da1dcc5c
     }
 
     @Override
     protected double doOperation(double a, double b) {
         return a * b;
     }
-<<<<<<< HEAD
-
-    /**
-     * @return product of contained statistics
-     */
-    public double getStatisticValue(int dim) {
-
-        double product = 1.0;
-
-        for (Statistic statistic : statistics) {
-            if (!elementwise) {
-                for (int j = 0; j < statistic.getDimension(); j++) {
-                    product *= statistic.getStatisticValue(j);
-                }
-            } else {
-                product *= statistic.getStatisticValue(dim);
-            }
-        }
-        if (constants != null && constants.length > 1) {
-            if (constants.length == 1) {
-                product *= constants[0];
-            } else {
-                product *= constants[dim];
-            }
-        }
-
-        return product;
-    }
-
-    // ****************************************************************
-    // Private and protected stuff
-    // ****************************************************************
-
-    private final List<Statistic> statistics = new ArrayList<Statistic>();
-=======
->>>>>>> da1dcc5c
 }