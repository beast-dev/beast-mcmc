package dr.inference.model;

import dr.evolution.datatype.DataType;

import java.io.FileWriter;
import java.io.IOException;
import java.text.DecimalFormat;
import java.util.Collections;

public class StronglyLumpableGenerator {
    private final String xmlOutput;

    public StronglyLumpableGenerator(StateSet[] stateSets, DataType dataType) {
        this.xmlOutput = generateXML(stateSets, dataType);
        saveToFile("generated_strongly_lumpable_block.xml");
    }
    private String generateXML(StateSet[] stateSets, DataType dataType) {
        StringBuilder xml = new StringBuilder();
        xml.append("<stronglyLumpableCtmcRates id=\"lumpableRates\">\n");

//        // Collect all unique state names
//        Set<String> uniqueStates = new HashSet<>();
//        for (StateSet stateSet : stateSets) {
//            for (int stateId : stateSet.states()) {
//                String stateName = dataType.getCode(stateId);
//                uniqueStates.add(stateName);
//            }
//        }

        // Add the generalDataType block
        String dataTypeName = dataType.getDescription();
        xml.append("\t<generalDataType idref=\"").append(dataTypeName).append("\"/>\n");
//        for (String state : uniqueStates) {
//            xml.append("\t\t<state code=\"").append(state).append("\"/>\n");
//        }
//        xml.append("\t</generalDataType>\n");



        // across lump rate
        xml.append("\t<rates>\n");
        int acrossRateValueSize = stateSets.length * (stateSets.length - 1);
<<<<<<< HEAD
//        String acrossRateValues = "1 ".repeat(acrossRateValueSize).trim();
        String acrossRateValues = ""; // TODO FIX!!!
=======
        String acrossRateValues = new String(new char[acrossRateValueSize]).replace("\0", "1 ").trim();
>>>>>>> 8f57418d
        xml.append("\t\t<parameter id=\"lump.across.rates\"  value=\"").append(acrossRateValues).append("\"/>\n");
        xml.append("\t</rates>\n");


//        for (StateSet stateSet : stateSets) {
//            // Modify stateSet block inside each lump
//            xml.append("\t<stateSet id=\"").append(stateSet.getId()).append("\">\n");
//            xml.append("\t\t<generalDataType idref=\"loc.dataType\"/>\n");
//            for (String state : stateSet.statesNameArray()) {
//                xml.append("\t\t<state code=\"").append(state).append("\"/>\n");
//            }
//            xml.append("\t</stateSet>\n");
//        }

        //lump
        for (int i = 0; i < stateSets.length; i++) {
            String lumpId = "L" + (i + 1);
            int numStates = stateSets[i].states().length;
            int rateValueSize = numStates * (numStates - 1);
<<<<<<< HEAD
//            String rateValues = "1 ".repeat(rateValueSize).trim();
            String rateValues = ""; // TODO FIX!!!
=======
            String rateValues = new String(new char[rateValueSize]).replace("\0", "1 ").trim();

>>>>>>> 8f57418d


            xml.append("\t<lump id=\"").append(lumpId).append("\">\n");
            xml.append("\t\t<stateSet idref=\"").append(stateSets[i].getId()).append("\"/>\n");

            // Handle <rates> block
            if (rateValues.isEmpty()) {
                xml.append("\t\t<!-- \n");
                xml.append("\t\t<rates>\n");
                xml.append("\t\t\t<parameter id=\"").append(lumpId).append(".within.rates\" value=\"").append(rateValues).append("\"/>\n");
                xml.append("\t\t</rates>\n");
                xml.append("\t\t -->\n");
            } else {
                xml.append("\t\t<rates>\n");
                xml.append("\t\t\t<parameter id=\"").append(lumpId).append(".within.rates\" value=\"").append(rateValues).append("\"/>\n");
                xml.append("\t\t</rates>\n");
            }

            // Handle <proportion> blocks

            for (int stateId : stateSets[i].states()) { // Retrieve state IDs from stateSet
                    String stateName = dataType.getCode(stateId);

                    for (int j = 0; j < stateSets.length; j++) {
                        if (j != i) {
                            int proportionValueSize = stateSets[j].states().length;
                            // proportions should sum up to 1, so just set 1/proportionSize as default
                            double proportion = 1.0 / proportionValueSize;
                            DecimalFormat df = new DecimalFormat("0.00");
                            String proportionStr = df.format(proportion);
                            String proportionValues = String.join(" ", Collections.nCopies(proportionValueSize, proportionStr));

                            if (proportionValues.isEmpty()) {
                                xml.append("\t\t<!-- \n");
                                xml.append("\t\t<proportions>\n");
                                xml.append("\t\t\t<state code=\"").append(stateName).append("\"/>\n");
                                xml.append("\t\t\t<stateSet idref=\"").append(stateSets[j].getId()).append("\"/>\n");
                                xml.append("\t\t\t<parameter id=\"").append(stateName).append(".").append(stateSets[j].getId()).append(".proportions\" value=\"").append(proportionValues).append("\"/>\n");
                                xml.append("\t\t</proportions>\n");
                                xml.append("\t\t -->\n");
                            } else {
                                xml.append("\t\t<proportions>\n");
                                 xml.append("\t\t\t<state code=\"").append(stateName).append("\"/>\n");
                                 xml.append("\t\t\t<stateSet idref=\"").append(stateSets[j].getId()).append("\"/>\n");
                                xml.append("\t\t\t<parameter id=\"").append(stateName).append(".").append(stateSets[j].getId()).append(".proportions\" value=\"").append(proportionValues).append("\"/>\n");
                                xml.append("\t\t</proportions>\n");
                            }
                        }
                    }
                }

            xml.append("\t</lump>\n");
        }

        xml.append("</stronglyLumpableCtmcRates>");

        return xml.toString();
    }

    public String getXmlOutput() {
        return xmlOutput;
    }


    private void saveToFile(String filename) {
        try (FileWriter fileWriter = new FileWriter(filename)) {
            fileWriter.write(xmlOutput);
            System.out.println("XML file saved as: " + filename);
        } catch (IOException e) {
            System.err.println("Error writing XML to file: " + e.getMessage());
        }
    }
}
<|MERGE_RESOLUTION|>--- conflicted
+++ resolved
@@ -40,12 +40,7 @@
         // across lump rate
         xml.append("\t<rates>\n");
         int acrossRateValueSize = stateSets.length * (stateSets.length - 1);
-<<<<<<< HEAD
-//        String acrossRateValues = "1 ".repeat(acrossRateValueSize).trim();
-        String acrossRateValues = ""; // TODO FIX!!!
-=======
         String acrossRateValues = new String(new char[acrossRateValueSize]).replace("\0", "1 ").trim();
->>>>>>> 8f57418d
         xml.append("\t\t<parameter id=\"lump.across.rates\"  value=\"").append(acrossRateValues).append("\"/>\n");
         xml.append("\t</rates>\n");
 
@@ -65,14 +60,7 @@
             String lumpId = "L" + (i + 1);
             int numStates = stateSets[i].states().length;
             int rateValueSize = numStates * (numStates - 1);
-<<<<<<< HEAD
-//            String rateValues = "1 ".repeat(rateValueSize).trim();
-            String rateValues = ""; // TODO FIX!!!
-=======
             String rateValues = new String(new char[rateValueSize]).replace("\0", "1 ").trim();
-
->>>>>>> 8f57418d
-
 
             xml.append("\t<lump id=\"").append(lumpId).append("\">\n");
             xml.append("\t\t<stateSet idref=\"").append(stateSets[i].getId()).append("\"/>\n");
