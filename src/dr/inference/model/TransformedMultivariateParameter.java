--- conflicted
+++ resolved
@@ -64,11 +64,11 @@
         valuesKnown = false;
     }
 
-    public void variableChangedEvent(Variable variable, int index, ChangeType type) {
-        valuesKnown = false;
-        // Propogate change up model graph
-        fireParameterChangedEvent(index, type);
-    }
+//    public void variableChangedEvent(Variable variable, int index, ChangeType type) {
+//        valuesKnown = false;
+//        // Propogate change up model graph
+//        fireParameterChangedEvent(index, type);
+//    }
 
     public void setParameterValue(int dim, double value) {
         setParameterValueQuietly(dim, value);
@@ -117,7 +117,6 @@
             valuesKnown = true;
         }
     }
-<<<<<<< HEAD
 
     private boolean hasChanged() {
         for (int i = 0; i < unTransformedValues.length; i++) {
@@ -130,10 +129,9 @@
 
     @Override
     public void variableChangedEvent(Variable variable, int index, Parameter.ChangeType type) {
+        valuesKnown = false;
         if (!doNotPropagateChangeUp) {
             fireParameterChangedEvent(-1, ChangeType.ALL_VALUES_CHANGED); //if one dimension of the untransformed parameter changes, it is very likely that many dimensions of the transformed parameter change
         }
     }
-=======
->>>>>>> fe819d95
 }