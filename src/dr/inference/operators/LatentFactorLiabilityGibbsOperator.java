package dr.inference.operators;

import dr.evomodel.continuous.OrderedLatentLiabilityLikelihood;
import dr.inference.model.DiagonalMatrix;
import dr.inference.model.LatentFactorModel;
import dr.inference.model.MatrixParameterInterface;
import dr.inference.model.Parameter;
import dr.math.MathUtils;
import dr.math.distributions.NormalDistribution;

/**
 * Created by Max on 9/1/16.
 */
public class LatentFactorLiabilityGibbsOperator extends SimpleMCMCOperator implements GibbsOperator, PathDependentOperator{

    LatentFactorModel lfm;
    OrderedLatentLiabilityLikelihood liabilityLikelihood;
    double pathParameter = 1;

    public LatentFactorLiabilityGibbsOperator(double weight, LatentFactorModel lfm, OrderedLatentLiabilityLikelihood liabilityLikelihood) {
        setWeight(weight);


        this.lfm = lfm;
        this.liabilityLikelihood = liabilityLikelihood;
    }

    @Override
    public String getPerformanceSuggestion() {
        return null;
    }

    @Override
    public String getOperatorName() {
        return "LatentFactorLiabilityGibbsOperator";
    }

    @Override
    public double doOperation() {
        if(liabilityLikelihood.getOrdering())
            doUnorderedOperation();
        else
            doOrderedOperation();

        return 0;
    }

    void doUnorderedOperation() {
        double[] LxF = lfm.getLxF();
        DiagonalMatrix colPrec = (DiagonalMatrix) lfm.getColumnPrecision();
        Parameter continuous = lfm.getContinuous();
        MatrixParameterInterface lfmData = lfm.getScaledData();

        for (int i = 0; i < lfmData.getColumnDimension(); i++) {
            int LLpointer = 0;
            int[] data = liabilityLikelihood.getData(i);
            for (int index = 0; index < data.length; ++index) {

                int datum = data[index];
                Parameter numClasses = liabilityLikelihood.numClasses;
                int dim = (int) numClasses.getParameterValue(index);
                if(datum >= dim  && continuous.getParameterValue(LLpointer) == 0){
                    double draw = drawTruncatedNormalDistribution(LxF[i * lfmData.getRowDimension() + LLpointer], colPrec.getParameterValue(LLpointer, LLpointer), Double.NEGATIVE_INFINITY, Double.POSITIVE_INFINITY);
                    lfmData.setParameterValue(LLpointer, i, draw);
                }

                if (dim == 1.0) {
                    if (continuous.getParameterValue(LLpointer) == 0) {
                        double draw = drawTruncatedNormalDistribution(LxF[i * lfmData.getRowDimension() + LLpointer], colPrec.getParameterValue(LLpointer, LLpointer), Double.NEGATIVE_INFINITY, Double.POSITIVE_INFINITY);
                        lfmData.setParameterValue(LLpointer, i, draw);
                    }

                    LLpointer++;
                } else if (dim == 2.0) {


                    if (datum == 0) {
                        double draw = drawTruncatedNormalDistribution(LxF[i * lfmData.getRowDimension() + LLpointer], colPrec.getParameterValue(LLpointer, LLpointer), Double.NEGATIVE_INFINITY, 0);
                        lfmData.setParameterValue(LLpointer, i, draw);

                    } else {
                        double draw = drawTruncatedNormalDistribution(LxF[i * lfmData.getRowDimension() + LLpointer], colPrec.getParameterValue(LLpointer, LLpointer), 0, Double.POSITIVE_INFINITY);
                        lfmData.setParameterValue(LLpointer, i, draw);

                    }
                    LLpointer++;
                } else {
                    double[] trait = new double[dim];
                    trait[0] = 0.0;
                    if(datum == 0){
                        for (int l = 0; l < dim - 1; l++) {
                             lfmData.setParameterValue(LLpointer + l, i, drawTruncatedNormalDistribution(LxF[i * lfmData.getRowDimension() + (LLpointer + l)], colPrec.getParameterValue((LLpointer + l), (LLpointer + l)), Double.NEGATIVE_INFINITY, 0));
                        }
                    }
                    else {
                        trait[datum] = drawTruncatedNormalDistribution(LxF[i * lfmData.getRowDimension() + (LLpointer + datum - 1)], colPrec.getParameterValue((LLpointer + datum - 1), (LLpointer + datum - 1)), 0, Double.POSITIVE_INFINITY);
                        lfmData.setParameterValue(LLpointer + datum - 1, i, trait[datum]);
                        for (int l = 1; l < dim; l++) {
                            if(l != datum){
//                                System.out.println("Free Rolls");
//                                System.out.println(LxF[i * lfmData.getRowDimension() + (LLpointer + l - 1)]);
                                trait[l] = drawTruncatedNormalDistribution(LxF[i * lfmData.getRowDimension() + (LLpointer + l - 1)], colPrec.getParameterValue((LLpointer + l - 1), (LLpointer + l - 1)), Double.NEGATIVE_INFINITY, trait[datum]);
                                lfmData.setParameterValue(LLpointer + l - 1, i, trait[l]);
                            }
                        }
//                        double max = Double.NEGATIVE_INFINITY;
//                        for (int j = 0; j < trait.length; j++) {
//                            if(max < trait[j]){
//                                max = trait[j];
//                            }
//                        }
//                        System.out.println("Constrained");
//                        System.out.println(LxF[i * lfmData.getRowDimension() + (LLpointer + datum - 1)]);


                    }
//                    valid = isMax(trait, datum);


                    LLpointer += dim - 1;

                }
            }
        }
    }



    void doOrderedOperation(){
        double[] LxF = lfm.getLxF();
        DiagonalMatrix colPrec = (DiagonalMatrix) lfm.getColumnPrecision();
        Parameter continuous = lfm.getContinuous();
        MatrixParameterInterface lfmData = lfm.getScaledData();
        Parameter threshold = liabilityLikelihood.getThreshold();

        for (int i = 0; i < lfmData.getColumnDimension(); i++) {
            int Thresholdpointer = 0;
            int[] data = liabilityLikelihood.getData(i);
            for (int index = 0; index < data.length; ++index) {

                int datum = data[index];
                Parameter numClasses = liabilityLikelihood.numClasses;
                int dim = (int) numClasses.getParameterValue(index);
                if(datum >= dim  && continuous.getParameterValue(index) == 0){
                    double draw = drawTruncatedNormalDistribution(LxF[i * lfmData.getRowDimension() + index], colPrec.getParameterValue(index, index), Double.NEGATIVE_INFINITY, Double.POSITIVE_INFINITY);
                    lfmData.setParameterValue(index, i, draw);
                }
                else {
                    if (dim == 1.0) {
                        if (continuous.getParameterValue(index) == 0) {
                            double draw = drawTruncatedNormalDistribution(LxF[i * lfmData.getRowDimension() + index], colPrec.getParameterValue(index, index), Double.NEGATIVE_INFINITY, Double.POSITIVE_INFINITY);
                            lfmData.setParameterValue(index, i, draw);
                        }
                    } else if (dim == 2.0) {


                        if (datum == 0) {
                            double draw = drawTruncatedNormalDistribution(LxF[i * lfmData.getRowDimension() + index], colPrec.getParameterValue(index, index), Double.NEGATIVE_INFINITY, 0);
                            lfmData.setParameterValue(index, i, draw);

                        } else {
                            double draw = drawTruncatedNormalDistribution(LxF[i * lfmData.getRowDimension() + index], colPrec.getParameterValue(index, index), 0, Double.POSITIVE_INFINITY);
                            lfmData.setParameterValue(index, i, draw);

                        }
                    } else {
                        double[] thresholdList = new double[dim + 1];
                        thresholdList[0] = Double.NEGATIVE_INFINITY;
                        thresholdList[1] = 0;
                        thresholdList[dim] = Double.POSITIVE_INFINITY;

                        for (int j = 0; j < thresholdList.length - 3; j++) {
                            thresholdList[j + 2] = threshold.getParameterValue(Thresholdpointer + j);
                        }
                        Thresholdpointer += dim - 2;
                        double draw = drawTruncatedNormalDistribution(LxF[i * lfmData.getRowDimension() + index], colPrec.getParameterValue(index, index), thresholdList[datum], thresholdList[datum + 1]);
                        lfmData.setParameterValue(index, i, draw);

                    }
                }
//                    valid = isMax(trait, datum);



            }
        }
    }




    double drawTruncatedNormalDistribution(double mean, double precision, double lower, double upper){
        double sd = Math.sqrt(1 / precision);
        double adjVar = 1 / (pathParameter * precision + 1 - pathParameter);
        double adjMean = adjVar * (mean * pathParameter * precision);


        NormalDistribution normal = new NormalDistribution(adjMean, Math.sqrt(adjVar));
//        NormalDistribution normal = new NormalDistribution(mean, 1 / Math.sqrt(precision));
        double newLower = normal.cdf(lower);
        double newUpper = normal.cdf(upper);

        double outsideProportion = (1 - (newUpper - newLower)) * (1 - pathParameter);
        double totalProportion = newUpper - newLower + outsideProportion;
        double outsideProbability = outsideProportion / totalProportion;

        if(outsideProbability < MathUtils.nextDouble()){
        double cdfDraw = 1.0;
        int iterator = 0;
        boolean invalid = true;
        double draw = 0;
        while(iterator < 10000 && invalid){
                cdfDraw = MathUtils.nextDouble() * (newUpper - newLower) + newLower;
                draw = normal.quantile(cdfDraw);
                if(!Double.isNaN(draw) && draw > lower && draw < upper) {
                    invalid = false;
                }
                iterator++;
        }
//        if(iterator != 1){
//            System.out.println(iterator);
//            System.out.println(draw);
//            System.out.println(lower);
//            System.out.println(upper);}
        if(Double.isNaN(draw) || Double.isInfinite(draw)){
            if(Double.isInfinite(lower)){
//                System.out.println("upper");
//                System.out.println(upper);
                return upper;}
            else if(Double.isInfinite(upper)){
//                System.out.println("lower");
//                System.out.println(lower);
                return lower;}
            else
                return (lower + upper) / 2;
        }
        else
            return draw;
        }
        else{
            double cdfDraw;
            double draw = 0;
            int iterator = 0;
            boolean invalid = true;
            double total = 1 - newUpper + newLower;
            if(newLower / total < MathUtils.nextDouble()){
                while(iterator < 10000 && invalid){
                    cdfDraw = MathUtils.nextDouble() * (1 - newUpper) + newUpper;
                    draw = normal.quantile(cdfDraw);
                    if(!Double.isNaN(draw) && draw > upper) {
                        invalid = false;
                    }
                    iterator++;
                }
            }
            else{
                while(iterator < 10000 && invalid){
                    cdfDraw = MathUtils.nextDouble() * newLower;
                    draw = normal.quantile(cdfDraw);
                    if(!Double.isNaN(draw) && draw < lower) {
                        invalid = false;
                    }
                    iterator++;
                }
            }
            return draw;
        }
    }
<<<<<<< HEAD

    @Override
    public int getStepCount() {
        return 0;
    }

    public void setPathParameter(double pathParameter){
        this.pathParameter = pathParameter;
    }
=======
>>>>>>> 5ce9e08d
}<|MERGE_RESOLUTION|>--- conflicted
+++ resolved
@@ -11,11 +11,10 @@
 /**
  * Created by Max on 9/1/16.
  */
-public class LatentFactorLiabilityGibbsOperator extends SimpleMCMCOperator implements GibbsOperator, PathDependentOperator{
+public class LatentFactorLiabilityGibbsOperator extends SimpleMCMCOperator implements GibbsOperator{
 
     LatentFactorModel lfm;
     OrderedLatentLiabilityLikelihood liabilityLikelihood;
-    double pathParameter = 1;
 
     public LatentFactorLiabilityGibbsOperator(double weight, LatentFactorModel lfm, OrderedLatentLiabilityLikelihood liabilityLikelihood) {
         setWeight(weight);
@@ -191,20 +190,11 @@
 
     double drawTruncatedNormalDistribution(double mean, double precision, double lower, double upper){
         double sd = Math.sqrt(1 / precision);
-        double adjVar = 1 / (pathParameter * precision + 1 - pathParameter);
-        double adjMean = adjVar * (mean * pathParameter * precision);
-
-
-        NormalDistribution normal = new NormalDistribution(adjMean, Math.sqrt(adjVar));
-//        NormalDistribution normal = new NormalDistribution(mean, 1 / Math.sqrt(precision));
+        NormalDistribution normal = new NormalDistribution(mean, sd);
         double newLower = normal.cdf(lower);
         double newUpper = normal.cdf(upper);
 
-        double outsideProportion = (1 - (newUpper - newLower)) * (1 - pathParameter);
-        double totalProportion = newUpper - newLower + outsideProportion;
-        double outsideProbability = outsideProportion / totalProportion;
-
-        if(outsideProbability < MathUtils.nextDouble()){
+
         double cdfDraw = 1.0;
         int iterator = 0;
         boolean invalid = true;
@@ -236,46 +226,5 @@
         }
         else
             return draw;
-        }
-        else{
-            double cdfDraw;
-            double draw = 0;
-            int iterator = 0;
-            boolean invalid = true;
-            double total = 1 - newUpper + newLower;
-            if(newLower / total < MathUtils.nextDouble()){
-                while(iterator < 10000 && invalid){
-                    cdfDraw = MathUtils.nextDouble() * (1 - newUpper) + newUpper;
-                    draw = normal.quantile(cdfDraw);
-                    if(!Double.isNaN(draw) && draw > upper) {
-                        invalid = false;
-                    }
-                    iterator++;
-                }
-            }
-            else{
-                while(iterator < 10000 && invalid){
-                    cdfDraw = MathUtils.nextDouble() * newLower;
-                    draw = normal.quantile(cdfDraw);
-                    if(!Double.isNaN(draw) && draw < lower) {
-                        invalid = false;
-                    }
-                    iterator++;
-                }
-            }
-            return draw;
-        }
-    }
-<<<<<<< HEAD
-
-    @Override
-    public int getStepCount() {
-        return 0;
-    }
-
-    public void setPathParameter(double pathParameter){
-        this.pathParameter = pathParameter;
-    }
-=======
->>>>>>> 5ce9e08d
+    }
 }