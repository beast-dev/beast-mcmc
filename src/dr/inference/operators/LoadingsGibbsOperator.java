/*
 * LoadingsGibbsOperator.java
 *
 * Copyright (c) 2002-2015 Alexei Drummond, Andrew Rambaut and Marc Suchard
 *
 * This file is part of BEAST.
 * See the NOTICE file distributed with this work for additional
 * information regarding copyright ownership and licensing.
 *
 * BEAST is free software; you can redistribute it and/or modify
 * it under the terms of the GNU Lesser General Public License as
 * published by the Free Software Foundation; either version 2
 * of the License, or (at your option) any later version.
 *
 *  BEAST is distributed in the hope that it will be useful,
 *  but WITHOUT ANY WARRANTY; without even the implied warranty of
 *  MERCHANTABILITY or FITNESS FOR A PARTICULAR PURPOSE.  See the
 *  GNU Lesser General Public License for more details.
 *
 * You should have received a copy of the GNU Lesser General Public
 * License along with BEAST; if not, write to the
 * Free Software Foundation, Inc., 51 Franklin St, Fifth Floor,
 * Boston, MA  02110-1301  USA
 */

package dr.inference.operators;

import dr.inference.distribution.DistributionLikelihood;
import dr.inference.distribution.IndependentNormalDistributionModel;
import dr.inference.distribution.LatentFactorModelInterface;
import dr.inference.model.LatentFactorModel;
import dr.inference.model.MatrixParameterInterface;
import dr.inference.model.Parameter;
import dr.math.MathUtils;
import dr.math.distributions.MultivariateNormalDistribution;
import dr.math.distributions.NormalDistribution;
import dr.math.matrixAlgebra.*;

import java.util.ArrayList;
import java.util.List;
import java.util.ListIterator;
import java.util.concurrent.Callable;
import java.util.concurrent.ExecutorService;
import java.util.concurrent.Executors;

/**
 * Author Max R. Tolkoff
 */
<<<<<<< HEAD
public class LoadingsGibbsOperator extends SimpleMCMCOperator implements PathDependentOperator, GibbsOperator {
    NormalDistribution prior;
    IndependentNormalDistributionModel prior3;
    NormalDistribution workingPrior;
    LatentFactorModelInterface LFM;
    ArrayList<double[][]> precisionArray;
    ArrayList<double[]> meanMidArray;
    ArrayList<double[]> meanArray;
    boolean randomScan;
    double pathParameter=1.0;
    final Parameter missingIndicator;
    final MatrixParameterInterface loadings;
    final boolean upperTriangle;

    double priorPrecision;
    double priorMeanPrecision;
    double priorPrecisionWorking;
    double priorMeanPrecisionWorking;
=======
public class LoadingsGibbsOperator extends SimpleMCMCOperator implements GibbsOperator {

    private NormalDistribution workingPrior;
    private LatentFactorModel LFM;
    private ArrayList<double[][]> precisionArray;
    private ArrayList<double[]> meanMidArray;
    private ArrayList<double[]> meanArray;
    private boolean randomScan;
    private double pathParameter = 1.0;
    private final Parameter missingIndicator;


    private double priorPrecision;
    private double priorMeanPrecision;
    private double priorPrecisionWorking;
>>>>>>> 5ce9e08d

    public LoadingsGibbsOperator(LatentFactorModelInterface LFM, DistributionLikelihood prior, IndependentNormalDistributionModel prior3, MatrixParameterInterface loadings,
                                 double weight, boolean randomScan, DistributionLikelihood workingPrior, boolean multiThreaded, int numThreads,
                                 boolean upperTriangle) {
        setWeight(weight);
<<<<<<< HEAD
        this.upperTriangle = upperTriangle;
        if (prior != null){
            this.prior = (NormalDistribution) prior.getDistribution();}
        else
            this.prior3 = (prior3);
=======

        NormalDistribution prior1 = (NormalDistribution) prior.getDistribution();
>>>>>>> 5ce9e08d
        if (workingPrior != null) {
            this.workingPrior = (NormalDistribution) workingPrior.getDistribution();
        }
        if(loadings != null){
            this.loadings = loadings;
        }
        else
            this.loadings = LFM.getLoadings();
        this.LFM = LFM;
        precisionArray = new ArrayList<double[][]>();
        double[][] temp;
        this.randomScan = randomScan;


        meanArray = new ArrayList<double[]>();
        meanMidArray = new ArrayList<double[]>();
        double[] tempMean;
        if (!randomScan) {
            for (int i = 0; i < LFM.getFactorDimension(); i++) {
                temp = new double[i + 1][i + 1];
                precisionArray.add(temp);
            }
            for (int i = 0; i < LFM.getFactorDimension(); i++) {
                tempMean = new double[i + 1];
                meanArray.add(tempMean);
            }

            for (int i = 0; i < LFM.getFactorDimension(); i++) {
                tempMean = new double[i + 1];
                meanMidArray.add(tempMean);
            }
        } else {
            for (int i = 0; i < LFM.getFactorDimension(); i++) {
                temp = new double[LFM.getFactorDimension() - i][LFM.getFactorDimension() - i];
                precisionArray.add(temp);
            }
            for (int i = 0; i < LFM.getFactorDimension(); i++) {
                tempMean = new double[LFM.getFactorDimension() - i];
                meanArray.add(tempMean);
            }

            for (int i = 0; i < LFM.getFactorDimension(); i++) {
                tempMean = new double[LFM.getFactorDimension() - i];
                meanMidArray.add(tempMean);
            }
        }

//            vectorProductAnswer=new MatrixParameter[LFM.getLoadings().getRowDimension()];
//            for (int i = 0; i <vectorProductAnswer.length ; i++) {
//                vectorProductAnswer[i]=new MatrixParameter(null);
//                vectorProductAnswer[i].setDimensions(i+1, 1);
//            }

//        priorMeanVector=new MatrixParameter[LFM.getLoadings().getRowDimension()];
//            for (int i = 0; i <priorMeanVector.length ; i++) {
//                priorMeanVector[i]=new MatrixParameter(null, i+1, 1, this.prior.getMean()/(this.prior.getSD()*this.prior.getSD()));
//
//
//            }
<<<<<<< HEAD
        if(prior != null) {
            priorPrecision = 1 / (this.prior.getSD() * this.prior.getSD());
            priorMeanPrecision = this.prior.getMean() * priorPrecision;
        }
=======
        priorPrecision = 1 / (prior1.getSD() * prior1.getSD());
        priorMeanPrecision = prior1.getMean() * priorPrecision;
>>>>>>> 5ce9e08d

//        double priorMeanPrecisionWorking;
        if (workingPrior == null) {
//            priorMeanPrecisionWorking = priorMeanPrecision;
            priorPrecisionWorking = priorPrecision;
        } else {
            priorPrecisionWorking = 1 / (this.workingPrior.getSD() * this.workingPrior.getSD());
//            priorMeanPrecisionWorking = this.workingPrior.getMean() * priorPrecisionWorking;
        }

        if (multiThreaded) {
            for (int i = 0; i < loadings.getRowDimension(); i++) {
                if (i < LFM.getFactorDimension() && upperTriangle)
                    drawCallers.add(new DrawCaller(i, new double[i + 1][i + 1], new double[i + 1], new double[i + 1]));
                else
                    drawCallers.add(new DrawCaller(i, new double[LFM.getFactorDimension()][LFM.getFactorDimension()], new double[LFM.getFactorDimension()], new double[LFM.getFactorDimension()]));
            }

//                    Integer.parseInt(System.getProperty("thread.count"));
            pool = Executors.newFixedThreadPool(numThreads);
        } else {
            pool = null;
        }
        missingIndicator = LFM.getMissingIndicator();
    }


    private void getPrecisionOfTruncated(MatrixParameterInterface full, int newRowDimension, int row, double[][] answer) {

//        MatrixParameter answer=new MatrixParameter(null);
//        answer.setDimensions(this.getRowDimension(), Right.getRowDimension());
//        System.out.println(answer.getRowDimension());
//        System.out.println(answer.getColumnDimension());

        int p = full.getColumnDimension();
        for (int i = 0; i < newRowDimension; i++) {
            for (int j = i; j < newRowDimension; j++) {
                double sum = 0;
                for (int k = 0; k < p; k++){
                    if(missingIndicator == null || missingIndicator.getParameterValue(k * LFM.getScaledData().getRowDimension() + row) != 1)
                    sum += full.getParameterValue(i, k) * full.getParameterValue(j, k);
                }
                answer[i][j] = sum * LFM.getColumnPrecision().getParameterValue(row, row);
                if (i == j) {
                    if(prior3 != null){
                        if(prior3.getVariance() != null){
                            if(!upperTriangle)
                                priorPrecision = 1 / prior3.getVariance().getParameterValue(i * loadings.getRowDimension() + row);
                            else
                                priorPrecision = 1 / prior3.getVariance().getParameterValue(i * loadings.getRowDimension() + row);
                        }
                        else{
                            priorPrecision = prior3.getPrecision().getParameterValue(i * loadings.getRowDimension() + row);
                        }
                        if (workingPrior == null) {
                            priorMeanPrecisionWorking = priorMeanPrecision;
                            priorPrecisionWorking = priorPrecision;
                        }
                    }
                    answer[i][j] = answer[i][j] * pathParameter + getAdjustedPriorPrecision();
                } else {
                    answer[i][j] *= pathParameter;
                    answer[j][i] = answer[i][j];
                }
            }
        }
    }


    private void getTruncatedMean(int newRowDimension, int dataColumn, double[][] variance, double[] midMean, double[] mean, MatrixParameterInterface factors) {

//        MatrixParameter answer=new MatrixParameter(null);
//        answer.setDimensions(this.getRowDimension(), Right.getRowDimension());
//        System.out.println(answer.getRowDimension());
//        System.out.println(answer.getColumnDimension());

        MatrixParameterInterface data = LFM.getScaledData();
<<<<<<< HEAD
        MatrixParameterInterface Left = factors;
        int p = data.getColumnDimension();
=======
        MatrixParameterInterface Left = LFM.getFactors();

        final int p = data.getColumnDimension();

>>>>>>> 5ce9e08d
        for (int i = 0; i < newRowDimension; i++) {
            double sum = 0;

            for (int k = 0; k < p; k++) {
                if (missingIndicator == null || missingIndicator.getParameterValue(k * LFM.getScaledData().getRowDimension() + dataColumn) != 1)
                    sum += Left.getParameterValue(i, k) * data.getParameterValue(dataColumn, k);
            }

            sum = sum * LFM.getColumnPrecision().getParameterValue(dataColumn, dataColumn);
            if(prior3 != null){
                if(prior3.getVariance() != null){
                    priorMeanPrecision = 1 / prior3.getVariance().getParameterValue(i * loadings.getRowDimension() + dataColumn)
                            * prior3.getMean().getParameterValue(i * loadings.getRowDimension() + dataColumn);
                }

            }
            sum += priorMeanPrecision;
            midMean[i] = sum;
        }

        for (int i = 0; i < newRowDimension; i++) {
            double sum = 0;
            for (int k = 0; k < newRowDimension; k++)
                sum += variance[i][k] * midMean[k];
            mean[i] = sum;
        }
    }

    private void getPrecision(int i, double[][] answer, MatrixParameterInterface factors) {
        int size = LFM.getFactorDimension();
        if (i < size && upperTriangle) {
            getPrecisionOfTruncated(factors, i + 1, i, answer);
        } else {
            getPrecisionOfTruncated(factors, size, i, answer);
        }
    }

    private void getMean(int i, double[][] variance, double[] midMean, double[] mean, MatrixParameterInterface factors) {
//        Matrix factors=null;
        int size = LFM.getFactorDimension();
//        double[] scaledDataColumn=LFM.getScaledData().getRowValues(i);
//        Vector dataColumn=null;
//        Vector priorVector=null;
//        Vector temp=null;
//        Matrix data=new Matrix(LFM.getScaledData().getParameterAsMatrix());
        if (i < size && upperTriangle) {
            getTruncatedMean(i + 1, i, variance, midMean, mean, factors);
//            dataColumn=new Vector(data.toComponents()[i]);
//            try {
//                answer=precision.inverse().product(new Matrix(priorMeanVector[i].add(vectorProductAnswer[i]).getParameterAsMatrix()));
//            } catch (IllegalDimension illegalDimension) {
//                illegalDimension.printStackTrace();  //To change body of catch statement use File | Settings | File Templates.
//            }
        } else {
            getTruncatedMean(size, i, variance, midMean, mean, factors);
//            dataColumn=new Vector(data.toComponents()[i]);
//            try {
//                answer=precision.inverse().product(new Matrix(priorMeanVector[size-1].add(vectorProductAnswer[size-1]).getParameterAsMatrix()));
//            } catch (IllegalDimension illegalDimension) {
//                illegalDimension.printStackTrace();  //To change body of catch statement use File | Settings | File Templates.
//            }
        }
        for (int j = 0; j < mean.length; j++) { //TODO implement for generic prior
            mean[j] *= pathParameter;
        }

    }

    private void copy(int i, double[] random) {
<<<<<<< HEAD
       MatrixParameterInterface changing = loadings;
=======
        MatrixParameterInterface changing = LFM.getLoadings();
>>>>>>> 5ce9e08d
        for (int j = 0; j < random.length; j++) {
            changing.setParameterValueQuietly(i, j, random[j]);
        }
    }

<<<<<<< HEAD
    private void drawI(int i, double[][] precision, double[] midMean, double[] mean, MatrixParameterInterface factors) {
        double[] draws = null;
=======
    private void drawI(int i, double[][] precision, double[] midMean, double[] mean) {
        double[] draws;
>>>>>>> 5ce9e08d
        double[][] variance;
        double[][] cholesky = null;
        getPrecision(i, precision, factors);
        variance = (new SymmetricMatrix(precision)).inverse().toComponents();

        try {
            cholesky = new CholeskyDecomposition(variance).getL();
        } catch (IllegalDimension illegalDimension) {
            illegalDimension.printStackTrace();
        }

        getMean(i, variance, midMean, mean, factors);

        draws = MultivariateNormalDistribution.nextMultivariateNormalCholesky(mean, cholesky);
//    if(i<draws.length)
//
//    {
//        while (draws[i] < 0) {
//            draws = MultivariateNormalDistribution.nextMultivariateNormalCholesky(mean, cholesky);
//        }
//    }
        if (i < draws.length) {
            //if (draws[i] > 0) { // TODO implement as option
            copy(i, draws);
            //}
        } else {
            copy(i, draws);
        }

        if (DEBUG) {
            System.err.println("draw: " + new Vector(draws));
        }

//       copy(i, draws);

    }
    
    @Override
    public String getPerformanceSuggestion() {
        return null;
    }

    @Override
    public String getOperatorName() {
        return "loadingsGibbsOperator";
    }

    private static boolean DEBUG = false;

    @Override
    public double doOperation() {
        MatrixParameterInterface factors = LFM.getFactors();

        if (DEBUG) {
            System.err.println("Start doOp");
        }

<<<<<<< HEAD
        int size = loadings.getRowDimension();
        if(LFM.getFactorDimension() != precisionArray.listIterator().next().length){
=======
        int size = LFM.getLoadings().getRowDimension();
        if (LFM.getFactorDimension() != precisionArray.listIterator().next().length) {
>>>>>>> 5ce9e08d

            if (DEBUG) {
                System.err.println("!= length");
            }

            precisionArray.clear();
            meanArray.clear();
            meanMidArray.clear();
            double[] tempMean;
            double[][] temp;
            if (!randomScan) {
                for (int i = 0; i < LFM.getFactorDimension(); i++) {
                    temp = new double[i + 1][i + 1];
                    precisionArray.add(temp);
                }
                for (int i = 0; i < LFM.getFactorDimension(); i++) {
                    tempMean = new double[i + 1];
                    meanArray.add(tempMean);
                }

                for (int i = 0; i < LFM.getFactorDimension(); i++) {
                    tempMean = new double[i + 1];
                    meanMidArray.add(tempMean);
                }
            } else {
                for (int i = 0; i < LFM.getFactorDimension(); i++) {
                    temp = new double[LFM.getFactorDimension() - i][LFM.getFactorDimension() - i];
                    precisionArray.add(temp);
                }
                for (int i = 0; i < LFM.getFactorDimension(); i++) {
                    tempMean = new double[LFM.getFactorDimension() - i];
                    meanArray.add(tempMean);
                }

                for (int i = 0; i < LFM.getFactorDimension(); i++) {
                    tempMean = new double[LFM.getFactorDimension() - i];
                    meanMidArray.add(tempMean);
                }
            }
        }

        if (pool != null) {

            if (DEBUG) {
                System.err.println("!= poll");
            }

            try {
                pool.invokeAll(drawCallers);
                loadings.fireParameterChangedEvent();
            } catch (InterruptedException e) {
                e.printStackTrace();
            }
        } else {

            if (DEBUG) {
                System.err.println("inner");
            }

            if (!randomScan) {
                ListIterator<double[][]> currentPrecision = precisionArray.listIterator();
                ListIterator<double[]> currentMidMean = meanMidArray.listIterator();
                ListIterator<double[]> currentMean = meanArray.listIterator();
                double[][] precision = new double[loadings.getColumnDimension()][loadings.getColumnDimension()];
                double[] midMean = new double[loadings.getColumnDimension()];
                double[] mean = new double[loadings.getColumnDimension()];
                for (int i = 0; i < size; i++) {
<<<<<<< HEAD
                    if(i < LFM.getFactorDimension() && upperTriangle)
                    {precision = currentPrecision.next();
=======
                    if (i < LFM.getFactorDimension()) {
                        precision = currentPrecision.next();
>>>>>>> 5ce9e08d
                        midMean = currentMidMean.next();
                        mean = currentMean.next();
                    }

                    drawI(i, precision, midMean, mean, factors);
                }
                loadings.fireParameterChangedEvent();
            } else {
                int i = MathUtils.nextInt(loadings.getRowDimension());
                ListIterator<double[][]> currentPrecision;
                ListIterator<double[]> currentMidMean;
                ListIterator<double[]> currentMean;
                double[][] precision;
                double[] midMean;
                double[] mean;
                if (i < LFM.getFactorDimension() && upperTriangle) {
                    currentPrecision = precisionArray.listIterator(LFM.getFactorDimension() - i - 1);
                    precision = currentPrecision.next();
                    currentMidMean = meanMidArray.listIterator(LFM.getFactorDimension() - i - 1);
                    midMean = currentMidMean.next();
                    currentMean = meanArray.listIterator(LFM.getFactorDimension() - i - 1);
                    mean = currentMean.next();
                } else if (LFM.getFactorDimension() == i){
                    currentPrecision = precisionArray.listIterator();
                    precision = currentPrecision.next();
                    currentMidMean = meanMidArray.listIterator();
                    midMean = currentMidMean.next();
                    currentMean = meanArray.listIterator();
                    mean = currentMean.next();
                }
                else{
                    precision = new double[loadings.getColumnDimension()][loadings.getColumnDimension()];
                    midMean = new double[loadings.getColumnDimension()];
                    mean = new double[loadings.getColumnDimension()];
                }
                drawI(i, precision, midMean, mean, factors);
                loadings.fireParameterChangedEvent(i, null);
//            LFM.getLoadings().fireParameterChangedEvent();
            }

        }

        if (DEBUG) {
            for (double[] m : meanArray) {
                System.err.println(new Vector(m));
            }

            for (double[] m : meanMidArray) {
                System.err.println(new Vector(m));
            }

            for (double[][] p : precisionArray) {
                System.err.println(new Matrix(p));
            }
//            System.err.println(new Matrix(precisionArray));
        }

        if (DEBUG) {
            System.err.println("End doOp");
        }

        return 0;
    }

    public void setPathParameter(double beta) {
        pathParameter = beta;
    }

    private double getAdjustedPriorPrecision() {
        return priorPrecision * pathParameter + (1 - pathParameter) * priorPrecisionWorking;
    }


    class DrawCaller implements Callable<Double> {

        int i;
        double[][] precision;
        double[] midMean;
        double[] mean;

        DrawCaller(int i, double[][] precision, double[] midMean, double[] mean) {
            this.i = i;
            this.precision = precision;
            this.midMean = midMean;
            this.mean = mean;
        }

        private final boolean DEBUG_PARALLEL_EVALUATION = false;

        public Double call() throws Exception {

            if (DEBUG_PARALLEL_EVALUATION) {
                System.err.print("Invoking thread #" + i + " for " + ": ");
            }
            MatrixParameterInterface factors = LFM.getFactors();
            drawI(i, precision, midMean, mean, factors);
            return null;
        }

    }

    private final List<Callable<Double>> drawCallers = new ArrayList<Callable<Double>>();

    private final ExecutorService pool;
}<|MERGE_RESOLUTION|>--- conflicted
+++ resolved
@@ -26,8 +26,6 @@
 package dr.inference.operators;
 
 import dr.inference.distribution.DistributionLikelihood;
-import dr.inference.distribution.IndependentNormalDistributionModel;
-import dr.inference.distribution.LatentFactorModelInterface;
 import dr.inference.model.LatentFactorModel;
 import dr.inference.model.MatrixParameterInterface;
 import dr.inference.model.Parameter;
@@ -46,26 +44,6 @@
 /**
  * Author Max R. Tolkoff
  */
-<<<<<<< HEAD
-public class LoadingsGibbsOperator extends SimpleMCMCOperator implements PathDependentOperator, GibbsOperator {
-    NormalDistribution prior;
-    IndependentNormalDistributionModel prior3;
-    NormalDistribution workingPrior;
-    LatentFactorModelInterface LFM;
-    ArrayList<double[][]> precisionArray;
-    ArrayList<double[]> meanMidArray;
-    ArrayList<double[]> meanArray;
-    boolean randomScan;
-    double pathParameter=1.0;
-    final Parameter missingIndicator;
-    final MatrixParameterInterface loadings;
-    final boolean upperTriangle;
-
-    double priorPrecision;
-    double priorMeanPrecision;
-    double priorPrecisionWorking;
-    double priorMeanPrecisionWorking;
-=======
 public class LoadingsGibbsOperator extends SimpleMCMCOperator implements GibbsOperator {
 
     private NormalDistribution workingPrior;
@@ -81,30 +59,14 @@
     private double priorPrecision;
     private double priorMeanPrecision;
     private double priorPrecisionWorking;
->>>>>>> 5ce9e08d
-
-    public LoadingsGibbsOperator(LatentFactorModelInterface LFM, DistributionLikelihood prior, IndependentNormalDistributionModel prior3, MatrixParameterInterface loadings,
-                                 double weight, boolean randomScan, DistributionLikelihood workingPrior, boolean multiThreaded, int numThreads,
-                                 boolean upperTriangle) {
+
+    public LoadingsGibbsOperator(LatentFactorModel LFM, DistributionLikelihood prior, double weight, boolean randomScan, DistributionLikelihood workingPrior, boolean multiThreaded, int numThreads) {
         setWeight(weight);
-<<<<<<< HEAD
-        this.upperTriangle = upperTriangle;
-        if (prior != null){
-            this.prior = (NormalDistribution) prior.getDistribution();}
-        else
-            this.prior3 = (prior3);
-=======
 
         NormalDistribution prior1 = (NormalDistribution) prior.getDistribution();
->>>>>>> 5ce9e08d
         if (workingPrior != null) {
             this.workingPrior = (NormalDistribution) workingPrior.getDistribution();
         }
-        if(loadings != null){
-            this.loadings = loadings;
-        }
-        else
-            this.loadings = LFM.getLoadings();
         this.LFM = LFM;
         precisionArray = new ArrayList<double[][]>();
         double[][] temp;
@@ -156,15 +118,8 @@
 //
 //
 //            }
-<<<<<<< HEAD
-        if(prior != null) {
-            priorPrecision = 1 / (this.prior.getSD() * this.prior.getSD());
-            priorMeanPrecision = this.prior.getMean() * priorPrecision;
-        }
-=======
         priorPrecision = 1 / (prior1.getSD() * prior1.getSD());
         priorMeanPrecision = prior1.getMean() * priorPrecision;
->>>>>>> 5ce9e08d
 
 //        double priorMeanPrecisionWorking;
         if (workingPrior == null) {
@@ -176,8 +131,8 @@
         }
 
         if (multiThreaded) {
-            for (int i = 0; i < loadings.getRowDimension(); i++) {
-                if (i < LFM.getFactorDimension() && upperTriangle)
+            for (int i = 0; i < LFM.getLoadings().getRowDimension(); i++) {
+                if (i < LFM.getFactorDimension())
                     drawCallers.add(new DrawCaller(i, new double[i + 1][i + 1], new double[i + 1], new double[i + 1]));
                 else
                     drawCallers.add(new DrawCaller(i, new double[LFM.getFactorDimension()][LFM.getFactorDimension()], new double[LFM.getFactorDimension()], new double[LFM.getFactorDimension()]));
@@ -203,27 +158,10 @@
         for (int i = 0; i < newRowDimension; i++) {
             for (int j = i; j < newRowDimension; j++) {
                 double sum = 0;
-                for (int k = 0; k < p; k++){
-                    if(missingIndicator == null || missingIndicator.getParameterValue(k * LFM.getScaledData().getRowDimension() + row) != 1)
+                for (int k = 0; k < p; k++)
                     sum += full.getParameterValue(i, k) * full.getParameterValue(j, k);
-                }
                 answer[i][j] = sum * LFM.getColumnPrecision().getParameterValue(row, row);
                 if (i == j) {
-                    if(prior3 != null){
-                        if(prior3.getVariance() != null){
-                            if(!upperTriangle)
-                                priorPrecision = 1 / prior3.getVariance().getParameterValue(i * loadings.getRowDimension() + row);
-                            else
-                                priorPrecision = 1 / prior3.getVariance().getParameterValue(i * loadings.getRowDimension() + row);
-                        }
-                        else{
-                            priorPrecision = prior3.getPrecision().getParameterValue(i * loadings.getRowDimension() + row);
-                        }
-                        if (workingPrior == null) {
-                            priorMeanPrecisionWorking = priorMeanPrecision;
-                            priorPrecisionWorking = priorPrecision;
-                        }
-                    }
                     answer[i][j] = answer[i][j] * pathParameter + getAdjustedPriorPrecision();
                 } else {
                     answer[i][j] *= pathParameter;
@@ -234,7 +172,7 @@
     }
 
 
-    private void getTruncatedMean(int newRowDimension, int dataColumn, double[][] variance, double[] midMean, double[] mean, MatrixParameterInterface factors) {
+    private void getTruncatedMean(int newRowDimension, int dataColumn, double[][] variance, double[] midMean, double[] mean) {
 
 //        MatrixParameter answer=new MatrixParameter(null);
 //        answer.setDimensions(this.getRowDimension(), Right.getRowDimension());
@@ -242,15 +180,10 @@
 //        System.out.println(answer.getColumnDimension());
 
         MatrixParameterInterface data = LFM.getScaledData();
-<<<<<<< HEAD
-        MatrixParameterInterface Left = factors;
-        int p = data.getColumnDimension();
-=======
         MatrixParameterInterface Left = LFM.getFactors();
 
         final int p = data.getColumnDimension();
 
->>>>>>> 5ce9e08d
         for (int i = 0; i < newRowDimension; i++) {
             double sum = 0;
 
@@ -260,13 +193,6 @@
             }
 
             sum = sum * LFM.getColumnPrecision().getParameterValue(dataColumn, dataColumn);
-            if(prior3 != null){
-                if(prior3.getVariance() != null){
-                    priorMeanPrecision = 1 / prior3.getVariance().getParameterValue(i * loadings.getRowDimension() + dataColumn)
-                            * prior3.getMean().getParameterValue(i * loadings.getRowDimension() + dataColumn);
-                }
-
-            }
             sum += priorMeanPrecision;
             midMean[i] = sum;
         }
@@ -279,16 +205,16 @@
         }
     }
 
-    private void getPrecision(int i, double[][] answer, MatrixParameterInterface factors) {
+    private void getPrecision(int i, double[][] answer) {
         int size = LFM.getFactorDimension();
-        if (i < size && upperTriangle) {
-            getPrecisionOfTruncated(factors, i + 1, i, answer);
-        } else {
-            getPrecisionOfTruncated(factors, size, i, answer);
-        }
-    }
-
-    private void getMean(int i, double[][] variance, double[] midMean, double[] mean, MatrixParameterInterface factors) {
+        if (i < size) {
+            getPrecisionOfTruncated(LFM.getFactors(), i + 1, i, answer);
+        } else {
+            getPrecisionOfTruncated(LFM.getFactors(), size, i, answer);
+        }
+    }
+
+    private void getMean(int i, double[][] variance, double[] midMean, double[] mean) {
 //        Matrix factors=null;
         int size = LFM.getFactorDimension();
 //        double[] scaledDataColumn=LFM.getScaledData().getRowValues(i);
@@ -296,8 +222,8 @@
 //        Vector priorVector=null;
 //        Vector temp=null;
 //        Matrix data=new Matrix(LFM.getScaledData().getParameterAsMatrix());
-        if (i < size && upperTriangle) {
-            getTruncatedMean(i + 1, i, variance, midMean, mean, factors);
+        if (i < size) {
+            getTruncatedMean(i + 1, i, variance, midMean, mean);
 //            dataColumn=new Vector(data.toComponents()[i]);
 //            try {
 //                answer=precision.inverse().product(new Matrix(priorMeanVector[i].add(vectorProductAnswer[i]).getParameterAsMatrix()));
@@ -305,7 +231,7 @@
 //                illegalDimension.printStackTrace();  //To change body of catch statement use File | Settings | File Templates.
 //            }
         } else {
-            getTruncatedMean(size, i, variance, midMean, mean, factors);
+            getTruncatedMean(size, i, variance, midMean, mean);
 //            dataColumn=new Vector(data.toComponents()[i]);
 //            try {
 //                answer=precision.inverse().product(new Matrix(priorMeanVector[size-1].add(vectorProductAnswer[size-1]).getParameterAsMatrix()));
@@ -320,26 +246,17 @@
     }
 
     private void copy(int i, double[] random) {
-<<<<<<< HEAD
-       MatrixParameterInterface changing = loadings;
-=======
         MatrixParameterInterface changing = LFM.getLoadings();
->>>>>>> 5ce9e08d
         for (int j = 0; j < random.length; j++) {
             changing.setParameterValueQuietly(i, j, random[j]);
         }
     }
 
-<<<<<<< HEAD
-    private void drawI(int i, double[][] precision, double[] midMean, double[] mean, MatrixParameterInterface factors) {
-        double[] draws = null;
-=======
     private void drawI(int i, double[][] precision, double[] midMean, double[] mean) {
         double[] draws;
->>>>>>> 5ce9e08d
         double[][] variance;
         double[][] cholesky = null;
-        getPrecision(i, precision, factors);
+        getPrecision(i, precision);
         variance = (new SymmetricMatrix(precision)).inverse().toComponents();
 
         try {
@@ -348,7 +265,7 @@
             illegalDimension.printStackTrace();
         }
 
-        getMean(i, variance, midMean, mean, factors);
+        getMean(i, variance, midMean, mean);
 
         draws = MultivariateNormalDistribution.nextMultivariateNormalCholesky(mean, cholesky);
 //    if(i<draws.length)
@@ -388,19 +305,13 @@
 
     @Override
     public double doOperation() {
-        MatrixParameterInterface factors = LFM.getFactors();
 
         if (DEBUG) {
             System.err.println("Start doOp");
         }
 
-<<<<<<< HEAD
-        int size = loadings.getRowDimension();
-        if(LFM.getFactorDimension() != precisionArray.listIterator().next().length){
-=======
         int size = LFM.getLoadings().getRowDimension();
         if (LFM.getFactorDimension() != precisionArray.listIterator().next().length) {
->>>>>>> 5ce9e08d
 
             if (DEBUG) {
                 System.err.println("!= length");
@@ -450,7 +361,7 @@
 
             try {
                 pool.invokeAll(drawCallers);
-                loadings.fireParameterChangedEvent();
+                LFM.getLoadings().fireParameterChangedEvent();
             } catch (InterruptedException e) {
                 e.printStackTrace();
             }
@@ -464,54 +375,35 @@
                 ListIterator<double[][]> currentPrecision = precisionArray.listIterator();
                 ListIterator<double[]> currentMidMean = meanMidArray.listIterator();
                 ListIterator<double[]> currentMean = meanArray.listIterator();
-                double[][] precision = new double[loadings.getColumnDimension()][loadings.getColumnDimension()];
-                double[] midMean = new double[loadings.getColumnDimension()];
-                double[] mean = new double[loadings.getColumnDimension()];
+                double[][] precision = null;
+                double[] midMean = null;
+                double[] mean = null;
                 for (int i = 0; i < size; i++) {
-<<<<<<< HEAD
-                    if(i < LFM.getFactorDimension() && upperTriangle)
-                    {precision = currentPrecision.next();
-=======
                     if (i < LFM.getFactorDimension()) {
                         precision = currentPrecision.next();
->>>>>>> 5ce9e08d
                         midMean = currentMidMean.next();
                         mean = currentMean.next();
                     }
 
-                    drawI(i, precision, midMean, mean, factors);
-                }
-                loadings.fireParameterChangedEvent();
+                    drawI(i, precision, midMean, mean);
+                }
+                LFM.getLoadings().fireParameterChangedEvent();
             } else {
-                int i = MathUtils.nextInt(loadings.getRowDimension());
+                int i = MathUtils.nextInt(LFM.getLoadings().getRowDimension());
                 ListIterator<double[][]> currentPrecision;
                 ListIterator<double[]> currentMidMean;
                 ListIterator<double[]> currentMean;
-                double[][] precision;
-                double[] midMean;
-                double[] mean;
-                if (i < LFM.getFactorDimension() && upperTriangle) {
+                if (i < LFM.getFactorDimension()) {
                     currentPrecision = precisionArray.listIterator(LFM.getFactorDimension() - i - 1);
-                    precision = currentPrecision.next();
                     currentMidMean = meanMidArray.listIterator(LFM.getFactorDimension() - i - 1);
-                    midMean = currentMidMean.next();
                     currentMean = meanArray.listIterator(LFM.getFactorDimension() - i - 1);
-                    mean = currentMean.next();
-                } else if (LFM.getFactorDimension() == i){
+                } else {
                     currentPrecision = precisionArray.listIterator();
-                    precision = currentPrecision.next();
                     currentMidMean = meanMidArray.listIterator();
-                    midMean = currentMidMean.next();
                     currentMean = meanArray.listIterator();
-                    mean = currentMean.next();
-                }
-                else{
-                    precision = new double[loadings.getColumnDimension()][loadings.getColumnDimension()];
-                    midMean = new double[loadings.getColumnDimension()];
-                    mean = new double[loadings.getColumnDimension()];
-                }
-                drawI(i, precision, midMean, mean, factors);
-                loadings.fireParameterChangedEvent(i, null);
+                }
+                drawI(i, currentPrecision.next(), currentMidMean.next(), currentMean.next());
+                LFM.getLoadings().fireParameterChangedEvent(i, null);
 //            LFM.getLoadings().fireParameterChangedEvent();
             }
 
@@ -569,8 +461,7 @@
             if (DEBUG_PARALLEL_EVALUATION) {
                 System.err.print("Invoking thread #" + i + " for " + ": ");
             }
-            MatrixParameterInterface factors = LFM.getFactors();
-            drawI(i, precision, midMean, mean, factors);
+            drawI(i, precision, midMean, mean);
             return null;
         }
 
