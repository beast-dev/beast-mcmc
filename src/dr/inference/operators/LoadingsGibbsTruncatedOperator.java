--- conflicted
+++ resolved
@@ -185,20 +185,12 @@
 
         if(prior instanceof MomentDistributionModel){
             if(MathUtils.nextDouble() < .5) {
-<<<<<<< HEAD
-                getTruncatedDraw(i, column, conditioned);
-=======
                 hastings = getTruncatedDraw(i, column, conditioned, actuallyDraw);
->>>>>>> 56bb4f41
 //                getCutoffDraw(i, column, conditioned);
             }
             else{
 //                getCutoffDraw(i, column, conditioned);
-<<<<<<< HEAD
-                getTruncatedDraw(i, column, conditioned);
-=======
                 hastings = getTruncatedDraw(i, column, conditioned, actuallyDraw);
->>>>>>> 56bb4f41
             }
         }
         else{
