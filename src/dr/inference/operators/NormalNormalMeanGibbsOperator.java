--- conflicted
+++ resolved
@@ -95,13 +95,7 @@
 
         double priorPrecision = 1.0 / prior.variance();
         double priorMean = prior.mean();
-<<<<<<< HEAD
-        double likelihoodPrecision = (likelihood instanceof LogNormalDistributionModel) ?
-                ((LogNormalDistributionModel)likelihood).getPrecision() :
-                1.0 / likelihood.variance();
-=======
         double likelihoodPrecision = likelihoodType.getPrecision(likelihood);
->>>>>>> 421a2246
 
         double total = 0;
         int n = 0;
