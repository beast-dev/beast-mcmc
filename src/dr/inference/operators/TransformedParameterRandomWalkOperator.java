/*
 * TransformedParameterRandomWalkOperator.java
 *
 * Copyright (c) 2002-2018 Alexei Drummond, Andrew Rambaut and Marc Suchard
 *
 * This file is part of BEAST.
 * See the NOTICE file distributed with this work for additional
 * information regarding copyright ownership and licensing.
 *
 * BEAST is free software; you can redistribute it and/or modify
 * it under the terms of the GNU Lesser General Public License as
 * published by the Free Software Foundation; either version 2
 * of the License, or (at your option) any later version.
 *
 *  BEAST is distributed in the hope that it will be useful,
 *  but WITHOUT ANY WARRANTY; without even the implied warranty of
 *  MERCHANTABILITY or FITNESS FOR A PARTICULAR PURPOSE.  See the
 *  GNU Lesser General Public License for more details.
 *
 * You should have received a copy of the GNU Lesser General Public
 * License along with BEAST; if not, write to the
 * Free Software Foundation, Inc., 51 Franklin St, Fifth Floor,
 * Boston, MA  02110-1301  USA
 */

package dr.inference.operators;

import dr.inference.model.BoundedSpace;
import dr.inference.model.TransformedParameter;
import dr.math.matrixAlgebra.Matrix;

/**
 * @author Paul Bastide
 */

public class TransformedParameterRandomWalkOperator extends RandomWalkOperator {

    private static boolean DEBUG = false;
    private static boolean checkValid = true;

    private final BoundedSpace generalBounds;

    public TransformedParameterRandomWalkOperator(TransformedParameter parameter, double windowSize,
                                                  BoundaryCondition bc, double weight, AdaptationMode mode) {
        super(parameter, windowSize, bc, weight, mode);
        this.generalBounds = null; //TODO: implement if needed
    }

    public TransformedParameterRandomWalkOperator(TransformedParameter parameter, RandomWalkOperator randomWalkOperator) {
        super(parameter,
                randomWalkOperator.getWindowSize(),
                randomWalkOperator.getBoundaryCondition(),
                randomWalkOperator.getWeight(),
                randomWalkOperator.getMode(),
                randomWalkOperator.getUpdateMap());
        this.generalBounds = null; //TODO: implement if needed
    }

    public TransformedParameterRandomWalkOperator(RandomWalkOperator randomWalkOperator, BoundedSpace bounds) {
        super((TransformedParameter) randomWalkOperator.getParameter(),
                randomWalkOperator.getWindowSize(),
                randomWalkOperator.getBoundaryCondition(),
                randomWalkOperator.getWeight(),
                randomWalkOperator.getMode(),
                randomWalkOperator.getUpdateMap());
        this.generalBounds = bounds;
    }

    @Override
    public double doOperation() {
        // Store old states
        double[] oldValues = ((TransformedParameter) parameter).getParameterUntransformedValues();
        if (DEBUG) {
            System.err.println("oldValues: " + new Matrix(oldValues, oldValues.length, 1));
            System.err.println("oldValuesTrans: " + new Matrix(parameter.getParameterValues(), oldValues.length, 1));
        }
        // Do operation
        double ratio = super.doOperation();
        // New states
        double[] newValues = ((TransformedParameter) parameter).getParameterUntransformedValues();
        if (DEBUG) {
            System.err.println("newValues: " + new Matrix(newValues, newValues.length, 1));
            System.err.println("newValuesTrans: " + new Matrix(parameter.getParameterValues(), newValues.length, 1));
        }

        if (checkValid) { // GH: below is sloppy, but best I could do without refactoring how Parameter handles bounds
<<<<<<< HEAD
            if (generalBounds == null) {
                if (!parameter.isWithinBounds()) return Double.NEGATIVE_INFINITY;
=======
            if (generalBounds == null && !parameter.isWithinBounds()) {
                return Double.NEGATIVE_INFINITY;
>>>>>>> 20feeef4
            } else if (!generalBounds.isWithinBounds(parameter.getParameterValues())) {
                return Double.NEGATIVE_INFINITY;
            }
        }

        // Compute Jacobians
        ratio += ((TransformedParameter) parameter).diffLogJacobian(oldValues, newValues);
        if (DEBUG) {
            System.err.println("ratio: " + ratio);
        }
        return ratio;
    }

//    public class TransformedMultivariateParameterRandomWalkOperator extends TransformedParameterRandomWalkOperator {
//        public TransformedMultivariateParameterRandomWalkOperator(TransformedMultivariateParameter parameter, double windowSize, BoundaryCondition bc, double weight, CoercionMode mode) {
//            super(parameter, windowSize, bc, weight, mode);
//        }
//
//        @Override
//        public final double doOperation() {
//            double[] oldValues = parameter.getParameterValues();
//            double ratio = super.doOperation();
//            double[] newValues = parameter.getParameterValues();
//            ratio += (TransformedMultivariateParameter)parameter.diffLogJacobian(oldValues, newValues);
//            return ratio;
//        }
//    }
}<|MERGE_RESOLUTION|>--- conflicted
+++ resolved
@@ -84,13 +84,8 @@
         }
 
         if (checkValid) { // GH: below is sloppy, but best I could do without refactoring how Parameter handles bounds
-<<<<<<< HEAD
-            if (generalBounds == null) {
-                if (!parameter.isWithinBounds()) return Double.NEGATIVE_INFINITY;
-=======
             if (generalBounds == null && !parameter.isWithinBounds()) {
                 return Double.NEGATIVE_INFINITY;
->>>>>>> 20feeef4
             } else if (!generalBounds.isWithinBounds(parameter.getParameterValues())) {
                 return Double.NEGATIVE_INFINITY;
             }
