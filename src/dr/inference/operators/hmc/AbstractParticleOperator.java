--- conflicted
+++ resolved
@@ -355,7 +355,6 @@
 
     void recordOneMoreEvent() {
         numEvents++;
-<<<<<<< HEAD
     }
 
     void recordEvents(Type eventType) {
@@ -367,19 +366,6 @@
         }
     }
 
-=======
-    }
-
-    void recordEvents(Type eventType) {
-        numEvents++;
-        if (eventType == Type.BINARY_BOUNDARY || eventType == Type.CATE_BOUNDARY) {
-            numBoundaryEvents++;
-        } else if (eventType == Type.GRADIENT) {
-            numGradientEvents++;
-        }
-    }
-
->>>>>>> a16bfca9
     void storeVelocity(WrappedVector velocity) {
         storedVelocity = velocity;
     }
@@ -446,8 +432,6 @@
         public int preconditioningMemory() {
             return 0;
         }
-<<<<<<< HEAD
-=======
 
         @Override
         public Parameter preconditioningEigenLowerBound() {
@@ -458,7 +442,6 @@
         public Parameter preconditioningEigenUpperBound() {
             throw new RuntimeException("Not yet implemented.");
         }
->>>>>>> a16bfca9
     }
 
     public static class NativeCodeOptions {
