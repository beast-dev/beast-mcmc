/*
 * NewHamiltonianMonteCarloOperator.java
 *
 * Copyright (c) 2002-2017 Alexei Drummond, Andrew Rambaut and Marc Suchard
 *
 * This file is part of BEAST.
 * See the NOTICE file distributed with this work for additional
 * information regarding copyright ownership and licensing.
 *
 * BEAST is free software; you can redistribute it and/or modify
 * it under the terms of the GNU Lesser General Public License as
 * published by the Free Software Foundation; either version 2
 * of the License, or (at your option) any later version.
 *
 *  BEAST is distributed in the hope that it will be useful,
 *  but WITHOUT ANY WARRANTY; without even the implied warranty of
 *  MERCHANTABILITY or FITNESS FOR A PARTICULAR PURPOSE.  See the
 *  GNU Lesser General Public License for more details.
 *
 * You should have received a copy of the GNU Lesser General Public
 * License along with BEAST; if not, write to the
 * Free Software Foundation, Inc., 51 Franklin St, Fifth Floor,
 * Boston, MA  02110-1301  USA
 */

package dr.inference.operators.hmc;

import dr.inference.hmc.GradientWrtParameterProvider;
import dr.inference.hmc.PrecisionColumnProvider;
import dr.inference.hmc.PrecisionMatrixVectorProductProvider;
import dr.inference.loggers.LogColumn;
import dr.inference.loggers.Loggable;
import dr.inference.loggers.NumberColumn;
import dr.inference.model.Parameter;
import dr.math.MathUtils;
import dr.math.matrixAlgebra.ReadableVector;
import dr.math.matrixAlgebra.WrappedVector;

import static dr.math.matrixAlgebra.ReadableVector.Utils.innerProduct;

/**
 * @author Zhenyu Zhang
 * @author Marc A. Suchard
 */

public class BouncyParticleOperator extends AbstractParticleOperator implements Loggable {

    public BouncyParticleOperator(GradientWrtParameterProvider gradientProvider,
                                  PrecisionMatrixVectorProductProvider multiplicationProvider,
                                  PrecisionColumnProvider columnProvider,
                                  double weight, Options runtimeOptions, NativeCodeOptions nativeOptions,
                                  boolean refreshVelocity, Parameter mask,
                                  MassPreconditioner massPreconditioner,
                                  MassPreconditionScheduler.Type preconditionSchedulerType) {
        super(gradientProvider, multiplicationProvider, columnProvider, weight, runtimeOptions, nativeOptions,
                refreshVelocity, mask, null, massPreconditioner, preconditionSchedulerType);
    }

    @Override
    public String getOperatorName() {
        return "Bouncy particle operator";
    }

    @Override
    double integrateTrajectory(WrappedVector position, WrappedVector momentum) {

        WrappedVector velocity = drawInitialVelocity();
        WrappedVector gradient = getInitialGradient();
        WrappedVector action = getPrecisionProduct(velocity);

        BounceState bounceState = new BounceState(drawTotalTravelTime());

        initializeNumEvent();

        while (bounceState.remainingTime > 0) {

            if (bounceState.type == Type.BINARY_BOUNDARY) {
                updateAction(action, velocity, bounceState.index);
            } else {
                action = getPrecisionProduct(velocity);
            }

            double v_Phi_x = -innerProduct(velocity, gradient);
            double v_Phi_v = innerProduct(velocity, action);

            double tMin = Math.max(0.0, -v_Phi_x / v_Phi_v);
            double U_min = tMin * tMin / 2 * v_Phi_v + tMin * v_Phi_x;

            double bounceTime = getBounceTime(v_Phi_v, v_Phi_x, U_min);
            MinimumTravelInformation travelInfo = getTimeToBoundary(position, velocity);
            double refreshTime = getRefreshTime();

            if (printEventLocations) System.err.println(position);
            bounceState = doBounce(
                    bounceState.remainingTime, bounceTime, travelInfo, refreshTime,
                    position, velocity, gradient, action
            );

            recordOneMoreEvent();
        }
        storeVelocity(velocity);
        return 0.0;
    }

    private BounceState doBounce(double remainingTime, double bounceTime,
                                 MinimumTravelInformation boundaryInfo,
                                 double refreshTime,
                                 WrappedVector position, WrappedVector velocity,
                                 WrappedVector gradient, WrappedVector action) {

        double timeToBoundary = boundaryInfo.time;
        int boundaryIndex = boundaryInfo.index[0];
        final BounceState finalBounceState;
        final Type eventType;
        int eventIndex;

        if (remainingTime < Math.min(timeToBoundary, bounceTime)) { // No event during remaining time

            updatePosition(position, velocity, remainingTime);
            finalBounceState = new BounceState(Type.NONE, -1, 0.0);
        } else {
            if (refreshTime < Math.min(timeToBoundary, bounceTime)) { //refreshment event
                eventType = Type.REFRESHMENT;
                eventIndex = -1;
                updatePosition(position, velocity, refreshTime);
                updateGradient(gradient, refreshTime, action);

                refreshVelocity(velocity);
            } else if (timeToBoundary < bounceTime) { // Reflect against the boundary
                eventType = Type.BINARY_BOUNDARY;
                eventIndex = boundaryIndex;

                updatePosition(position, velocity, timeToBoundary);
                updateGradient(gradient, timeToBoundary, action);

                position.set(boundaryIndex, 0.0);
                velocity.set(boundaryIndex, -1 * velocity.get(boundaryIndex));

                remainingTime -= timeToBoundary;

            } else { // Bounce caused by the gradient
                eventType = Type.GRADIENT;
                eventIndex = -1;

                updatePosition(position, velocity, bounceTime);
                updateGradient(gradient, bounceTime, action);
                updateVelocity(velocity, gradient, preconditioning.mass);
                remainingTime -= bounceTime;
            }
            finalBounceState = new BounceState(eventType, eventIndex, remainingTime);
        }
        return finalBounceState;
    }

    private WrappedVector drawInitialVelocity() {

        if (!refreshVelocity && storedVelocity != null) {
            return storedVelocity;
        } else {
            ReadableVector mass = preconditioning.mass;
            double[] velocity = new double[mass.getDim()];

            for (int i = 0, len = velocity.length; i < len; i++) {
                velocity[i] = MathUtils.nextGaussian() / Math.sqrt(mass.get(i));
            }

            if (mask != null) {
                applyMask(velocity);
            }

            return new WrappedVector.Raw(velocity);
        }
    }

    private MinimumTravelInformation getTimeToBoundary(ReadableVector position, ReadableVector velocity) {

        assert (position.getDim() == velocity.getDim());

        int index = -1;
        double minTime = Double.MAX_VALUE;

        for (int i = 0, len = position.getDim(); i < len; ++i) {

            // TODO Here is where we check that x_j > x_i for categorical dimensions

            // TODO I believe we can simply the condition below (for fixed boundaries) with:
            // double travelTime = -position.get(i) / velocity.get(i); // This is only true for boundaries at 0
            // if (travelTime > 0.0 && missingDataMask[positionIndex] == 0.0)

            double travelTime = Math.abs(position.get(i) / velocity.get(i));
            if (travelTime > 0.0 && headingTowardsBinaryBoundary(velocity.get(i), i)) {

                if (travelTime < minTime) {
                    index = i;
                    minTime = travelTime;
                }
            }
        }

        return new MinimumTravelInformation(minTime, index);
    }

    private double getRefreshTime() {
        return refreshmentRate > 0 ? MathUtils.nextExponential(1) / refreshmentRate : Double.POSITIVE_INFINITY;
    }

    @SuppressWarnings("all")
    private double getBounceTime(double v_phi_v, double v_phi_x, double u_min) {
        double a = v_phi_v / 2;
        double b = v_phi_x;
        double c = -u_min - MathUtils.nextExponential(1);
        return (-b + Math.sqrt(b * b - 4 * a * c)) / 2 / a;
    }

    private static void updateVelocity(WrappedVector velocity, WrappedVector gradient, ReadableVector mass) {

        ReadableVector gDivM = new ReadableVector.Quotient(gradient, mass);

        double vg = innerProduct(velocity, gradient);
        double ggDivM = innerProduct(gradient, gDivM);

        for (int i = 0, len = velocity.getDim(); i < len; ++i) {
            velocity.set(i, velocity.get(i) - 2 * vg / ggDivM * gDivM.get(i));
        }
    }

    private void refreshVelocity(WrappedVector velocity) {
        ReadableVector mass = preconditioning.mass;

        for (int i = 0, len = velocity.getDim(); i < len; ++i) {
            velocity.set(i, MathUtils.nextGaussian() / Math.sqrt(mass.get(i)));
        }

        if (mask != null) {
            applyMask(velocity);
        }
    }

    private WrappedVector storedVelocity;

    @Override
    public LogColumn[] getColumns() {
        LogColumn[] columns = new LogColumn[preconditioning.mass.getDim()];
        for (int i = 0; i < preconditioning.mass.getDim(); ++i) {
            final int index = i;
            columns[i] = new NumberColumn("v" + index) {
                @Override
                public double getDoubleValue() {
                    if (storedVelocity != null) {
                        return storedVelocity.get(index);
                    } else {
                        return 0.0;
                    }
                }
            };
        }

        return columns;
    }

    private final double refreshmentRate = 1.4;//todo: make an input option
<<<<<<< HEAD
=======
    private final static boolean printEventLocations = false;
>>>>>>> ac396174
}<|MERGE_RESOLUTION|>--- conflicted
+++ resolved
@@ -259,8 +259,5 @@
     }
 
     private final double refreshmentRate = 1.4;//todo: make an input option
-<<<<<<< HEAD
-=======
     private final static boolean printEventLocations = false;
->>>>>>> ac396174
 }