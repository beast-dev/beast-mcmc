/*
 * NewHamiltonianMonteCarloOperator.java
 *
 * Copyright (c) 2002-2017 Alexei Drummond, Andrew Rambaut and Marc Suchard
 *
 * This file is part of BEAST.
 * See the NOTICE file distributed with this work for additional
 * information regarding copyright ownership and licensing.
 *
 * BEAST is free software; you can redistribute it and/or modify
 * it under the terms of the GNU Lesser General Public License as
 * published by the Free Software Foundation; either version 2
 * of the License, or (at your option) any later version.
 *
 *  BEAST is distributed in the hope that it will be useful,
 *  but WITHOUT ANY WARRANTY; without even the implied warranty of
 *  MERCHANTABILITY or FITNESS FOR A PARTICULAR PURPOSE.  See the
 *  GNU Lesser General Public License for more details.
 *
 * You should have received a copy of the GNU Lesser General Public
 * License along with BEAST; if not, write to the
 * Free Software Foundation, Inc., 51 Franklin St, Fifth Floor,
 * Boston, MA  02110-1301  USA
 */

package dr.inference.operators.hmc;

import dr.inference.hmc.PathGradient;
import dr.inference.hmc.GradientWrtParameterProvider;
import dr.inference.model.Likelihood;
import dr.inference.model.Parameter;
import dr.inference.operators.AbstractAdaptableOperator;
import dr.inference.operators.AdaptationMode;
import dr.inference.operators.GeneralOperator;
import dr.math.MultivariateFunction;
import dr.math.NumericalDerivative;
import dr.math.matrixAlgebra.ReadableVector;
import dr.math.matrixAlgebra.WrappedVector;
import dr.inference.operators.PathDependent;
import dr.math.MathUtils;
import dr.util.Transform;

/**
 * @author Max Tolkoff
 * @author Marc A. Suchard
 */

public class HamiltonianMonteCarloOperator extends AbstractAdaptableOperator
        implements GeneralOperator, PathDependent {

    final GradientWrtParameterProvider gradientProvider;
    protected double stepSize;
    final LeapFrogEngine leapFrogEngine;
    private final Parameter parameter;
    final MassPreconditioner preconditioning;
    private final Options runtimeOptions;
    protected final double[] mask;
    protected final Transform transform;

    HamiltonianMonteCarloOperator(AdaptationMode mode, double weight, GradientWrtParameterProvider gradientProvider,
                                  Parameter parameter, Transform transform, Parameter mask,
                                  double stepSize, int nSteps,
                                  double randomStepCountFraction,
                                  double gradientCheckTolerance) {
        this(mode, weight, gradientProvider,
                parameter, transform, mask,
                new Options(stepSize, nSteps, randomStepCountFraction,
                        0, 0, 0, gradientCheckTolerance,
                        10, 0.1),
                MassPreconditioner.Type.NONE
        );
    }

    public HamiltonianMonteCarloOperator(AdaptationMode mode, double weight,
                                         GradientWrtParameterProvider gradientProvider,
                                         Parameter parameter, Transform transform, Parameter maskParameter,
                                         Options runtimeOptions,
                                         MassPreconditioner.Type preconditioningType) {

<<<<<<< HEAD
        super(mode);
=======
    public HamiltonianMonteCarloOperator(AdaptationMode mode, double weight, GradientWrtParameterProvider gradientProvider,
                                         Parameter parameter, Transform transform,
                                         double stepSize, int nSteps, double drawVariance) {
        super(mode, 0.8); // setTargetAcceptanceProbability(0.8); // Stan default
>>>>>>> f9462503
        setWeight(weight);

        this.gradientProvider = gradientProvider;
        this.runtimeOptions = runtimeOptions;
        this.stepSize = runtimeOptions.initialStepSize;
        this.preconditioning = preconditioningType.factory(gradientProvider, transform);
        this.parameter = parameter;
        this.mask = buildMask(maskParameter);
        this.transform = transform;

        this.leapFrogEngine = (transform != null ?
                new LeapFrogEngine.WithTransform(parameter, transform,
                        getDefaultInstabilityHandler(), preconditioning, mask) :
                new LeapFrogEngine.Default(parameter,
                        getDefaultInstabilityHandler(), preconditioning, mask));
    }

    @Override
    public String getOperatorName() {
        return "Vanilla HMC operator";
    }

    private boolean shouldUpdatePreconditioning() {
        return ((runtimeOptions.preconditioningUpdateFrequency > 0)
                && (((getCount() % runtimeOptions.preconditioningUpdateFrequency == 0)
                    && (getCount() > runtimeOptions.preconditioningDelay))));
    }

    private static double[] buildMask(Parameter maskParameter) {

        if (maskParameter == null) return null;

        double[] mask = new double[maskParameter.getDimension()];

        for (int i = 0; i < mask.length; ++i) {
            mask[i] = (maskParameter.getParameterValue(i) == 0.0) ? 0.0 : 1.0;
        }

        return mask;
    }

    @Override
    public double doOperation() {
        throw new RuntimeException("Should not be executed");
    }

    @Override
    public double doOperation(Likelihood joint) {

        if (shouldCheckStepSize()) {
            checkStepSize();
        }

        if (shouldCheckGradient()) {
            checkGradient(joint);

        }

        if (shouldUpdatePreconditioning()) {
            preconditioning.updateMass();
        }

        try {
            return leapFrog();
        } catch (NumericInstabilityException e) {
            return Double.NEGATIVE_INFINITY;
        }
    }

    @Override
    public void setPathParameter(double beta) {
        if (gradientProvider instanceof PathGradient) {
            ((PathGradient) gradientProvider).setPathParameter(beta);
        }
    }

    private boolean shouldCheckStepSize() {
        return getCount() < 1 && getMode() == AdaptationMode.ADAPTATION_ON;
    }

    private void checkStepSize() {

        double[] initialPosition = parameter.getParameterValues();

        int iterations = 0;
        boolean acceptableSize = false;

        while (!acceptableSize && iterations < runtimeOptions.checkStepSizeMaxIterations) {

            try {
                leapFrog();
                double logLikelihood = gradientProvider.getLikelihood().getLogLikelihood();

                if (!Double.isNaN(logLikelihood) && !Double.isInfinite(logLikelihood)) {
                    acceptableSize = true;
                }
            } catch (AssertionError error) {
                // Do nothing
            } catch (Exception exception) {
                // Do nothing
            }

            if (!acceptableSize) {
                stepSize *= runtimeOptions.checkStepSizeReductionFactor;
            }

            ReadableVector.Utils.setParameter(initialPosition, parameter);  // Restore initial position
            ++iterations;
        }

        if (!acceptableSize) {
            throw new RuntimeException("Unable to find acceptable initial HMC step-size");
        }
    }

    private boolean shouldCheckGradient() {
        return getCount() < runtimeOptions.gradientCheckCount;
    }

    private void checkGradient(final Likelihood joint) {

        if (parameter.getDimension() != gradientProvider.getDimension()) {
            throw new RuntimeException("Unequal dimensions");
        }

        MultivariateFunction numeric = new MultivariateFunction() {

            @Override
            public double evaluate(double[] argument) {

                if (transform == null) {

                    ReadableVector.Utils.setParameter(argument, parameter);
                    return joint.getLogLikelihood();
                } else {

                    double[] untransformedValue = transform.inverse(argument, 0, argument.length);
                    ReadableVector.Utils.setParameter(untransformedValue, parameter);
                    return joint.getLogLikelihood() - transform.getLogJacobian(untransformedValue, 0, untransformedValue.length);
                }
            }

            @Override
            public int getNumArguments() {
                return parameter.getDimension();
            }

            @Override
            public double getLowerBound(int n) {
                return parameter.getBounds().getLowerLimit(n);
            }

            @Override
            public double getUpperBound(int n) {
                return parameter.getBounds().getUpperLimit(n);
            }
        };

        double[] analyticalGradientOriginal = gradientProvider.getGradientLogDensity();
        double[] restoredParameterValue = parameter.getParameterValues();

        if (transform == null) {

            double[] numericGradientOriginal = NumericalDerivative.gradient(numeric, parameter.getParameterValues());

            if (!MathUtils.isClose(analyticalGradientOriginal, numericGradientOriginal, runtimeOptions.gradientCheckTolerance)) {

                String sb = "Gradients do not match:\n" +
                        "\tAnalytic: " + new WrappedVector.Raw(analyticalGradientOriginal) + "\n" +
                        "\tNumeric : " + new WrappedVector.Raw(numericGradientOriginal) + "\n";
                throw new RuntimeException(sb);
            }

        } else {

            double[] transformedParameter = transform.transform(parameter.getParameterValues(), 0,
                    parameter.getParameterValues().length);
            double[] numericGradientTransformed = NumericalDerivative.gradient(numeric, transformedParameter);

            double[] analyticalGradientTransformed = transform.updateGradientLogDensity(analyticalGradientOriginal,
                    parameter.getParameterValues(), 0, parameter.getParameterValues().length);

            if (!MathUtils.isClose(analyticalGradientTransformed, numericGradientTransformed, runtimeOptions.gradientCheckTolerance)) {
                String sb = "Transformed Gradients do not match:\n" +
                        "\tAnalytic: " + new WrappedVector.Raw(analyticalGradientTransformed) + "\n" +
                        "\tNumeric : " + new WrappedVector.Raw(numericGradientTransformed) + "\n";
                throw new RuntimeException(sb);
            }
        }

        ReadableVector.Utils.setParameter(restoredParameterValue, parameter);
    }


    static double[] mask(double[] vector, double[] mask) {

        assert (mask == null || mask.length == vector.length);

        if (mask != null) {
            for (int i = 0; i < vector.length; ++i) {
                vector[i] *= mask[i];
            }
        }

        return vector;
    }

    static WrappedVector mask(WrappedVector vector, double[] mask) {

        assert (mask == null || mask.length == vector.getDim());

        if (mask != null) {
            for (int i = 0; i < vector.getDim(); ++i) {
                vector.set(i, vector.get(i) * mask[i]);
            }
        }

        return vector;
    }

    private static final boolean DEBUG = false;

    public static class Options {

        final double initialStepSize;
        final int nSteps;
        final double randomStepCountFraction;
        final int preconditioningUpdateFrequency;
        final int preconditioningDelay;
        final int gradientCheckCount;
        final double gradientCheckTolerance;
        final int checkStepSizeMaxIterations;
        final double checkStepSizeReductionFactor;

        public Options(double initialStepSize, int nSteps, double randomStepCountFraction, int preconditioningUpdateFrequency,
                       int preconditioningDelay, int gradientCheckCount, double gradientCheckTolerance,
                       int checkStepSizeMaxIterations, double checkStepSizeReductionFactor) {
            this.initialStepSize = initialStepSize;
            this.nSteps = nSteps;
            this.randomStepCountFraction = randomStepCountFraction;
            this.preconditioningUpdateFrequency = preconditioningUpdateFrequency;
            this.preconditioningDelay = preconditioningDelay;
            this.gradientCheckCount = gradientCheckCount;
            this.gradientCheckTolerance = gradientCheckTolerance;
            this.checkStepSizeMaxIterations = checkStepSizeMaxIterations;
            this.checkStepSizeReductionFactor = checkStepSizeReductionFactor;
        }
    }

    static class NumericInstabilityException extends Exception { }

    private int getNumberOfSteps() {
        int count = runtimeOptions.nSteps;
        if (runtimeOptions.randomStepCountFraction > 0.0) {
            double draw = count * (1.0 + runtimeOptions.randomStepCountFraction * (MathUtils.nextDouble() - 0.5));
            count = Math.max(1, (int) draw);
        }
        return count;
    }

    double getKineticEnergy(ReadableVector momentum) {

        final int dim = momentum.getDim();

        double energy = 0.0;
        for (int i = 0; i < dim; i++) {
            energy += momentum.get(i) * preconditioning.getVelocity(i, momentum);
        }
        return energy / 2.0;
    }

    private double leapFrog() throws NumericInstabilityException {

        if (DEBUG) {
            System.err.println("HMC step size: " + stepSize);
        }

        final double[] position = leapFrogEngine.getInitialPosition();
        final WrappedVector momentum = mask(preconditioning.drawInitialMomentum(), mask);

        final double prop = getKineticEnergy(momentum) +
                leapFrogEngine.getParameterLogJacobian();

        leapFrogEngine.updateMomentum(position, momentum.getBuffer(),
                mask(gradientProvider.getGradientLogDensity(), mask), stepSize / 2);


        int nStepsThisLeap = getNumberOfSteps();

        for (int i = 0; i < nStepsThisLeap; i++) { // Leap-frog

            leapFrogEngine.updatePosition(position, momentum, stepSize);

            if (i < (nStepsThisLeap - 1)) {
                leapFrogEngine.updateMomentum(position, momentum.getBuffer(),
                        mask(gradientProvider.getGradientLogDensity(), mask), stepSize);
            }
        }

        leapFrogEngine.updateMomentum(position, momentum.getBuffer(),
                mask(gradientProvider.getGradientLogDensity(), mask), stepSize / 2);

        final double res = getKineticEnergy(momentum) +
                leapFrogEngine.getParameterLogJacobian();

        return prop - res; //hasting ratio
    }

    @Override
    protected double getAdaptableParameterValue() {
        return Math.log(stepSize);
    }

    @Override
    public void setAdaptableParameterValue(double value) {
        if (DEBUG) {
            System.err.println("Setting adaptable parameter: " + getAdaptableParameter() + " -> " + value);
        }
        stepSize = Math.exp(value);
    }

    @Override
    public double getRawParameter() {
        return stepSize;
    }

    enum InstabilityHandler {

        REJECT {
            @Override
            void checkValue(double x) throws NumericInstabilityException {
                if (Double.isNaN(x)) throw new NumericInstabilityException();
            }
        },

        DEBUG {
            @Override
            void checkValue(double x) throws NumericInstabilityException {
                if (Double.isNaN(x)) {
                    System.err.println("Numerical instability in HMC momentum; throwing exception");
                    throw new NumericInstabilityException();
                }
            }
        },

        IGNORE {
            @Override
            void checkValue(double x) {
                // Do nothing
            }
        };

        abstract void checkValue(double x) throws NumericInstabilityException;
    }

    @Override
    public void accept(double deviation) {

        super.accept(deviation);
        preconditioning.storeSecant(
                new WrappedVector.Raw(leapFrogEngine.getLastGradient()),
                new WrappedVector.Raw(leapFrogEngine.getLastPosition())
        );
    }

    protected InstabilityHandler getDefaultInstabilityHandler() {
        if (DEBUG) {
            return InstabilityHandler.DEBUG;
        } else {
            return InstabilityHandler.REJECT;
        }
    }

    @Override
    public String getAdaptableParameterName() {
        return "stepSize";
    }

    interface LeapFrogEngine {

        double[] getInitialPosition();

        double getParameterLogJacobian();

        void updateMomentum(final double[] position,
                            final double[] momentum,
                            final double[] gradient,
                            final double functionalStepSize) throws NumericInstabilityException;

        void updatePosition(final double[] position,
                            final ReadableVector momentum,
                            final double functionalStepSize);

        void setParameter(double[] position);

        double[] getLastGradient();

        double[] getLastPosition();

        class Default implements LeapFrogEngine {

            final protected Parameter parameter;
            final private InstabilityHandler instabilityHandler;
            final private MassPreconditioner preconditioning;

            final double[] mask;

            double[] lastGradient;
            double[] lastPosition;

            protected Default(Parameter parameter, InstabilityHandler instabilityHandler,
                              MassPreconditioner preconditioning,
                              double[] mask) {
                this.parameter = parameter;
                this.instabilityHandler = instabilityHandler;
                this.preconditioning = preconditioning;
                this.mask = mask;
            }

            @Override
            public double[] getInitialPosition() {
                return parameter.getParameterValues();
            }

            @Override
            public double getParameterLogJacobian() {
                return 0;
            }

            @Override
            public double[] getLastGradient() {
                return lastGradient;
            }

            @Override
            public double[] getLastPosition() {
                return lastPosition;
            }

            @Override
            public void updateMomentum(double[] position, double[] momentum, double[] gradient,
                                       double functionalStepSize) throws NumericInstabilityException {

                final int dim = momentum.length;
                for (int i = 0; i < dim; ++i) {
                    momentum[i] += functionalStepSize * gradient[i];
                    instabilityHandler.checkValue(momentum[i]);
                }

                lastGradient = gradient;
                lastPosition = position;
            }

            @Override
            public void updatePosition(double[] position, ReadableVector momentum,
                                       double functionalStepSize) {

                final int dim = momentum.getDim();
                for (int i = 0; i < dim; i++) {
                    position[i] += functionalStepSize * preconditioning.getVelocity(i, momentum);
                }
                setParameter(position);
            }

            public void setParameter(double[] position) {
                ReadableVector.Utils.setParameter(position, parameter); // May not work with MaskedParameter?
            }
        }

        class WithTransform extends Default {

            final private Transform transform;
            double[] unTransformedPosition;

            private WithTransform(Parameter parameter, Transform transform,
                                  InstabilityHandler instabilityHandler,
                                  MassPreconditioner preconditioning,
                                  double[] mask) {
                super(parameter, instabilityHandler, preconditioning, mask);
                this.transform = transform;
            }

            @Override
            public double getParameterLogJacobian() {
                return transform.getLogJacobian(unTransformedPosition, 0, unTransformedPosition.length);
            }

            @Override
            public double[] getInitialPosition() {
                unTransformedPosition = super.getInitialPosition();
                return transform.transform(unTransformedPosition, 0, unTransformedPosition.length);
            }

            @Override
            public void updateMomentum(double[] position, double[] momentum, double[] gradient,
                                       double functionalStepSize) throws NumericInstabilityException {

                gradient = transform.updateGradientLogDensity(gradient, unTransformedPosition,
                        0, unTransformedPosition.length);
                mask(gradient, mask);
                super.updateMomentum(position, momentum, gradient, functionalStepSize);
            }

            @Override
            public void setParameter(double[] position) {
                unTransformedPosition = transform.inverse(position, 0, position.length);
                super.setParameter(unTransformedPosition);
            }
        }
    }
}<|MERGE_RESOLUTION|>--- conflicted
+++ resolved
@@ -77,14 +77,9 @@
                                          Options runtimeOptions,
                                          MassPreconditioner.Type preconditioningType) {
 
-<<<<<<< HEAD
-        super(mode);
-=======
-    public HamiltonianMonteCarloOperator(AdaptationMode mode, double weight, GradientWrtParameterProvider gradientProvider,
-                                         Parameter parameter, Transform transform,
-                                         double stepSize, int nSteps, double drawVariance) {
+
         super(mode, 0.8); // setTargetAcceptanceProbability(0.8); // Stan default
->>>>>>> f9462503
+
         setWeight(weight);
 
         this.gradientProvider = gradientProvider;
