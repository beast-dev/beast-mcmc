--- conflicted
+++ resolved
@@ -77,14 +77,7 @@
                                          Options runtimeOptions,
                                          MassPreconditioner.Type preconditioningType) {
 
-<<<<<<< HEAD
-        super(mode);
-=======
-    public HamiltonianMonteCarloOperator(AdaptationMode mode, double weight, GradientWrtParameterProvider gradientProvider,
-                                         Parameter parameter, Transform transform,
-                                         double stepSize, int nSteps, double drawVariance) {
-        super(mode, 0.8); // setTargetAcceptanceProbability(0.8); // Stan default
->>>>>>> f9462503
+        super(mode, 0.8); // Stan default
         setWeight(weight);
 
         this.gradientProvider = gradientProvider;
