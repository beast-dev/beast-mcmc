--- conflicted
+++ resolved
@@ -117,12 +117,7 @@
     private boolean shouldUpdatePreconditioning() {
         return ((runtimeOptions.preconditioningUpdateFrequency > 0)
                 && (((getCount() % runtimeOptions.preconditioningUpdateFrequency == 0)
-<<<<<<< HEAD
                 && (getCount() > runtimeOptions.preconditioningDelay))));
-=======
-                    && (getCount() > runtimeOptions.preconditioningDelay))
-                        || getCount() < runtimeOptions.preconditioningDelay));
->>>>>>> d04c2484
     }
 
     private static double[] buildMask(Parameter maskParameter) {
