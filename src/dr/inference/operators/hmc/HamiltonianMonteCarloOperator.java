/*
 * NewHamiltonianMonteCarloOperator.java
 *
 * Copyright (c) 2002-2017 Alexei Drummond, Andrew Rambaut and Marc Suchard
 *
 * This file is part of BEAST.
 * See the NOTICE file distributed with this work for additional
 * information regarding copyright ownership and licensing.
 *
 * BEAST is free software; you can redistribute it and/or modify
 * it under the terms of the GNU Lesser General Public License as
 * published by the Free Software Foundation; either version 2
 * of the License, or (at your option) any later version.
 *
 *  BEAST is distributed in the hope that it will be useful,
 *  but WITHOUT ANY WARRANTY; without even the implied warranty of
 *  MERCHANTABILITY or FITNESS FOR A PARTICULAR PURPOSE.  See the
 *  GNU Lesser General Public License for more details.
 *
 * You should have received a copy of the GNU Lesser General Public
 * License along with BEAST; if not, write to the
 * Free Software Foundation, Inc., 51 Franklin St, Fifth Floor,
 * Boston, MA  02110-1301  USA
 */

package dr.inference.operators.hmc;

import java.util.Arrays;

import dr.inference.hmc.GradientWrtParameterProvider;
import dr.inference.hmc.HessianWrtParameterProvider;
import dr.inference.model.Parameter;
import dr.inference.operators.AbstractCoercableOperator;
import dr.inference.operators.CoercionMode;
import dr.math.*;
import dr.math.distributions.MultivariateNormalDistribution;
<<<<<<< HEAD
import dr.math.matrixAlgebra.ReadableVector;
=======
import dr.math.matrixAlgebra.WrappedVector;
>>>>>>> 7ddf838b
import dr.util.Transform;

/**
 * @author Max Tolkoff
 * @author Marc A. Suchard
 */

public class HamiltonianMonteCarloOperator extends AbstractCoercableOperator {

    final GradientWrtParameterProvider gradientProvider;
    protected double stepSize;
    protected final int nSteps;
    private final double randomStepCountFraction;
//    MultivariateNormalDistribution drawDistribution;
    final LeapFrogEngine leapFrogEngine;
//    final MassProvider massProvider;
    MassPreconditioner preconditioning;
    final AbstractParticleOperator.Options runtimeOptions;

    HamiltonianMonteCarloOperator(CoercionMode mode, double weight, GradientWrtParameterProvider gradientProvider,
                                         Parameter parameter, Transform transform,
                                         double stepSize, int nSteps, double drawVariance,
                                         double randomStepCountFraction) {
        this(mode, weight, gradientProvider, parameter, transform,
                stepSize, nSteps, drawVariance, randomStepCountFraction, 0);
    }

    public HamiltonianMonteCarloOperator(CoercionMode mode, double weight, GradientWrtParameterProvider gradientProvider,
                                         Parameter parameter, Transform transform,
                                         double stepSize, int nSteps, double drawVariance,
                                         double randomStepCountFraction,
                                         int preconditioningCase) {
        super(mode);
        setWeight(weight);
        setTargetAcceptanceProbability(0.8); // Stan default

        this.gradientProvider = gradientProvider;
        this.stepSize = stepSize;
        this.nSteps = nSteps;
        this.randomStepCountFraction = randomStepCountFraction;

        this.leapFrogEngine = (transform != null ?
                new LeapFrogEngine.WithTransform(parameter, transform, getDefaultInstabilityHandler()) :
                new LeapFrogEngine.Default(parameter, getDefaultInstabilityHandler()));

//        this.massProvider = (!preConditioning ?
//                new MassProvider.Default(gradientProvider.getDimension(), drawVariance) :
//                (transform != null ?
//                        new MassProvider.PreConditioningWithTransform(drawVariance, (HessianWrtParameterProvider) gradientProvider, transform) :
//                        new MassProvider.PreConditioning(drawVariance, (HessianWrtParameterProvider) gradientProvider)));
//        double[] mean = new double[gradientProvider.getDimension()];
//        this.drawDistribution = new MultivariateNormalDistribution(mean, massProvider.getMass());
        this.runtimeOptions = (preconditioningCase == 0 ?
                new AbstractParticleOperator.Options(preconditioningCase, 0) : // TODO: adjust the option class to store preconditioning case (0: none, 1: diagonal, 2:full)
                new AbstractParticleOperator.Options(preconditioningCase, 1));
        this.preconditioning = setupPreconditioning();
    }

    @Override
    public String getPerformanceSuggestion() {
        return null;
    }

    @Override
    public String getOperatorName() {
        return "Vanilla HMC operator";
    }

    private MassPreconditioner setupPreconditioning() {

        return (runtimeOptions.preconditioningUpdateFrequency == 0 ?
                new MassPreconditioner.NoPreconditioning(gradientProvider.getDimension()) :
                (runtimeOptions.randomTimeWidth == 1 ?
                        new MassPreconditioner.DiagonalPreconditioning((HessianWrtParameterProvider) gradientProvider, leapFrogEngine.getTransform()) :
                        new MassPreconditioner.FullPreconditioning((HessianWrtParameterProvider) gradientProvider, leapFrogEngine.getTransform())
                ));
    }

    private boolean shouldUpdatePreconditioning() {
        return ((runtimeOptions.preconditioningUpdateFrequency > 0
                && (getCount() % runtimeOptions.preconditioningUpdateFrequency == 0)));
    }

    @Override
    public double doOperation() {

        if (shouldUpdatePreconditioning()) {
            preconditioning = setupPreconditioning();
        }

        try {
            return leapFrog();
        } catch (NumericInstabilityException e) {
            return Double.NEGATIVE_INFINITY;
        }
    }

    private long count = 0;

    private static final boolean DEBUG = false;

    static class NumericInstabilityException extends Exception { }

    private int getNumberOfSteps() {
        int count = nSteps;
        if (randomStepCountFraction > 0.0) {
            double draw = count * (1.0 + randomStepCountFraction * (MathUtils.nextDouble() - 0.5));
            count = Math.max(1, (int) draw);
        }
        return count;
    }

    private double getKineticEnergy(ReadableVector momentum) {

        final int dim = momentum.getDim();

        double energy = 0.0;
        for (int i = 0; i < dim; i++) {
            energy += momentum.get(i) * preconditioning.getVelocity(i, momentum);
        }
        return energy / 2.0;
    }

    static double getScaledDotProduct(final double[] momentum,
                                      final double[][] massInverse) {
        double total = 0.0;
        for (int i = 0; i < momentum.length; i++) {
            double sum = 0.0;
            for (int j = 0; j < momentum.length; j++) {
                sum += massInverse[i][j] * momentum[j];
            }
            total += momentum[i] * sum / 2.0;
        }
        return total;
    }

//    @Deprecated
//    static double[] drawInitialMomentum(final MultivariateNormalDistribution distribution) {
//        return distribution.nextMultivariateNormal();
//    }
//
//    @Deprecated
//    private void setPreconditioning(MassProvider massProvider){
//        double[] mean = new double[gradientProvider.getDimension()];
//        Arrays.fill(mean, 0.0);
//        massProvider.updateMass();
//        this.drawDistribution = new MultivariateNormalDistribution(mean, massProvider.getMassInverse());
//    }

    private double leapFrog() throws NumericInstabilityException {

        if (DEBUG) {
            if (count % 5 == 0) {
                System.err.println("HMC step size: " + stepSize);
            }
            ++count;
        }

//        setPreconditioning(massProvider);

        final double[] position = leapFrogEngine.getInitialPosition();
        final WrappedVector momentum = preconditioning.drawInitialMomentum();

        final double prop = preconditioning.getKineticEnergy(momentum) +
                leapFrogEngine.getParameterLogJacobian();

        leapFrogEngine.updateMomentum(position, momentum.getBuffer(),
                gradientProvider.getGradientLogDensity(), stepSize / 2);

        int nStepsThisLeap = getNumberOfSteps();

        for (int i = 0; i < nStepsThisLeap; i++) { // Leap-frog

            leapFrogEngine.updatePosition(position, preconditioning.getVelocity(momentum), stepSize);

            if (i < (nStepsThisLeap - 1)) {
                leapFrogEngine.updateMomentum(position, momentum.getBuffer(),
                        gradientProvider.getGradientLogDensity(), stepSize);
            }
        }

        leapFrogEngine.updateMomentum(position, momentum.getBuffer(),
                gradientProvider.getGradientLogDensity(), stepSize / 2);

        final double res = preconditioning.getKineticEnergy(momentum) +
                leapFrogEngine.getParameterLogJacobian();

        return prop - res; //hasting ratio
    }

    @Override
    public double getCoercableParameter() {
        return Math.log(stepSize);
    }

    @Override
    public void setCoercableParameter(double value) {
        stepSize = Math.exp(value);
    }

    @Override
    public double getRawParameter() {
        return stepSize;
    }

    enum InstabilityHandler {

        REJECT {
            @Override
            void checkValue(double x) throws NumericInstabilityException {
                if (Double.isNaN(x)) throw new NumericInstabilityException();
            }
        },

        DEBUG {
            @Override
            void checkValue(double x) throws NumericInstabilityException {
                if (Double.isNaN(x)) {
                    System.err.println("Numerical instability in HMC momentum; throwing exception");
                    throw new NumericInstabilityException();
                }
            }
        },

        IGNORE {
            @Override
            void checkValue(double x) {
                // Do nothing
            }
        };

        abstract void checkValue(double x) throws NumericInstabilityException;
    }

    protected InstabilityHandler getDefaultInstabilityHandler() {
        if (DEBUG) {
            return InstabilityHandler.DEBUG;
        } else {
            return InstabilityHandler.REJECT;
        }
    }

    interface LeapFrogEngine {

        double[] getInitialPosition();

        double getParameterLogJacobian();

        void updateMomentum(final double[] position,
                            final double[] momentum,
                            final double[] gradient,
                            final double functionalStepSize) throws NumericInstabilityException;

        void updatePosition(final double[] position,
                            final double[] velocity,
                            final double functionalStepSize);

        void setParameter(double[] position);

        Transform getTransform();

        class Default implements LeapFrogEngine {

            final protected Parameter parameter;
            final private InstabilityHandler instabilityHandler;

            protected Default(Parameter parameter, InstabilityHandler instabilityHandler) {
                this.parameter = parameter;
                this.instabilityHandler = instabilityHandler;
            }

            @Override
            public double[] getInitialPosition() {
                return parameter.getParameterValues();
            }

            @Override
            public double getParameterLogJacobian() {
                return 0;
            }

            @Override
            public void updateMomentum(double[] position, double[] momentum, double[] gradient,
                                       double functionalStepSize) throws NumericInstabilityException {

                final int dim = momentum.length;
                for (int i = 0; i < dim; ++i) {
                    momentum[i] += functionalStepSize  * gradient[i];
                    instabilityHandler.checkValue(momentum[i]);
                }
            }

            @Override
            public void updatePosition(double[] position, double[] velocity,
                                       double functionalStepSize) {

                final int dim = velocity.length;
                for (int i = 0; i < dim; i++) {
                    position[i] += functionalStepSize * velocity[i];
                }
                setParameter(position);
            }

            public void setParameter(double[] position) {

                final int dim = position.length;
                for (int j = 0; j < dim; ++j) {
                    parameter.setParameterValueQuietly(j, position[j]);
                }
                parameter.fireParameterChangedEvent();  // Does not seem to work with MaskedParameter
            }

            @Override
            public Transform getTransform() {
                return null;
            }
        }

        class WithTransform extends Default {

            final private Transform transform;
            double[] unTransformedPosition;

            private WithTransform(Parameter parameter, Transform transform, InstabilityHandler instabilityHandler) {
                super(parameter, instabilityHandler);
                this.transform = transform;
            }

            @Override
            public double getParameterLogJacobian() {
                return transform.getLogJacobian(unTransformedPosition,0, unTransformedPosition.length);
            }

            @Override
            public double[] getInitialPosition() {
                unTransformedPosition = super.getInitialPosition();
                return transform.transform(unTransformedPosition, 0, unTransformedPosition.length);
            }

            @Override
            public void updateMomentum(double[] position, double[] momentum, double[] gradient,
                                       double functionalStepSize) throws NumericInstabilityException {

                gradient = transform.updateGradientLogDensity(gradient, unTransformedPosition,
                        0, unTransformedPosition.length);

                super.updateMomentum(position, momentum, gradient, functionalStepSize);
            }

            @Override
            public void setParameter(double[] position) {
                unTransformedPosition = transform.inverse(position, 0, position.length);
                super.setParameter(unTransformedPosition);
            }

            @Override
            public Transform getTransform(){
                return transform;
            }
        }
    }
}<|MERGE_RESOLUTION|>--- conflicted
+++ resolved
@@ -25,20 +25,14 @@
 
 package dr.inference.operators.hmc;
 
-import java.util.Arrays;
-
 import dr.inference.hmc.GradientWrtParameterProvider;
 import dr.inference.hmc.HessianWrtParameterProvider;
 import dr.inference.model.Parameter;
 import dr.inference.operators.AbstractCoercableOperator;
 import dr.inference.operators.CoercionMode;
 import dr.math.*;
-import dr.math.distributions.MultivariateNormalDistribution;
-<<<<<<< HEAD
 import dr.math.matrixAlgebra.ReadableVector;
-=======
 import dr.math.matrixAlgebra.WrappedVector;
->>>>>>> 7ddf838b
 import dr.util.Transform;
 
 /**
@@ -80,9 +74,13 @@
         this.nSteps = nSteps;
         this.randomStepCountFraction = randomStepCountFraction;
 
+        this.preconditioning = setupPreconditioning();
+
         this.leapFrogEngine = (transform != null ?
-                new LeapFrogEngine.WithTransform(parameter, transform, getDefaultInstabilityHandler()) :
-                new LeapFrogEngine.Default(parameter, getDefaultInstabilityHandler()));
+                new LeapFrogEngine.WithTransform(parameter, transform,
+                        getDefaultInstabilityHandler(),preconditioning) :
+                new LeapFrogEngine.Default(parameter,
+                        getDefaultInstabilityHandler(), preconditioning));
 
 //        this.massProvider = (!preConditioning ?
 //                new MassProvider.Default(gradientProvider.getDimension(), drawVariance) :
@@ -94,7 +92,7 @@
         this.runtimeOptions = (preconditioningCase == 0 ?
                 new AbstractParticleOperator.Options(preconditioningCase, 0) : // TODO: adjust the option class to store preconditioning case (0: none, 1: diagonal, 2:full)
                 new AbstractParticleOperator.Options(preconditioningCase, 1));
-        this.preconditioning = setupPreconditioning();
+
     }
 
     @Override
@@ -162,18 +160,19 @@
         return energy / 2.0;
     }
 
-    static double getScaledDotProduct(final double[] momentum,
-                                      final double[][] massInverse) {
-        double total = 0.0;
-        for (int i = 0; i < momentum.length; i++) {
-            double sum = 0.0;
-            for (int j = 0; j < momentum.length; j++) {
-                sum += massInverse[i][j] * momentum[j];
-            }
-            total += momentum[i] * sum / 2.0;
-        }
-        return total;
-    }
+//    @Deprecated
+//    static double getScaledDotProduct(final double[] momentum,
+//                                      final double[][] massInverse) {
+//        double total = 0.0;
+//        for (int i = 0; i < momentum.length; i++) {
+//            double sum = 0.0;
+//            for (int j = 0; j < momentum.length; j++) {
+//                sum += massInverse[i][j] * momentum[j];
+//            }
+//            total += momentum[i] * sum / 2.0;
+//        }
+//        return total;
+//    }
 
 //    @Deprecated
 //    static double[] drawInitialMomentum(final MultivariateNormalDistribution distribution) {
@@ -202,7 +201,7 @@
         final double[] position = leapFrogEngine.getInitialPosition();
         final WrappedVector momentum = preconditioning.drawInitialMomentum();
 
-        final double prop = preconditioning.getKineticEnergy(momentum) +
+        final double prop = getKineticEnergy(momentum) +
                 leapFrogEngine.getParameterLogJacobian();
 
         leapFrogEngine.updateMomentum(position, momentum.getBuffer(),
@@ -212,7 +211,7 @@
 
         for (int i = 0; i < nStepsThisLeap; i++) { // Leap-frog
 
-            leapFrogEngine.updatePosition(position, preconditioning.getVelocity(momentum), stepSize);
+            leapFrogEngine.updatePosition(position, momentum, stepSize);
 
             if (i < (nStepsThisLeap - 1)) {
                 leapFrogEngine.updateMomentum(position, momentum.getBuffer(),
@@ -223,7 +222,7 @@
         leapFrogEngine.updateMomentum(position, momentum.getBuffer(),
                 gradientProvider.getGradientLogDensity(), stepSize / 2);
 
-        final double res = preconditioning.getKineticEnergy(momentum) +
+        final double res = getKineticEnergy(momentum) +
                 leapFrogEngine.getParameterLogJacobian();
 
         return prop - res; //hasting ratio
@@ -293,7 +292,7 @@
                             final double functionalStepSize) throws NumericInstabilityException;
 
         void updatePosition(final double[] position,
-                            final double[] velocity,
+                            final ReadableVector momentum,
                             final double functionalStepSize);
 
         void setParameter(double[] position);
@@ -304,10 +303,13 @@
 
             final protected Parameter parameter;
             final private InstabilityHandler instabilityHandler;
-
-            protected Default(Parameter parameter, InstabilityHandler instabilityHandler) {
+            final private MassPreconditioner preconditioning;
+
+            protected Default(Parameter parameter, InstabilityHandler instabilityHandler,
+                              MassPreconditioner preconditioning) {
                 this.parameter = parameter;
                 this.instabilityHandler = instabilityHandler;
+                this.preconditioning = preconditioning;
             }
 
             @Override
@@ -332,12 +334,13 @@
             }
 
             @Override
-            public void updatePosition(double[] position, double[] velocity,
+            public void updatePosition(double[] position, ReadableVector momentum,
                                        double functionalStepSize) {
 
-                final int dim = velocity.length;
+                final int dim = momentum.getDim();
                 for (int i = 0; i < dim; i++) {
-                    position[i] += functionalStepSize * velocity[i];
+                    position[i] += functionalStepSize * preconditioning.getVelocity(i,
+                            momentum); // TODO Pass ReadableVector
                 }
                 setParameter(position);
             }
@@ -362,8 +365,10 @@
             final private Transform transform;
             double[] unTransformedPosition;
 
-            private WithTransform(Parameter parameter, Transform transform, InstabilityHandler instabilityHandler) {
-                super(parameter, instabilityHandler);
+            private WithTransform(Parameter parameter, Transform transform,
+                                  InstabilityHandler instabilityHandler,
+                                  MassPreconditioner preconditioning) {
+                super(parameter, instabilityHandler, preconditioning);
                 this.transform = transform;
             }
 
