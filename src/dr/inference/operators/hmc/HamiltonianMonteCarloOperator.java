/*
 * NewHamiltonianMonteCarloOperator.java
 *
 * Copyright (c) 2002-2017 Alexei Drummond, Andrew Rambaut and Marc Suchard
 *
 * This file is part of BEAST.
 * See the NOTICE file distributed with this work for additional
 * information regarding copyright ownership and licensing.
 *
 * BEAST is free software; you can redistribute it and/or modify
 * it under the terms of the GNU Lesser General Public License as
 * published by the Free Software Foundation; either version 2
 * of the License, or (at your option) any later version.
 *
 *  BEAST is distributed in the hope that it will be useful,
 *  but WITHOUT ANY WARRANTY; without even the implied warranty of
 *  MERCHANTABILITY or FITNESS FOR A PARTICULAR PURPOSE.  See the
 *  GNU Lesser General Public License for more details.
 *
 * You should have received a copy of the GNU Lesser General Public
 * License along with BEAST; if not, write to the
 * Free Software Foundation, Inc., 51 Franklin St, Fifth Floor,
 * Boston, MA  02110-1301  USA
 */

package dr.inference.operators.hmc;

import dr.inference.hmc.PathGradient;
import dr.inference.hmc.GradientWrtParameterProvider;
import dr.inference.model.Parameter;
import dr.inference.operators.AbstractCoercableOperator;
import dr.inference.operators.CoercionMode;
import dr.math.matrixAlgebra.ReadableVector;
import dr.math.matrixAlgebra.WrappedVector;
import dr.inference.operators.PathDependent;
import dr.math.MathUtils;
import dr.math.distributions.NormalDistribution;
import dr.util.Transform;

/**
 * @author Max Tolkoff
 * @author Marc A. Suchard
 */

public class HamiltonianMonteCarloOperator extends AbstractCoercableOperator implements PathDependent {

    final GradientWrtParameterProvider gradientProvider;
    protected double stepSize;
    final LeapFrogEngine leapFrogEngine;
<<<<<<< HEAD
    final MassPreconditioner preconditioning;
    private final Options runtimeOptions;
=======
    private final double[] mask;
    
    public HamiltonianMonteCarloOperator(CoercionMode mode, double weight, GradientWrtParameterProvider gradientProvider,
                                         Parameter parameter, Transform transform,
                                         double stepSize, int nSteps, double drawVariance, double randomStepCountFraction) {
        this(mode, weight, gradientProvider, parameter, transform, stepSize, nSteps, drawVariance, randomStepCountFraction,
                null);
    }
>>>>>>> 09a80cb4

    HamiltonianMonteCarloOperator(CoercionMode mode, double weight, GradientWrtParameterProvider gradientProvider,
                                         Parameter parameter, Transform transform,
<<<<<<< HEAD
                                         double stepSize, int nSteps,
                                         double randomStepCountFraction) {
        this(mode, weight, gradientProvider, parameter, transform,
                new Options(stepSize, nSteps, randomStepCountFraction, 0, 0), MassPreconditioner.Type.NONE
        );
    }

    public HamiltonianMonteCarloOperator(CoercionMode mode, double weight, GradientWrtParameterProvider gradientProvider,
                                         Parameter parameter, Transform transform,
                                         Options runtimeOptions,
                                         MassPreconditioner.Type preconditioningType) {
=======
                                         double stepSize, int nSteps, double drawVariance, double randomStepCountFraction,
                                         Parameter maskParameter) {
>>>>>>> 09a80cb4
        super(mode);
        setWeight(weight);
        setTargetAcceptanceProbability(0.8); // Stan default

        this.gradientProvider = gradientProvider;

        this.runtimeOptions = runtimeOptions;
        this.stepSize = runtimeOptions.initialStepSize;

        this.preconditioning = preconditioningType.factory(gradientProvider, transform);

        this.leapFrogEngine = (transform != null ?
                new LeapFrogEngine.WithTransform(parameter, transform,
                        getDefaultInstabilityHandler(),preconditioning) :
                new LeapFrogEngine.Default(parameter,
                        getDefaultInstabilityHandler(), preconditioning));

        this.mask = buildMask(maskParameter);
    }

    @Override
    public String getPerformanceSuggestion() {
        return null;
    }

    @Override
    public String getOperatorName() {
        return "Vanilla HMC operator";
    }

    private boolean shouldUpdatePreconditioning() {
        return ((runtimeOptions.preconditioningUpdateFrequency > 0)
                && (((getCount() % runtimeOptions.preconditioningUpdateFrequency == 0)
                && (getCount() > runtimeOptions.preconditioningDelay))
                || (getCount() == runtimeOptions.preconditioningDelay)));
    }

    private static double[] buildMask(Parameter maskParameter) {

        if (maskParameter == null) return null;

        double[] mask = new double[maskParameter.getDimension()];

        for (int i = 0; i < mask.length; ++i) {
            mask[i] = (maskParameter.getParameterValue(i) == 0.0) ? 0.0 : 1.0;
        }

        return mask;
    }

    @Override
    public double doOperation() {

        if (shouldUpdatePreconditioning()) {
            preconditioning.updateMass();
        }

        try {
            return leapFrog();
        } catch (NumericInstabilityException e) {
            return Double.NEGATIVE_INFINITY;
        }
    }

    @Override
    public void setPathParameter(double beta) {
        if (gradientProvider instanceof PathGradient) {
            ((PathGradient) gradientProvider).setPathParameter(beta);
        }
    }

    private double[] mask(double[] vector) {

        assert (mask == null || mask.length == vector.length);

        if (mask != null) {
            for (int i = 0; i < vector.length; ++i) {
                vector[i] *= mask[i];
            }
        }

        return vector;
    }

    private long count = 0;

    private static final boolean DEBUG = false;

    public static class Options {

        final double initialStepSize;
        final int nSteps;
        final double randomStepCountFraction;
        final int preconditioningUpdateFrequency;
        final int preconditioningDelay;

        public Options(double initialStepSize, int nSteps, double randomStepCountFraction, int preconditioningUpdateFrequency,
                       int preconditioningDelay) {
            this.initialStepSize = initialStepSize;
            this.nSteps = nSteps;
            this.randomStepCountFraction = randomStepCountFraction;
            this.preconditioningUpdateFrequency = preconditioningUpdateFrequency;
            this.preconditioningDelay = preconditioningDelay;
        }
    }

    static class NumericInstabilityException extends Exception { }

    private int getNumberOfSteps() {
        int count = runtimeOptions.nSteps;
        if (runtimeOptions.randomStepCountFraction > 0.0) {
            double draw = count * (1.0 + runtimeOptions.randomStepCountFraction * (MathUtils.nextDouble() - 0.5));
            count = Math.max(1, (int) draw);
        }
        return count;
    }

    double getKineticEnergy(ReadableVector momentum) {

        final int dim = momentum.getDim();

        double energy = 0.0;
        for (int i = 0; i < dim; i++) {
            energy += momentum.get(i) * preconditioning.getVelocity(i, momentum);
        }
        return energy / 2.0;
    }

    private double leapFrog() throws NumericInstabilityException {

        if (DEBUG) {
            if (count % 5 == 0) {
                System.err.println("HMC step size: " + stepSize);
            }
            ++count;
        }

<<<<<<< HEAD
=======
        final int dim = gradientProvider.getDimension();

        final double sigmaSquared = drawDistribution.getSD() * drawDistribution.getSD();

        final double[] momentum = mask(drawInitialMomentum(drawDistribution, dim));
>>>>>>> 09a80cb4
        final double[] position = leapFrogEngine.getInitialPosition();
        final WrappedVector momentum = preconditioning.drawInitialMomentum();

        final double prop = getKineticEnergy(momentum) +
                leapFrogEngine.getParameterLogJacobian();

<<<<<<< HEAD
        leapFrogEngine.updateMomentum(position, momentum.getBuffer(),
                gradientProvider.getGradientLogDensity(), stepSize / 2);
=======
        leapFrogEngine.updateMomentum(position, momentum,
                mask(gradientProvider.getGradientLogDensity()), stepSize / 2);
>>>>>>> 09a80cb4

        int nStepsThisLeap = getNumberOfSteps();

        for (int i = 0; i < nStepsThisLeap; i++) { // Leap-frog

            leapFrogEngine.updatePosition(position, momentum, stepSize);

            if (i < (nStepsThisLeap - 1)) {
<<<<<<< HEAD
                leapFrogEngine.updateMomentum(position, momentum.getBuffer(),
                        gradientProvider.getGradientLogDensity(), stepSize);
            }
        }

        leapFrogEngine.updateMomentum(position, momentum.getBuffer(),
                gradientProvider.getGradientLogDensity(), stepSize / 2);
=======
                leapFrogEngine.updateMomentum(position, momentum,
                        mask(gradientProvider.getGradientLogDensity()), stepSize);
            }
        }

        leapFrogEngine.updateMomentum(position, momentum,
                mask(gradientProvider.getGradientLogDensity()), stepSize / 2);
>>>>>>> 09a80cb4

        final double res = getKineticEnergy(momentum) +
                leapFrogEngine.getParameterLogJacobian();

        return prop - res; //hasting ratio
    }

    @Override
    public double getCoercableParameter() {
        return Math.log(stepSize);
    }

    @Override
    public void setCoercableParameter(double value) {
        stepSize = Math.exp(value);
    }

    @Override
    public double getRawParameter() {
        return stepSize;
    }

    enum InstabilityHandler {

        REJECT {
            @Override
            void checkValue(double x) throws NumericInstabilityException {
                if (Double.isNaN(x)) throw new NumericInstabilityException();
            }
        },

        DEBUG {
            @Override
            void checkValue(double x) throws NumericInstabilityException {
                if (Double.isNaN(x)) {
                    System.err.println("Numerical instability in HMC momentum; throwing exception");
                    throw new NumericInstabilityException();
                }
            }
        },

        IGNORE {
            @Override
            void checkValue(double x) {
                // Do nothing
            }
        };

        abstract void checkValue(double x) throws NumericInstabilityException;
    }

    @Override
    public void accept(double deviation) {

        super.accept(deviation);
        preconditioning.storeSecant(
                new WrappedVector.Raw(leapFrogEngine.getLastGradient()),
                new WrappedVector.Raw(leapFrogEngine.getLastPosition())
        );
    }

    protected InstabilityHandler getDefaultInstabilityHandler() {
        if (DEBUG) {
            return InstabilityHandler.DEBUG;
        } else {
            return InstabilityHandler.REJECT;
        }
    }

    interface LeapFrogEngine {

        double[] getInitialPosition();

        double getParameterLogJacobian();

        void updateMomentum(final double[] position,
                            final double[] momentum,
                            final double[] gradient,
                            final double functionalStepSize) throws NumericInstabilityException;

        void updatePosition(final double[] position,
                            final ReadableVector momentum,
                            final double functionalStepSize);

        void setParameter(double[] position);

        double[] getLastGradient();
        double[] getLastPosition();

        class Default implements LeapFrogEngine {

            final protected Parameter parameter;
            final private InstabilityHandler instabilityHandler;
            final private MassPreconditioner preconditioning;

            double[] lastGradient;
            double[] lastPosition;

            protected Default(Parameter parameter, InstabilityHandler instabilityHandler,
                              MassPreconditioner preconditioning) {
                this.parameter = parameter;
                this.instabilityHandler = instabilityHandler;
                this.preconditioning = preconditioning;
            }

            @Override
            public double[] getInitialPosition() {
                return parameter.getParameterValues();
            }

            @Override
            public double getParameterLogJacobian() {
                return 0;
            }

            @Override
            public double[] getLastGradient() { return lastGradient; }

            @Override
            public double[] getLastPosition() { return lastPosition; }

            @Override
            public void updateMomentum(double[] position, double[] momentum, double[] gradient,
                                       double functionalStepSize) throws NumericInstabilityException {

                final int dim = momentum.length;
                for (int i = 0; i < dim; ++i) {
                    momentum[i] += functionalStepSize  * gradient[i];
                    instabilityHandler.checkValue(momentum[i]);
                }

                lastGradient = gradient;
                lastPosition = position;
            }

            @Override
            public void updatePosition(double[] position, ReadableVector momentum,
                                       double functionalStepSize) {

                final int dim = momentum.getDim();
                for (int i = 0; i < dim; i++) {
                    position[i] += functionalStepSize * preconditioning.getVelocity(i, momentum);
                }
                setParameter(position);
            }

            public void setParameter(double[] position) {

                final int dim = position.length;
                for (int j = 0; j < dim; ++j) {
                    parameter.setParameterValueQuietly(j, position[j]);
                }
                parameter.fireParameterChangedEvent();  // Does not seem to work with MaskedParameter
            }
        }

        class WithTransform extends Default {

            final private Transform transform;
            double[] unTransformedPosition;

            private WithTransform(Parameter parameter, Transform transform,
                                  InstabilityHandler instabilityHandler,
                                  MassPreconditioner preconditioning) {
                super(parameter, instabilityHandler, preconditioning);
                this.transform = transform;
            }

            @Override
            public double getParameterLogJacobian() {
                return transform.getLogJacobian(unTransformedPosition,0, unTransformedPosition.length);
            }

            @Override
            public double[] getInitialPosition() {
                unTransformedPosition = super.getInitialPosition();
                return transform.transform(unTransformedPosition, 0, unTransformedPosition.length);
            }

            @Override
            public void updateMomentum(double[] position, double[] momentum, double[] gradient,
                                       double functionalStepSize) throws NumericInstabilityException {

                gradient = transform.updateGradientLogDensity(gradient, unTransformedPosition,
                        0, unTransformedPosition.length);

                super.updateMomentum(position, momentum, gradient, functionalStepSize);
            }

            @Override
            public void setParameter(double[] position) {
                unTransformedPosition = transform.inverse(position, 0, position.length);
                super.setParameter(unTransformedPosition);
            }

        }
    }
}<|MERGE_RESOLUTION|>--- conflicted
+++ resolved
@@ -34,7 +34,6 @@
 import dr.math.matrixAlgebra.WrappedVector;
 import dr.inference.operators.PathDependent;
 import dr.math.MathUtils;
-import dr.math.distributions.NormalDistribution;
 import dr.util.Transform;
 
 /**
@@ -47,38 +46,26 @@
     final GradientWrtParameterProvider gradientProvider;
     protected double stepSize;
     final LeapFrogEngine leapFrogEngine;
-<<<<<<< HEAD
     final MassPreconditioner preconditioning;
     private final Options runtimeOptions;
-=======
     private final double[] mask;
-    
-    public HamiltonianMonteCarloOperator(CoercionMode mode, double weight, GradientWrtParameterProvider gradientProvider,
-                                         Parameter parameter, Transform transform,
-                                         double stepSize, int nSteps, double drawVariance, double randomStepCountFraction) {
-        this(mode, weight, gradientProvider, parameter, transform, stepSize, nSteps, drawVariance, randomStepCountFraction,
-                null);
-    }
->>>>>>> 09a80cb4
 
     HamiltonianMonteCarloOperator(CoercionMode mode, double weight, GradientWrtParameterProvider gradientProvider,
                                          Parameter parameter, Transform transform,
-<<<<<<< HEAD
                                          double stepSize, int nSteps,
                                          double randomStepCountFraction) {
-        this(mode, weight, gradientProvider, parameter, transform,
-                new Options(stepSize, nSteps, randomStepCountFraction, 0, 0), MassPreconditioner.Type.NONE
+        this(mode, weight, gradientProvider,
+                parameter, transform, null,
+                new Options(stepSize, nSteps, randomStepCountFraction, 0, 0),
+                MassPreconditioner.Type.NONE
         );
     }
 
     public HamiltonianMonteCarloOperator(CoercionMode mode, double weight, GradientWrtParameterProvider gradientProvider,
-                                         Parameter parameter, Transform transform,
+                                         Parameter parameter, Transform transform, Parameter maskParameter,
                                          Options runtimeOptions,
                                          MassPreconditioner.Type preconditioningType) {
-=======
-                                         double stepSize, int nSteps, double drawVariance, double randomStepCountFraction,
-                                         Parameter maskParameter) {
->>>>>>> 09a80cb4
+
         super(mode);
         setWeight(weight);
         setTargetAcceptanceProbability(0.8); // Stan default
@@ -157,6 +144,19 @@
         if (mask != null) {
             for (int i = 0; i < vector.length; ++i) {
                 vector[i] *= mask[i];
+            }
+        }
+
+        return vector;
+    }
+
+    private WrappedVector mask(WrappedVector vector) {
+
+        assert (mask == null || mask.length == vector.getDim());
+
+        if (mask != null) {
+            for (int i = 0;i < vector.getDim(); ++i) {
+                vector.set(i, vector.get(i) * mask[i]);
             }
         }
 
@@ -216,27 +216,14 @@
             ++count;
         }
 
-<<<<<<< HEAD
-=======
-        final int dim = gradientProvider.getDimension();
-
-        final double sigmaSquared = drawDistribution.getSD() * drawDistribution.getSD();
-
-        final double[] momentum = mask(drawInitialMomentum(drawDistribution, dim));
->>>>>>> 09a80cb4
         final double[] position = leapFrogEngine.getInitialPosition();
-        final WrappedVector momentum = preconditioning.drawInitialMomentum();
+        final WrappedVector momentum = mask(preconditioning.drawInitialMomentum());
 
         final double prop = getKineticEnergy(momentum) +
                 leapFrogEngine.getParameterLogJacobian();
 
-<<<<<<< HEAD
         leapFrogEngine.updateMomentum(position, momentum.getBuffer(),
-                gradientProvider.getGradientLogDensity(), stepSize / 2);
-=======
-        leapFrogEngine.updateMomentum(position, momentum,
                 mask(gradientProvider.getGradientLogDensity()), stepSize / 2);
->>>>>>> 09a80cb4
 
         int nStepsThisLeap = getNumberOfSteps();
 
@@ -245,23 +232,13 @@
             leapFrogEngine.updatePosition(position, momentum, stepSize);
 
             if (i < (nStepsThisLeap - 1)) {
-<<<<<<< HEAD
                 leapFrogEngine.updateMomentum(position, momentum.getBuffer(),
-                        gradientProvider.getGradientLogDensity(), stepSize);
+                        mask(gradientProvider.getGradientLogDensity()), stepSize);
             }
         }
 
         leapFrogEngine.updateMomentum(position, momentum.getBuffer(),
-                gradientProvider.getGradientLogDensity(), stepSize / 2);
-=======
-                leapFrogEngine.updateMomentum(position, momentum,
-                        mask(gradientProvider.getGradientLogDensity()), stepSize);
-            }
-        }
-
-        leapFrogEngine.updateMomentum(position, momentum,
                 mask(gradientProvider.getGradientLogDensity()), stepSize / 2);
->>>>>>> 09a80cb4
 
         final double res = getKineticEnergy(momentum) +
                 leapFrogEngine.getParameterLogJacobian();
