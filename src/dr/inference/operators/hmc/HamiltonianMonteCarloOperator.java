--- conflicted
+++ resolved
@@ -77,13 +77,8 @@
                                          Options runtimeOptions,
                                          MassPreconditioner.Type preconditioningType) {
 
-<<<<<<< HEAD
-
-        super(mode, 0.8); // setTargetAcceptanceProbability(0.8); // Stan default
-
-=======
         super(mode, 0.8); // Stan default
->>>>>>> e9eb7339
+
         setWeight(weight);
 
         this.gradientProvider = gradientProvider;
