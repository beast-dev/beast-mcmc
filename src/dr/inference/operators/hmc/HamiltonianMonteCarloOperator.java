/*
 * NewHamiltonianMonteCarloOperator.java
 *
 * Copyright (c) 2002-2017 Alexei Drummond, Andrew Rambaut and Marc Suchard
 *
 * This file is part of BEAST.
 * See the NOTICE file distributed with this work for additional
 * information regarding copyright ownership and licensing.
 *
 * BEAST is free software; you can redistribute it and/or modify
 * it under the terms of the GNU Lesser General Public License as
 * published by the Free Software Foundation; either version 2
 * of the License, or (at your option) any later version.
 *
 *  BEAST is distributed in the hope that it will be useful,
 *  but WITHOUT ANY WARRANTY; without even the implied warranty of
 *  MERCHANTABILITY or FITNESS FOR A PARTICULAR PURPOSE.  See the
 *  GNU Lesser General Public License for more details.
 *
 * You should have received a copy of the GNU Lesser General Public
 * License along with BEAST; if not, write to the
 * Free Software Foundation, Inc., 51 Franklin St, Fifth Floor,
 * Boston, MA  02110-1301  USA
 */

package dr.inference.operators.hmc;

import dr.inference.hmc.GradientWrtParameterProvider;
import dr.inference.hmc.PathGradient;
import dr.inference.hmc.ReversibleHMCProvider;
import dr.inference.model.Likelihood;
import dr.inference.model.Parameter;
import dr.inference.operators.*;
import dr.math.MathUtils;
import dr.math.MultivariateFunction;
import dr.math.NumericalDerivative;
import dr.math.matrixAlgebra.ReadableVector;
import dr.math.matrixAlgebra.WrappedVector;
import dr.util.Transform;

import java.util.ArrayList;

/**
 * @author Max Tolkoff
 * @author Zhenyu Zhang
 * @author Marc A. Suchard
 */

public class HamiltonianMonteCarloOperator extends AbstractAdaptableOperator
        implements GeneralOperator, PathDependent, ReversibleHMCProvider {

    final GradientWrtParameterProvider gradientProvider;
    protected double stepSize;
    LeapFrogEngine leapFrogEngine;
    protected final Parameter parameter;
    protected final MassPreconditioner preconditioning;
    protected final MassPreconditionScheduler preconditionScheduler;
    private final Options runtimeOptions;
    protected final double[] mask;
    protected final Transform transform;

//    public HamiltonianMonteCarloOperator(AdaptationMode mode, double weight,
//                                         GradientWrtParameterProvider gradientProvider,
//                                         Parameter parameter, Transform transform, Parameter maskParameter,
//                                         Options runtimeOptions,
//                                         MassPreconditioner.Type preconditioningType) {
//
//        super(mode, runtimeOptions.targetAcceptanceProbability);
//
//        setWeight(weight);
//
//        this.gradientProvider = gradientProvider;
//        this.runtimeOptions = runtimeOptions;
//        this.stepSize = runtimeOptions.initialStepSize;
//        this.preconditioning = preconditioningType.factory(gradientProvider, transform, runtimeOptions);
//        this.parameter = parameter;
//        this.mask = buildMask(maskParameter);
//        this.transform = transform;
//
//        this.leapFrogEngine = constructLeapFrogEngine(transform);
//    }
public HamiltonianMonteCarloOperator(AdaptationMode mode, double weight,
                                     GradientWrtParameterProvider gradientProvider,
                                     Parameter parameter, Transform transform, Parameter maskParameter,
                                     Options runtimeOptions,
                                     MassPreconditioner preconditioner) {
    this(mode, weight, gradientProvider, parameter, transform, maskParameter, runtimeOptions,
            preconditioner, MassPreconditionScheduler.Type.DEFAULT);
}

    public HamiltonianMonteCarloOperator(AdaptationMode mode, double weight,
                                         GradientWrtParameterProvider gradientProvider,
                                         Parameter parameter, Transform transform, Parameter maskParameter,
                                         Options runtimeOptions,
                                         MassPreconditioner preconditioner,
                                         MassPreconditionScheduler.Type preconditionSchedulerType) {

        super(mode, runtimeOptions.targetAcceptanceProbability);

        setWeight(weight);

        this.gradientProvider = gradientProvider;
        this.runtimeOptions = runtimeOptions;
        this.stepSize = runtimeOptions.initialStepSize;
        this.preconditioning = preconditioner;
        this.preconditionScheduler = preconditionSchedulerType.factory(runtimeOptions, (AdaptableMCMCOperator) this);
        this.parameter = parameter;
        this.mask = buildMask(maskParameter);
        this.transform = transform;

        this.leapFrogEngine = constructLeapFrogEngine(transform);
    }

    protected LeapFrogEngine constructLeapFrogEngine(Transform transform) {
        return (transform != null ?
                new LeapFrogEngine.WithTransform(parameter, transform,
                        getDefaultInstabilityHandler(), preconditioning, mask) :
                new LeapFrogEngine.Default(parameter,
                        getDefaultInstabilityHandler(), preconditioning, mask));
    }

    @Override
    public String getOperatorName() {
        return "VanillaHMC(" + parameter.getParameterName() + ")";
    }

    protected double[] buildMask(Parameter maskParameter) {

        if (maskParameter == null) return null;

        double[] mask = new double[maskParameter.getDimension()];

        for (int i = 0; i < mask.length; ++i) {
            mask[i] = (maskParameter.getParameterValue(i) == 0.0) ? 0.0 : 1.0;
        }

        return mask;
    }

    @Override
    public double doOperation() {
        throw new RuntimeException("Should not be executed");
    }

    @Override
    public double doOperation(Likelihood joint) {

        if (shouldCheckStepSize()) {
            checkStepSize();
        }

        if (shouldCheckGradient()) {
            checkGradient(joint);
        }

        if (preconditionScheduler.shouldUpdatePreconditioning()) {
            updatePreconditioning();
        }

        try {
            return leapFrog();
        } catch (NumericInstabilityException e) {
            return Double.NEGATIVE_INFINITY;
        } catch (ArithmeticException e) {
            if (REJECT_ARITHMETIC_EXCEPTION) {
                return Double.NEGATIVE_INFINITY;
            } else {
                throw e;
            }
        }
    }

    private void updatePreconditioning() {

        double[] lastGradient = leapFrogEngine.getLastGradient();
        double[] lastPosition = leapFrogEngine.getLastPosition();
<<<<<<< HEAD
        if (preconditionScheduler.shouldStoreSecant(lastGradient, lastPosition)) {
            preconditioning.storeSecant(new WrappedVector.Raw(lastGradient), new WrappedVector.Raw(lastPosition));
=======
        double[] currentPosition = leapFrogEngine.getInitialPosition();
        if (preconditionScheduler.shouldStoreSecant(lastGradient, lastPosition)) {
            preconditioning.storeSecant(new WrappedVector.Raw(lastGradient), new WrappedVector.Raw(currentPosition));
>>>>>>> ac396174
        }
        preconditioning.updateMass();
    }

    private static final boolean REJECT_ARITHMETIC_EXCEPTION = true;

    @Override
    public void setPathParameter(double beta) {
        if (gradientProvider instanceof PathGradient) {
            ((PathGradient) gradientProvider).setPathParameter(beta);
        }
    }

    private boolean shouldCheckStepSize() {
        return getCount() < 1 && getMode() == AdaptationMode.ADAPTATION_ON;
    }

    private void checkStepSize() {

        double[] initialPosition = parameter.getParameterValues();

        int iterations = 0;
        boolean acceptableSize = false;

        while (!acceptableSize && iterations < runtimeOptions.checkStepSizeMaxIterations) {

            try {
                leapFrog();
                double logLikelihood = gradientProvider.getLikelihood().getLogLikelihood();

                if (!Double.isNaN(logLikelihood) && !Double.isInfinite(logLikelihood)) {
                    acceptableSize = true;
                }
            } catch (Exception exception) {
                // Do nothing
            }

            if (!acceptableSize) {
                stepSize *= runtimeOptions.checkStepSizeReductionFactor;
            }

            ReadableVector.Utils.setParameter(initialPosition, parameter);  // Restore initial position
            ++iterations;
        }

        if (!acceptableSize && iterations < runtimeOptions.checkStepSizeMaxIterations) {
            throw new RuntimeException("Unable to find acceptable initial HMC step-size");
        }
    }

    boolean shouldCheckGradient() {
        return getCount() < runtimeOptions.gradientCheckCount;
    }

    void checkGradient(final Likelihood joint) {

        if (parameter.getDimension() != gradientProvider.getDimension()) {
            throw new RuntimeException("Unequal dimensions");
        }

        MultivariateFunction numeric = new MultivariateFunction() {

            @Override
            public double evaluate(double[] argument) {

                if (transform == null) {

                    ReadableVector.Utils.setParameter(argument, parameter);
                    return joint.getLogLikelihood();
                } else {

                    double[] untransformedValue = transform.inverse(argument, 0, argument.length);
                    ReadableVector.Utils.setParameter(untransformedValue, parameter);
                    return joint.getLogLikelihood() - transform.getLogJacobian(untransformedValue, 0, untransformedValue.length);
                }
            }

            @Override
            public int getNumArguments() {
                return parameter.getDimension();
            }

            @Override
            public double getLowerBound(int n) {
                return parameter.getBounds().getLowerLimit(n);
            }

            @Override
            public double getUpperBound(int n) {
                return parameter.getBounds().getUpperLimit(n);
            }
        };

        double[] analyticalGradientOriginal = gradientProvider.getGradientLogDensity();
        double[] restoredParameterValue = parameter.getParameterValues();

        if (transform == null) {

            double[] numericGradientOriginal = NumericalDerivative.gradient(numeric, parameter.getParameterValues());

            if (!MathUtils.isClose(analyticalGradientOriginal, numericGradientOriginal, runtimeOptions.gradientCheckTolerance)) {

                String sb = "Gradients do not match:\n" +
                        "\tAnalytic: " + new WrappedVector.Raw(analyticalGradientOriginal) + "\n" +
                        "\tNumeric : " + new WrappedVector.Raw(numericGradientOriginal) + "\n" +
                        gradientMismatchInformation(analyticalGradientOriginal, numericGradientOriginal);
                throw new RuntimeException(sb);
            }

        } else {

            double[] transformedParameter = transform.transform(parameter.getParameterValues(), 0,
                    parameter.getParameterValues().length);
            double[] numericGradientTransformed = NumericalDerivative.gradient(numeric, transformedParameter);

            double[] analyticalGradientTransformed = transform.updateGradientLogDensity(analyticalGradientOriginal,
                    parameter.getParameterValues(), 0, parameter.getParameterValues().length);

            if (!MathUtils.isClose(analyticalGradientTransformed, numericGradientTransformed, runtimeOptions.gradientCheckTolerance)) {
                String sb = "Transformed Gradients do not match:\n" +
                        "\tAnalytic: " + new WrappedVector.Raw(analyticalGradientTransformed) + "\n" +
                        "\tNumeric : " + new WrappedVector.Raw(numericGradientTransformed) + "\n" +
                        "\tParameter : " + new WrappedVector.Raw(parameter.getParameterValues()) + "\n" +
                        "\tTransformed Parameter : " + new WrappedVector.Raw(transformedParameter) + "\n" +
                        gradientMismatchInformation(analyticalGradientTransformed, numericGradientTransformed);
                throw new RuntimeException(sb);
            }
        }

        ReadableVector.Utils.setParameter(restoredParameterValue, parameter);
    }

    private String gradientMismatchInformation(double[] analyticGradient, double[] numericGradient) {
        int n = analyticGradient.length;
        double maxDiff = 0;
        int maxInd = -1;
        double meanDiff = 0;
        ArrayList<Integer> overIndices = new ArrayList<>();
        double[] absDiffs = new double[n];

        for (int i = 0; i < n; i++) {
            double absDiff = Math.abs(analyticGradient[i] - numericGradient[i]);
            absDiffs[i] = absDiff;
            meanDiff += absDiff;
            if (absDiff > runtimeOptions.gradientCheckTolerance) {
                overIndices.add(i);
            }
            if (absDiff > maxDiff) {
                maxDiff = absDiff;
                maxInd = i;
            }
        }


        meanDiff /= n;

        StringBuilder sb = new StringBuilder();
        sb.append("\tMaximum aboslute difference: " + maxDiff + " (at index " + (maxInd) + ")\n");
        sb.append("\tAverage absolute difference: " + meanDiff + "\n");
        sb.append("\tList of all values exceeding the tolerance:\n");
        sb.append("\t\tindex    analytic    numeric    absolute difference\n");

        int ind = 0;
        String spacer = "    ";
        for (int i : overIndices) {

            sb.append("\t\t" + overIndices.get(ind) + spacer + analyticGradient[i] + spacer + numericGradient[i] +
                    spacer + absDiffs[i] + "\n");
            ind++;
        }

        return sb.toString();
    }

    static double[] mask(double[] vector, double[] mask) {

        assert (mask == null || mask.length == vector.length);

        if (mask != null) {
            for (int i = 0; i < vector.length; ++i) {
                if (mask[i] == 0.0) {
                    vector[i] = 0.0;
                }
            }
        }

        return vector;
    }

    static WrappedVector mask(WrappedVector vector, double[] mask) {

        assert (mask == null || mask.length == vector.getDim());

        if (mask != null) {
            for (int i = 0; i < vector.getDim(); ++i) {
                if (mask[i] == 0.0) {
                    vector.set(i, 0.0);
                }
            }
        }

        return vector;
    }

    private static final boolean DEBUG = false;

    public static class Options implements MassPreconditioningOptions {

        final double initialStepSize;
        final int nSteps;
        final double randomStepCountFraction;
        final int gradientCheckCount;
        final MassPreconditioningOptions preconditioningOptions;
        final double gradientCheckTolerance;
        final int checkStepSizeMaxIterations;
        final double checkStepSizeReductionFactor;
        final double targetAcceptanceProbability;
        final InstabilityHandler instabilityHandler;

        public Options(double initialStepSize, int nSteps, double randomStepCountFraction,
                       MassPreconditioningOptions preconditioningOptions,
                       int gradientCheckCount, double gradientCheckTolerance,
                       int checkStepSizeMaxIterations, double checkStepSizeReductionFactor,
                       double targetAcceptanceProbability, InstabilityHandler instabilityHandler) {
            this.initialStepSize = initialStepSize;
            this.nSteps = nSteps;
            this.randomStepCountFraction = randomStepCountFraction;
            this.gradientCheckCount = gradientCheckCount;
            this.gradientCheckTolerance = gradientCheckTolerance;
            this.checkStepSizeMaxIterations = checkStepSizeMaxIterations;
            this.checkStepSizeReductionFactor = checkStepSizeReductionFactor;
            this.targetAcceptanceProbability = targetAcceptanceProbability;
            this.instabilityHandler = instabilityHandler;
            this.preconditioningOptions = preconditioningOptions;
        }

        @Override
        public int preconditioningUpdateFrequency() {
            return preconditioningOptions.preconditioningUpdateFrequency();
        }

        @Override
        public int preconditioningDelay() {
            return preconditioningOptions.preconditioningDelay();
        }

        @Override
        public int preconditioningMaxUpdate() {
            return preconditioningOptions.preconditioningMaxUpdate();
        }

        @Override
        public int preconditioningMemory() {
            return preconditioningOptions.preconditioningMemory();
        }

        @Override
        public Parameter preconditioningEigenLowerBound() {
            throw new RuntimeException("Not yet implemented.");
        }

        @Override
        public Parameter preconditioningEigenUpperBound() {
            throw new RuntimeException("Not yet implemented.");
        }
    }

    public static class NumericInstabilityException extends Exception {
    }

    private int getNumberOfSteps() {
        int count = runtimeOptions.nSteps;
        if (runtimeOptions.randomStepCountFraction > 0.0) {
            double draw = count * (1.0 + runtimeOptions.randomStepCountFraction * (MathUtils.nextDouble() - 0.5));
            count = Math.max(1, (int) draw);
        }
        return count;
    }

    public double getKineticEnergy(ReadableVector momentum) {

        final int dim = momentum.getDim();

        double energy = 0.0;
        for (int i = 0; i < dim; i++) {
            energy += momentum.get(i) * preconditioning.getVelocity(i, momentum);
        }
        return energy / 2.0;
    }

    private double leapFrog() throws NumericInstabilityException {

        if (DEBUG) {
            System.err.println("HMC step size: " + stepSize);
        }

        final WrappedVector momentum = mask(preconditioning.drawInitialMomentum(), mask);
        return leapFrogGivenMomentum(momentum);
    }

    protected double leapFrogGivenMomentum(WrappedVector momentum) throws NumericInstabilityException {
        leapFrogEngine.updateMask();
        final double[] position = leapFrogEngine.getInitialPosition();
        leapFrogEngine.projectMomentum(momentum.getBuffer(), position); //if momentum restricted to subspace

        final double prop = getKineticEnergy(momentum) +
                leapFrogEngine.getParameterLogJacobian();

        leapFrogEngine.updateMomentum(position, momentum.getBuffer(),
                mask(gradientProvider.getGradientLogDensity(), mask), stepSize / 2);


        int nStepsThisLeap = getNumberOfSteps();

        for (int i = 0; i < nStepsThisLeap; i++) { // Leap-frog

            try {
                leapFrogEngine.updatePosition(position, momentum, stepSize);
            } catch (ArithmeticException e) {
                throw new NumericInstabilityException();
            }

            if (i < (nStepsThisLeap - 1)) {

                try {
                    leapFrogEngine.updateMomentum(position, momentum.getBuffer(),
                            mask(gradientProvider.getGradientLogDensity(), mask), stepSize);
                } catch (ArithmeticException e) {
                    throw new NumericInstabilityException();
                }
            }
        }

        leapFrogEngine.updateMomentum(position, momentum.getBuffer(),
                mask(gradientProvider.getGradientLogDensity(), mask), stepSize / 2);

        final double res = getKineticEnergy(momentum) +
                leapFrogEngine.getParameterLogJacobian();

        return prop - res; //hasting ratio
    }

    @Override
    protected double getAdaptableParameterValue() {
        return Math.log(stepSize);
    }

    @Override
    public void setAdaptableParameterValue(double value) {
        if (DEBUG) {
            System.err.println("Setting adaptable parameter: " + getAdaptableParameter() + " -> " + value);
        }
        stepSize = Math.exp(value);
    }

    @Override
    public double getRawParameter() {
        return stepSize;
    }

    public enum InstabilityHandler {

        REJECT("reject") {
            @Override
            void checkValue(double x) throws NumericInstabilityException {
                if (Double.isNaN(x)) throw new NumericInstabilityException();
            }

            @Override
            void checkPosition(Transform transform, double[] unTransformedPosition) throws NumericInstabilityException {
                if (!transform.isInInteriorDomain(unTransformedPosition, 0, unTransformedPosition.length)) {
                    throw new NumericInstabilityException();
                }
            }

//            @Override
//            void checkEqual(double x, double y, double eps) throws NumericInstabilityException {
//                if (Math.abs(x - y) > eps) {
//                    throw new NumericInstabilityException();
//                }
//            }

            @Override
            boolean checkPositionTransform() {
                return true;
            }
        },

        DEBUG("debug") {
            @Override
            void checkValue(double x) throws NumericInstabilityException {
                if (Double.isNaN(x)) {
                    System.err.println("Numerical instability in HMC momentum; throwing exception");
                    throw new NumericInstabilityException();
                }
            }

            @Override
            void checkPosition(Transform transform, double[] unTransformedPosition) throws NumericInstabilityException {
                if (!transform.isInInteriorDomain(unTransformedPosition, 0, unTransformedPosition.length)) {
                    System.err.println("Numerical instability in HMC momentum; throwing exception");
                    throw new NumericInstabilityException();
                }
            }

//            @Override
//            void checkEqual(double x, double y, double eps) throws NumericInstabilityException {
//                if (Math.abs(x - y) > eps) {
//                    System.err.println("Numerical instability in HMC momentum; throwing exception");
//                    throw new NumericInstabilityException();
//                }
//            }

            @Override
            boolean checkPositionTransform() {
                return true;
            }
        },

        IGNORE("ignore") {
            @Override
            void checkValue(double x) {
                // Do nothing
            }

            @Override
            void checkPosition(Transform transform, double[] unTransformedPosition) throws NumericInstabilityException {
                // Do nothing
            }

//            @Override
//            void checkEqual(double x, double y, double eps) {
//                // Do nothing
//            }

            @Override
            boolean checkPositionTransform() {
                return false;
            }
        };

        private final String name;

        InstabilityHandler(String name) {
            this.name = name;
        }

        public static InstabilityHandler factory(String match) {
            for (InstabilityHandler type : InstabilityHandler.values()) {
                if (match.equalsIgnoreCase(type.name)) {
                    return type;
                }
            }
            return null;
        }

        abstract void checkValue(double x) throws NumericInstabilityException;

        //        abstract void checkEqual(double x, double y, double eps) throws NumericInstabilityException;
        abstract void checkPosition(Transform transform, double[] unTransformedPosition) throws NumericInstabilityException;

        abstract boolean checkPositionTransform();
    }

    protected InstabilityHandler getDefaultInstabilityHandler() {
        if (DEBUG) {
            return InstabilityHandler.DEBUG;
        } else {
            return runtimeOptions.instabilityHandler;
        }
    }

    @Override
    public String getAdaptableParameterName() {
        return "stepSize";
    }

    interface LeapFrogEngine {

        double[] getInitialPosition();

        double getParameterLogJacobian();

        void updateMomentum(final double[] position,
                            final double[] momentum,
                            final double[] gradient,
                            final double functionalStepSize) throws NumericInstabilityException;

        void updatePosition(final double[] position,
                            final WrappedVector momentum,
                            final double functionalStepSize) throws NumericInstabilityException;

        void setParameter(double[] position);

        double[] getLastGradient();

        double[] getLastPosition();

        void projectMomentum(double[] momentum, double[] position);

        void updateMask();

        class Default implements LeapFrogEngine {

            final protected Parameter parameter;
            final InstabilityHandler instabilityHandler;
            final private MassPreconditioner preconditioning;

            final double[] mask;

            double[] lastGradient;
            double[] lastPosition;

            Default(Parameter parameter, InstabilityHandler instabilityHandler,
                    MassPreconditioner preconditioning,
                    double[] mask) {
                this.parameter = parameter;
                this.instabilityHandler = instabilityHandler;
                this.preconditioning = preconditioning;
                this.mask = mask;
            }

            @Override
            public double[] getInitialPosition() {
                return parameter.getParameterValues();
            }

            @Override
            public double getParameterLogJacobian() {
                return 0;
            }

            @Override
            public double[] getLastGradient() {
                return lastGradient;
            }

            @Override
            public double[] getLastPosition() {
                return lastPosition;
            }

            @Override
            public void projectMomentum(double[] momentum, double[] position) {
                // do nothing
            }

            @Override
            public void updateMask() {
                // do nothing
            }

            @Override
            public void updateMomentum(double[] position, double[] momentum, double[] gradient,
                                       double functionalStepSize) throws NumericInstabilityException {

                final int dim = momentum.length;
                for (int i = 0; i < dim; ++i) {
                    momentum[i] += functionalStepSize * gradient[i];
                    instabilityHandler.checkValue(momentum[i]);
                }

                lastGradient = gradient;
                lastPosition = position;
            }

            @Override
            public void updatePosition(double[] position, WrappedVector momentum,
                                       double functionalStepSize) throws NumericInstabilityException {

                final int dim = momentum.getDim();
                for (int i = 0; i < dim; i++) {
                    position[i] += functionalStepSize * preconditioning.getVelocity(i, momentum);
                    instabilityHandler.checkValue(position[i]);
                }

                setParameter(position);
            }

            public void setParameter(double[] position) {
                ReadableVector.Utils.setParameter(position, parameter); // May not work with MaskedParameter?
            }
        }

        class WithTransform extends Default {

            final protected Transform transform;
            double[] unTransformedPosition;

            WithTransform(Parameter parameter, Transform transform,
                          InstabilityHandler instabilityHandler,
                          MassPreconditioner preconditioning,
                          double[] mask) {
                super(parameter, instabilityHandler, preconditioning, mask);
                this.transform = transform;
            }

            @Override
            public double getParameterLogJacobian() {
                return transform.getLogJacobian(unTransformedPosition, 0, unTransformedPosition.length);
            }

            @Override
            public double[] getInitialPosition() {
                unTransformedPosition = super.getInitialPosition();
                return transform.transform(unTransformedPosition, 0, unTransformedPosition.length);
            }

            @Override
            public void updateMomentum(double[] position, double[] momentum, double[] gradient,
                                       double functionalStepSize) throws NumericInstabilityException {

                gradient = transform.updateGradientLogDensity(gradient, unTransformedPosition,
                        0, unTransformedPosition.length);
                mask(gradient, mask);
                super.updateMomentum(position, momentum, gradient, functionalStepSize);
            }

            @Override
            public void updatePosition(double[] position, WrappedVector momentum,
                                       double functionalStepSize) throws NumericInstabilityException {

                super.updatePosition(position, momentum, functionalStepSize);

                if (instabilityHandler.checkPositionTransform()) {
                    checkPosition(unTransformedPosition);
                }
            }

            @Override
            public void setParameter(double[] position) {
                unTransformedPosition = transform.inverse(position, 0, position.length);
                super.setParameter(unTransformedPosition);
            }

            private void checkPosition(double[] unTransformedPosition) throws NumericInstabilityException {
                instabilityHandler.checkPosition(transform, unTransformedPosition);
            }

//            private void checkPosition(double[] position) throws NumericInstabilityException {
//                double[] newPosition = transform.transform(transform.inverse(position, 0, position.length),
//                        0, position.length);
//                for (int i = 0; i < position.length; i++) {
//                    instabilityHandler.checkEqual(position[i], newPosition[i], EPS);
//                }
//            }
//
//            private double EPS = 10e-10;
        }
    }

    @Override
    public void reversiblePositionMomentumUpdate(WrappedVector position, WrappedVector momentum,
                                                 WrappedVector gradient, int direction, double time) {

        preconditionScheduler.forceUpdateCount();
        //providerUpdatePreconditioning();

        try {
            leapFrogEngine.updateMomentum(position.getBuffer(), momentum.getBuffer(),
                    mask(gradient.getBuffer(), mask), time * direction / 2);
            leapFrogEngine.updatePosition(position.getBuffer(), momentum, time * direction);
            updateGradient(gradient);
            leapFrogEngine.updateMomentum(position.getBuffer(), momentum.getBuffer(),
                    mask(gradient.getBuffer(), mask), time * direction / 2);
        } catch (NumericInstabilityException e) {
            handleInstability();
        }
    }

    @Override
    public void providerUpdatePreconditioning() {
        updatePreconditioning();
    }

    public void updateGradient(WrappedVector gradient) {
        double[] buffer = gradientProvider.getGradientLogDensity();
        for (int i = 0; i < buffer.length; i++) {
            gradient.set(i, buffer[i]);
        }
    }

    @Override
    public double[] getInitialPosition() {

        return leapFrogEngine.getInitialPosition();
    }

    @Override
    public double getParameterLogJacobian() {
        return leapFrogEngine.getParameterLogJacobian();
    }

    @Override
    public Transform getTransform() {
        return transform;
    }

    @Override
    public GradientWrtParameterProvider getGradientProvider() {
        return gradientProvider;
    }

    @Override
    public void setParameter(double[] position) {
        leapFrogEngine.setParameter(position);
    }

    @Override
    public WrappedVector drawMomentum() {
        return mask(preconditioning.drawInitialMomentum(), mask);
    }

    @Override
    public double getJointProbability(WrappedVector momentum) {
        return gradientProvider.getLikelihood().getLogLikelihood() - getKineticEnergy(momentum) - getParameterLogJacobian();
    }

    @Override
    public double getLogLikelihood() {
        return gradientProvider.getLikelihood().getLogLikelihood();
    }

    @Override
    public double getStepSize() {
        return stepSize;
    }

    public int getNumGradientEvent(){
        return 0;
    }

    @Override
    public int getNumBoundaryEvent() {
        return 0;
    }

    @Override
    public double[] getMask() {
        return mask;
    }

    protected void handleInstability() {
        throw new RuntimeException("Numerical instability; need to handle"); // TODO
    }
}<|MERGE_RESOLUTION|>--- conflicted
+++ resolved
@@ -174,14 +174,9 @@
 
         double[] lastGradient = leapFrogEngine.getLastGradient();
         double[] lastPosition = leapFrogEngine.getLastPosition();
-<<<<<<< HEAD
-        if (preconditionScheduler.shouldStoreSecant(lastGradient, lastPosition)) {
-            preconditioning.storeSecant(new WrappedVector.Raw(lastGradient), new WrappedVector.Raw(lastPosition));
-=======
         double[] currentPosition = leapFrogEngine.getInitialPosition();
         if (preconditionScheduler.shouldStoreSecant(lastGradient, lastPosition)) {
             preconditioning.storeSecant(new WrappedVector.Raw(lastGradient), new WrappedVector.Raw(currentPosition));
->>>>>>> ac396174
         }
         preconditioning.updateMass();
     }
