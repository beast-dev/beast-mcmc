--- conflicted
+++ resolved
@@ -165,7 +165,6 @@
             } else {
                 throw e;
             }
-<<<<<<< HEAD
         }
     }
 
@@ -175,25 +174,10 @@
         double[] lastPosition = leapFrogEngine.getLastPosition();
         if (preconditionScheduler.shouldStoreSecant(lastGradient, lastPosition)) {
             preconditioning.storeSecant(new WrappedVector.Raw(lastGradient), new WrappedVector.Raw(lastPosition));
-=======
->>>>>>> a16bfca9
         }
         preconditioning.updateMass();
     }
 
-<<<<<<< HEAD
-=======
-    private void updatePreconditioning() {
-
-        double[] lastGradient = leapFrogEngine.getLastGradient();
-        double[] lastPosition = leapFrogEngine.getLastPosition();
-        if (preconditionScheduler.shouldStoreSecant(lastGradient, lastPosition)) {
-            preconditioning.storeSecant(new WrappedVector.Raw(lastGradient), new WrappedVector.Raw(lastPosition));
-        }
-        preconditioning.updateMass();
-    }
-
->>>>>>> a16bfca9
     private static final boolean REJECT_ARITHMETIC_EXCEPTION = true;
 
     @Override
@@ -400,8 +384,6 @@
         @Override
         public int preconditioningMemory() {
             return preconditioningOptions.preconditioningMemory();
-<<<<<<< HEAD
-=======
         }
 
         @Override
@@ -412,7 +394,6 @@
         @Override
         public Parameter preconditioningEigenUpperBound() {
             throw new RuntimeException("Not yet implemented.");
->>>>>>> a16bfca9
         }
     }
 
