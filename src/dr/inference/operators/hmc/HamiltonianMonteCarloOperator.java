--- conflicted
+++ resolved
@@ -58,35 +58,13 @@
     protected final double[] mask;
     protected final Transform transform;
 
-<<<<<<< HEAD
-    HamiltonianMonteCarloOperator(AdaptationMode mode, double weight, GradientWrtParameterProvider gradientProvider,
-                                  Parameter parameter, Transform transform, Parameter mask,
-                                  double stepSize, int nSteps,
-                                  double randomStepCountFraction,
-                                  double gradientCheckTolerance) {
-        this(mode, weight, gradientProvider,
-                parameter, transform, mask,
-                new Options(stepSize, nSteps, randomStepCountFraction,
-                        0, 0, 0,
-                        0, gradientCheckTolerance,
-                        10, 0.1),
-                MassPreconditioner.Type.NONE
-        );
-    }
-
-=======
->>>>>>> 85e609b9
     public HamiltonianMonteCarloOperator(AdaptationMode mode, double weight,
                                          GradientWrtParameterProvider gradientProvider,
                                          Parameter parameter, Transform transform, Parameter maskParameter,
                                          Options runtimeOptions,
                                          MassPreconditioner.Type preconditioningType) {
 
-<<<<<<< HEAD
-        super(mode, 0.8); // Stan default
-=======
         super(mode, runtimeOptions.targetAcceptanceProbability);
->>>>>>> 85e609b9
 
         setWeight(weight);
 
@@ -333,12 +311,8 @@
         public Options(double initialStepSize, int nSteps, double randomStepCountFraction,
                        int preconditioningUpdateFrequency, int preconditioningDelay, int preconditioningMemory,
                        int gradientCheckCount, double gradientCheckTolerance,
-<<<<<<< HEAD
-                       int checkStepSizeMaxIterations, double checkStepSizeReductionFactor) {
-=======
                        int checkStepSizeMaxIterations, double checkStepSizeReductionFactor,
                        double targetAcceptanceProbability) {
->>>>>>> 85e609b9
             this.initialStepSize = initialStepSize;
             this.nSteps = nSteps;
             this.randomStepCountFraction = randomStepCountFraction;
@@ -509,19 +483,11 @@
 //            void checkEqual(double x, double y, double eps) {
 //                // Do nothing
 //            }
-<<<<<<< HEAD
 
             @Override
             boolean checkPositionTransform() { return false; }
         };
 
-=======
-
-            @Override
-            boolean checkPositionTransform() { return false; }
-        };
-
->>>>>>> 85e609b9
         abstract void checkValue(double x) throws NumericInstabilityException;
 //        abstract void checkEqual(double x, double y, double eps) throws NumericInstabilityException;
         abstract void checkPosition(Transform transform, double[] unTransformedPosition) throws NumericInstabilityException;
