package dr.inference.operators.hmc;

import cern.colt.matrix.DoubleFactory2D;
import cern.colt.matrix.DoubleMatrix1D;
import cern.colt.matrix.DoubleMatrix2D;
import cern.colt.matrix.impl.DenseDoubleMatrix2D;
import cern.colt.matrix.linalg.Algebra;
import dr.inference.hmc.GradientWrtParameterProvider;
import dr.inference.hmc.HessianWrtParameterProvider;
import dr.inference.model.*;
import dr.math.*;
import dr.math.distributions.MultivariateNormalDistribution;
import dr.math.matrixAlgebra.*;
import dr.util.Transform;

import java.util.ArrayList;
import java.util.Arrays;
import java.util.List;

/**
 * @author Marc A. Suchard
 * @author Xiang Ji
 */
public interface MassPreconditioner {

    WrappedVector drawInitialMomentum();

    double getVelocity(int index, ReadableVector momentum);

    void storeSecant(ReadableVector gradient, ReadableVector position);

    void updateMass();

    WrappedVector getMass();

    void updateVariance(WrappedVector position);

    ReadableVector doCollision(int[] indices, ReadableVector momentum);

    int getDimension();

    default double[] getVelocity(ReadableVector momentum) {
        double[] velocity = new double[momentum.getDim()];
        for (int i = 0; i < velocity.length; i++) {
            velocity[i] = getVelocity(i, momentum);
        }
        return velocity;
    }

    enum Type {

        NONE("none") {
            @Override
            public MassPreconditioner factory(GradientWrtParameterProvider gradient, Transform transform, MassPreconditioningOptions options) {
                final Parameter parameter = gradient.getParameter();
                int dim = parameter.getDimension();
                if (transform != null && transform instanceof Transform.MultivariableTransform) {
                    dim = ((Transform.MultivariableTransform) transform).getDimension();
                }
                return new NoPreconditioning(dim);
            }
        },
        DIAGONAL("diagonal") {
            @Override
            public MassPreconditioner factory(GradientWrtParameterProvider gradient, Transform transform, MassPreconditioningOptions options) {
                return new DiagonalHessianPreconditioning((HessianWrtParameterProvider) gradient, transform,
                        options.preconditioningMemory(),
                        options.preconditioningEigenLowerBound(), options.preconditioningEigenUpperBound());
            }
        },
        ADAPTIVE_DIAGONAL("adaptiveDiagonal") {
            @Override
            public MassPreconditioner factory(GradientWrtParameterProvider gradient, Transform transform, MassPreconditioningOptions options) {
                int dimension = transform instanceof Transform.MultivariableTransform ?
                        ((Transform.MultivariableTransform) transform).getDimension() : gradient.getDimension();

                return new AdaptiveDiagonalPreconditioning(dimension, gradient, transform, options);
            }
        },
        PRIOR_DIAGONAL("priorDiagonal") {
            @Override
            public MassPreconditioner factory(GradientWrtParameterProvider gradient, Transform transform, MassPreconditioningOptions options) {

                if (!(gradient instanceof PriorPreconditioningProvider)) {
                    throw new RuntimeException("Gradient must be a PriorPreconditioningProvider for prior preconditioning!");
                }

                return new PriorPreconditioner((PriorPreconditioningProvider) gradient, transform);

            }
        },
        FULL("full") {
            @Override
            public MassPreconditioner factory(GradientWrtParameterProvider gradient, Transform transform, MassPreconditioningOptions options) {
                return new FullHessianPreconditioning((HessianWrtParameterProvider) gradient, transform);
            }
        },
        SECANT("secant") {
            @Override
            public MassPreconditioner factory(GradientWrtParameterProvider gradient, Transform transform, MassPreconditioningOptions options) {
                SecantHessian secantHessian = new SecantHessian(gradient, options.preconditioningMemory());
                return new Secant(secantHessian, transform);
            }
        },
        ADAPTIVE("adaptive") {
            @Override
            public MassPreconditioner factory(GradientWrtParameterProvider gradient, Transform transform, MassPreconditioningOptions options) {
//                AdaptableCovariance adaptableCovariance = new AdaptableCovariance.WithSubsampling(gradient.getDimension(), 1000);
                AdaptableCovariance adaptableCovariance = new AdaptableCovariance(gradient.getDimension());
                return new AdaptiveFullHessianPreconditioning(gradient, adaptableCovariance, transform, gradient.getDimension(), options.preconditioningDelay());
            }
        };

        private final String name;

        Type(String name) {
            this.name = name;
        }

        public abstract MassPreconditioner factory(GradientWrtParameterProvider gradient, Transform transform, MassPreconditioningOptions options);

        public String getName() { return name; }

        public static Type parseFromString(String text) {
            for (Type type : Type.values()) {
                if (type.name.toLowerCase().compareToIgnoreCase(text) == 0) {
                    return type;
                }
            }
            return Type.NONE;
        }
    }

    class CompoundPreconditioning implements MassPreconditioner {

        final int dim;
        final List<MassPreconditioner> preconditionerList;
        boolean velocityKnown = false;
        double[] velocity;

        CompoundPreconditioning(List<MassPreconditioner> preconditionerList) {

            int thisDim = 0;
            for (MassPreconditioner preconditioner : preconditionerList) {
                thisDim += preconditioner.getDimension();
            }
            this.dim = thisDim;
            this.preconditionerList = preconditionerList;
            this.velocity = new double[dim];
        }

        @Override
        public WrappedVector drawInitialMomentum() {
            WrappedVector initialMomentum = new WrappedVector.Raw(new double[dim]);
            int currentIndex = 0;
            for (MassPreconditioner preconditioner : preconditionerList) {
                WrappedVector currentMomentum = preconditioner.drawInitialMomentum();
                for (int i = 0; i < preconditioner.getDimension(); i++) {
                    initialMomentum.set(currentIndex + i, currentMomentum.get(i));
                }
                currentIndex += preconditioner.getDimension();
            }
            return initialMomentum;
        }

        @Override
        public double getVelocity(int index, ReadableVector momentum) {
            getVelocityVector(momentum);
            return velocity[index];
        }

        private void getVelocityVector(ReadableVector momentum) {
            if (!velocityKnown) {
                int currentIndex = 0;
                List<ReadableVector> separatedMomentum = separateVectors(momentum);
                for (int j = 0; j < preconditionerList.size(); j++) {
                    MassPreconditioner preconditioner = preconditionerList.get(j);
                    ReadableVector currentMomentum = separatedMomentum.get(j);
                    for (int i = 0; i < preconditioner.getDimension(); i++) {
                        velocity[currentIndex + i] = preconditioner.getVelocity(i, currentMomentum);
                    }
                    currentIndex += preconditioner.getDimension();
                }
                velocityKnown = true;
            }
        }

        private List<ReadableVector> separateVectors(ReadableVector rawVector) {
            List<ReadableVector> vectors = new ArrayList<>();
            int currentIndex = 0;
            for (MassPreconditioner preconditioner : preconditionerList) {
                WrappedVector thisVector = new WrappedVector.Raw(new double[preconditioner.getDimension()]);
                for (int i = 0; i < preconditioner.getDimension(); i++) {
                    thisVector.set(i, rawVector.get(currentIndex + i));
                }
                vectors.add(thisVector);
                currentIndex += preconditioner.getDimension();
            }
            return vectors;
        }

        private ReadableVector combineVectors(List<ReadableVector> vectors) {
            WrappedVector combinedVector = new WrappedVector.Raw(new double[dim]);
            int currentIndex = 0;
            for (ReadableVector readableVector : vectors) {
                for (int i = 0; i < readableVector.getDim(); i++) {
                    combinedVector.set(currentIndex + i, readableVector.get(i));
                }
            }
            return combinedVector;
        }

        @Override
        public void storeSecant(ReadableVector gradient, ReadableVector position) {
            List<ReadableVector> separatedGradient = separateVectors(gradient);
            List<ReadableVector> separatedPosition = separateVectors(position);
            for (int i = 0; i < preconditionerList.size(); i++) {
                preconditionerList.get(i).storeSecant(separatedGradient.get(i), separatedPosition.get(i));
            }
        }

        @Override
        public void updateMass() {
            for (MassPreconditioner preconditioner : preconditionerList) {
                preconditioner.updateMass();
            }
            velocityKnown = false;
        }

        @Override
        public ReadableVector doCollision(int[] indices, ReadableVector momentum) {
            throw new RuntimeException("Not yet implemented!");
        }

        @Override
        public WrappedVector getMass() {
            throw new RuntimeException("Not yet implemented!");
        }

        @Override
        public void updateVariance(WrappedVector position) {
            // Do nothing
        }

        @Override
        public int getDimension() {
            return dim;
        }
    }

    class NoPreconditioning implements MassPreconditioner {

        final int dim;

        NoPreconditioning(int dim) { this.dim = dim; }

        @Override
        public WrappedVector drawInitialMomentum() {

            double[] momentum = new double[dim];

            for (int i = 0; i < dim; ++i) {
                momentum[i] = MathUtils.nextGaussian();
            }

            return new WrappedVector.Raw(momentum);
        }

        @Override
        public double getVelocity(int i, ReadableVector momentum) {
            return momentum.get(i);
        }

        @Override
        public void storeSecant(ReadableVector gradient, ReadableVector position) { }

        @Override
        public void updateMass() {
            // Do nothing
        }

        @Override
        public ReadableVector doCollision(int[] indices, ReadableVector momentum) {
            if (indices.length != 2) {
                throw new RuntimeException("Not implemented for more than two dimensions yet.");
            }
            WrappedVector updatedMomentum = new WrappedVector.Raw(new double[momentum.getDim()]);

            for (int i = 0; i < momentum.getDim(); i++) {
                updatedMomentum.set(i, momentum.get(i));
            }

            updatedMomentum.set(indices[0], momentum.get(indices[1]));
            updatedMomentum.set(indices[1], momentum.get(indices[0]));
            return updatedMomentum;
        }

        @Override
        public WrappedVector getMass() {
            double[] mass = new double[dim];
            Arrays.fill(mass, 1.0);
            return new WrappedVector.Raw(mass);
        }

        @Override
        public void updateVariance(WrappedVector position) {
            // Do nothing
        }

        @Override
        public int getDimension() {
            return dim;
        }
    }



    abstract class AbstractMassPreconditioning extends AbstractModel implements MassPreconditioner {
        final protected int dim;
        final protected Transform transform;
        protected Parameter inverseMass;
        private static final String PRECONDITIONING = "MassPreconditioning";
        protected static final String MASSNAME = "InverseMass";

        protected AbstractMassPreconditioning(int dim, Transform transform) {
            super(PRECONDITIONING);
            this.dim = dim;
            this.transform = transform;
        }

        abstract protected void initializeMass();

        abstract protected void computeInverseMass();

        public void updateMass() {
            computeInverseMass();
        }

        @Override
        public int getDimension() {
            return dim;
        }

        abstract public void storeSecant(ReadableVector gradient, ReadableVector position);

        protected void setInverseMassFromArray(double[] inverseMassArray) {
            for (int i = 0; i < inverseMassArray.length; i++) {
                inverseMass.setParameterValue(i, inverseMassArray[i]);
            }
        }

        @Override
        protected void handleModelChangedEvent(Model model, Object object, int index) {

        }

        @Override
        protected void handleVariableChangedEvent(Variable variable, int index, Parameter.ChangeType type) {

        }

        @Override
        protected void storeState() {

        }

        @Override
        protected void restoreState() {

        }

        @Override
        protected void acceptState() {

        }

    }

    abstract class HessianBased extends AbstractMassPreconditioning {

        final protected HessianWrtParameterProvider hessian;

        // TODO Should probably make a TransformedHessian so that this class does not need to know about transformations
        HessianBased(HessianWrtParameterProvider hessian,
                     Transform transform) {

            this(hessian, transform, hessian.getDimension());

        }

        HessianBased(HessianWrtParameterProvider hessian, Transform transform, int dim) {

            super(dim, transform);
            this.hessian = hessian;

            initializeMass();
        }

        @Override
        public ReadableVector doCollision(int[] indices, ReadableVector momentum) {
            throw new RuntimeException("Not yet implemented.");
        }
    }

    abstract class DiagonalPreconditioning extends AbstractMassPreconditioning {

        protected AdaptableVector adaptiveDiagonal;

        protected DiagonalPreconditioning(int dim, Transform transform) {
            super(dim, transform);
            this.adaptiveDiagonal = new AdaptableVector.Default(dim);
            this.inverseMass = new Parameter.Default(MASSNAME, dim);
            initializeMass();
            addVariable(inverseMass);
        }

        @Override
        protected void initializeMass() {

            double[] result = new double[dim];
            Arrays.fill(result, 1.0);
            double[] normalizedResult = normalizeVector(new WrappedVector.Raw(result), dim);
            setInverseMassFromArray(normalizedResult);
        }

        protected double[] normalizeVector(ReadableVector values, double targetSum) {
            double sum = 0.0;
            for (int i = 0; i < values.getDim(); i++) {
                sum += values.get(i);
            }
            final double multiplier = targetSum / sum;
            double[] normalizedValues = new double[values.getDim()];
            for (int i = 0; i < values.getDim(); i++) {
                normalizedValues[i] = values.get(i) * multiplier;
            }
            return normalizedValues;
        }

        @Override
        public WrappedVector drawInitialMomentum() {

            double[] momentum = new double[dim];

            for (int i = 0; i < dim; i++) {
                momentum[i] = MathUtils.nextGaussian() * Math.sqrt(1.0 / inverseMass.getParameterValue(i));
            }

            return new WrappedVector.Raw(momentum);
        }

        @Override
        public double getVelocity(int i, ReadableVector momentum) {
            return momentum.get(i) * inverseMass.getParameterValue(i);
        }

        @Override
        public ReadableVector doCollision(int[] indices, ReadableVector momentum) {
            if (indices.length != 2) {
                throw new RuntimeException("Not implemented for more than two dimensions yet.");
            }

            WrappedVector updatedMomentum = new WrappedVector.Raw(new double[momentum.getDim()]);

            for (int i = 0; i < momentum.getDim(); i++) {
                updatedMomentum.set(i, momentum.get(i));
            }

            final int index1 = indices[0];
            final int index2 = indices[1];
            final double updatedMomentum1 = ((inverseMass.getParameterValue(index2) - inverseMass.getParameterValue(index1)) * momentum.get(index1)
                    + 2.0 * inverseMass.getParameterValue(index2) * momentum.get(index2)) / (inverseMass.getParameterValue(index1) + inverseMass.getParameterValue(index2));
            final double updatedMomentum2 = ((inverseMass.getParameterValue(index1) - inverseMass.getParameterValue(index2)) * momentum.get(index2)
                    + 2.0 * inverseMass.getParameterValue(index1) * momentum.get(index1)) / (inverseMass.getParameterValue(index1) + inverseMass.getParameterValue(index2));

            updatedMomentum.set(index1, updatedMomentum1);
            updatedMomentum.set(index2, updatedMomentum2);
            return updatedMomentum;
        }
    }

    class PriorPreconditioner extends DiagonalPreconditioning {

        PriorPreconditioningProvider priorDistribution;

        public PriorPreconditioner(PriorPreconditioningProvider priorDistribution, Transform transform){
            super(priorDistribution.getDimension(), transform);
            this.priorDistribution = priorDistribution;
            computeInverseMass();
        }

        public MassPreconditioner factory(PriorPreconditioningProvider priorDistribution, Transform transform) {
            return new PriorPreconditioner(priorDistribution, transform);
        }

        @Override
        protected void computeInverseMass() {

            for (int i = 0; i < priorDistribution.getDimension(); i++){
                double stDev = priorDistribution.getStandardDeviation(i);
                inverseMass.setParameterValue(i, stDev * stDev);
            }

        }

        @Override
        public void storeSecant(ReadableVector gradient, ReadableVector position) {
            // Do nothing
        }

        @Override
        public void updateVariance(WrappedVector position) {
            // Do nothing
        }

        @Override
        public WrappedVector getMass() {
            throw new RuntimeException("Not yet implemented!");
        }
    }

    class DiagonalHessianPreconditioning extends DiagonalPreconditioning {

        final protected HessianWrtParameterProvider hessian;
        final private Parameter lowerBound;
        final private Parameter upperBound;

        DiagonalHessianPreconditioning(HessianWrtParameterProvider hessian,
                                       Transform transform,
                                       int memorySize,
                                       Parameter lowerBound,
                                       Parameter upperBound) {
            super(hessian.getDimension(), transform);
            this.hessian = hessian;
            if (memorySize > 0) {
                this.adaptiveDiagonal = new AdaptableVector.LimitedMemory(hessian.getDimension(), memorySize);
            } else {
                this.adaptiveDiagonal = new AdaptableVector.Default(hessian.getDimension());
            }
            this.lowerBound = lowerBound;
            this.upperBound = upperBound;
        }

        @Override
        protected void computeInverseMass() {

            double[] newDiagonalHessian = hessian.getDiagonalHessianLogDensity();

            if (transform != null) {

                double[] untransformedValues = hessian.getParameter().getParameterValues();

                double[] gradient = hessian.getGradientLogDensity();

                newDiagonalHessian = transform.updateDiagonalHessianLogDensity(
                        newDiagonalHessian, gradient, untransformedValues, 0, dim
                );
            }

            adaptiveDiagonal.update(new WrappedVector.Raw(newDiagonalHessian));

            double[] boundedDiagonal = boundMassInverse(((WrappedVector) adaptiveDiagonal.getMean()).getBuffer(),
                    lowerBound, upperBound, dim, VarianceConverter.HESSIAN);
            setInverseMassFromArray(boundedDiagonal);
        }

        enum VarianceConverter {
            HESSIAN {
                @Override
                double convertVariance(double input) {
                    return -1.0 / input;
                }
            },
            VARIANCE {
                @Override
                double convertVariance(double input) {
                    return input;
                }
            };
            abstract double convertVariance(double input);
        }

        public static double[] boundMassInverse(double[] diagonalHessian, Parameter lowerBound, Parameter upperBound,
                                                int dim, VarianceConverter varianceConverter) {

            double[] boundedMassInverse = diagonalHessian.clone();

            normalizeL1(boundedMassInverse, dim);

            for (int i = 0; i < dim; i++) {
                boundedMassInverse[i] = varianceConverter.convertVariance(boundedMassInverse[i]);
                if (boundedMassInverse[i] < lowerBound.getParameterValue(0)) {
                    boundedMassInverse[i] = lowerBound.getParameterValue(0);
                } else if (boundedMassInverse[i] > upperBound.getParameterValue(0)) {
                    boundedMassInverse[i] = upperBound.getParameterValue(0);
                } else {
                    boundedMassInverse[i] = 1.0;
                }
            }

            normalizeL1(boundedMassInverse, dim);

            return boundedMassInverse;
        }

        private static void normalizeL1(double[] vector, double norm) {
            double sum = 0.0;
            for (int i = 0; i < vector.length; i++) {
                sum += Math.abs(vector[i]);
            }
            final double multiplier = norm / sum;
            for (int i = 0; i < vector.length; i++) {
                vector[i] = vector[i] * multiplier;
            }
        }

        @Override
        public void storeSecant(ReadableVector gradient, ReadableVector position) {
            // Do nothing
        }

        @Override
        public void updateVariance(WrappedVector position) {

        }

        @Override
        public WrappedVector getMass() {
            throw new RuntimeException("Not yet implemented!");
        }

    }


    class AdaptiveDiagonalPreconditioning extends DiagonalPreconditioning {

        private AdaptableVector.AdaptableVariance variance;
        private final int minimumUpdates;
        private final GradientWrtParameterProvider gradient;
        private final MassPreconditioningOptions options;

        AdaptiveDiagonalPreconditioning(int dim,
                                        GradientWrtParameterProvider gradient,
                                        Transform transform, MassPreconditioningOptions options) {
            this(dim, gradient, transform, options, false);
        }

        AdaptiveDiagonalPreconditioning(int dim,
                                        GradientWrtParameterProvider gradient,
                                        Transform transform, MassPreconditioningOptions options,
                                        boolean guessInitialMass) {
            super(dim, transform);
            this.variance = new AdaptableVector.AdaptableVariance(dim);
            this.options = options;
            this.minimumUpdates = options.preconditioningDelay();
<<<<<<< HEAD
=======
            if (minimumUpdates < 2) {
                throw new RuntimeException("Need at least two samples to calculate empirical variance.  Set HMC's option preconditioningDelay > 2 please!");
            }
>>>>>>> 20feeef4
            this.gradient = gradient;
            if (guessInitialMass) {
                setInitialMass();
            } else {
                super.initializeMass();
            }
        }

        @Override
        protected void initializeMass() {
        }

        private void setInitialMass() {
            double[] values = gradient.getParameter().getParameterValues();
            double[] storedValues = values.clone();
            for (int i = 0; i < dim; i++) {
                gradient.getParameter().setParameterValueQuietly(i, values[i] + MachineAccuracy.SQRT_SQRT_EPSILON);
            }
            gradient.getParameter().fireParameterChangedEvent();
            double[] gradientPlus = gradient.getGradientLogDensity();

            for (int i = 0; i < dim; i++) {
                gradient.getParameter().setParameterValueQuietly(i, values[i] - MachineAccuracy.SQRT_SQRT_EPSILON);
            }
            gradient.getParameter().fireParameterChangedEvent();
            double[] gradientMinus = gradient.getGradientLogDensity();

            for (int i = 0; i < dim; i++) {
                gradient.getParameter().setParameterValueQuietly(i, values[i]);
            }
            gradient.getParameter().fireParameterChangedEvent();


            for (int i = 0; i < dim; i++) {
                values[i] = Math.abs((gradientPlus[i] - gradientMinus[i]) / (2.0 * MachineAccuracy.SQRT_SQRT_EPSILON));
                gradient.getParameter().setParameterValueQuietly(i, storedValues[i]);
            }
            gradient.getParameter().fireParameterChangedEvent();
            fillZeros(values);
            setInverseMassFromArray(normalizeVector(new WrappedVector.Raw(values), dim));
        }

        private void fillZeros(double[] positives) {
            double sum = 0.0;
            double min = Double.POSITIVE_INFINITY;

            for (int i = 0; i < positives.length; i++) {
                sum += positives[i];
                if (min > positives[i] && positives[i] > 0.0) min = positives[i];
            }

            if (sum == 0.0) {
                Arrays.fill(positives, 1.0);
            } else {
                for (int i = 0; i < positives.length; i++) {
                    if (positives[i] == 0.0) {
                        positives[i] = min;
                    }
                }
            }
        }

        @Override
        protected void computeInverseMass() {

            if (variance.getUpdateCount() > minimumUpdates) {
                double[] newVariance = variance.getVariance();
<<<<<<< HEAD
//                adaptiveDiagonal.update(new WrappedVector.Raw(newVariance));
//                return normalizeVector(adaptiveDiagonal.getMean(), dim);
//                setInverseMassFromArray(normalizeVector(new WrappedVector.Raw(newVariance), dim));
                setInverseMassFromArray(DiagonalHessianPreconditioning.boundMassInverse(newVariance,
=======
                adaptiveDiagonal.update(new WrappedVector.Raw(newVariance));
                setInverseMassFromArray(DiagonalHessianPreconditioning.boundMassInverse(((WrappedVector) adaptiveDiagonal.getMean()).getBuffer(),
>>>>>>> 20feeef4
                        options.preconditioningEigenLowerBound(), options.preconditioningEigenUpperBound(), dim,
                        DiagonalHessianPreconditioning.VarianceConverter.VARIANCE));
            }

        }

        @Override
        public void storeSecant(ReadableVector gradient, ReadableVector position) {
             variance.update(position);
        }

        @Override
        public void updateVariance(WrappedVector position) {
            variance.update(position);
        }

        @Override
        public WrappedVector getMass() {
            double[] mass = new double[dim];
            for (int i = 0; i < dim; i++) {
                mass[i] = 1 / inverseMass.getParameterValue(i);
            }
            return new WrappedVector.Raw(mass);
        }
    }

    class FullHessianPreconditioning extends HessianBased {

        FullHessianPreconditioning(HessianWrtParameterProvider hessian,
                                   Transform transform) {
            super(hessian, transform);
        }

        FullHessianPreconditioning(HessianWrtParameterProvider hessian, Transform transform, int dim) {
            super(hessian, transform, dim);
            this.inverseMass = new Parameter.Default(MASSNAME, dim * dim);
            addVariable(inverseMass);
        }

        @Override
        protected void initializeMass() {

            double[] result = new double[dim * dim];
            for (int i = 0; i < dim; i++) {
                result[i * dim + i] = 1.0;
            }

        }

        enum PDTransformMatrix{
            Invert("Transform inverse matrix into a PD matrix") {
                @Override
                protected void transformEigenvalues(DoubleMatrix1D eigenvalues) {
                    inverseNegateEigenvalues(eigenvalues);
                }
            },
            Default("Transform matrix into a PD matrix") {
                @Override
                protected void transformEigenvalues(DoubleMatrix1D eigenvalues) {
                    negateEigenvalues(eigenvalues);
                }
            },
            Negate("Transform negative matrix into a PD matrix") {
                @Override
                protected void transformEigenvalues(DoubleMatrix1D eigenvalues) {
                    negateEigenvalues(eigenvalues);
                }
                @Override
                protected void normalizeEigenvalues(DoubleMatrix1D eigenvalues) {
                    negateEigenvalues(eigenvalues);
                    boundEigenvalues(eigenvalues);
                    scaleEigenvalues(eigenvalues);
                }
            },
            NegateInvert("Transform negative inverse matrix into a PD matrix") {
                @Override
                protected void transformEigenvalues(DoubleMatrix1D eigenvalues) {
                    inverseNegateEigenvalues(eigenvalues);
                }
                @Override
                protected void normalizeEigenvalues(DoubleMatrix1D eigenvalues) {
                    negateEigenvalues(eigenvalues);
                    boundEigenvalues(eigenvalues);
                    scaleEigenvalues(eigenvalues);
                }
            };

            String desc;

            PDTransformMatrix(String s) {
                desc = s;
            }

            public String toString() {
                return desc;
            }

            private static final double MIN_EIGENVALUE = -20.0; // TODO Bad magic number
            private static final double MAX_EIGENVALUE = -0.5; // TODO Bad magic number

            protected void boundEigenvalues(DoubleMatrix1D eigenvalues) {

                for (int i = 0; i < eigenvalues.cardinality(); ++i) {
                    if (eigenvalues.get(i) > MAX_EIGENVALUE) {
                        eigenvalues.set(i, MAX_EIGENVALUE);
                    } else if (eigenvalues.get(i) < MIN_EIGENVALUE) {
                        eigenvalues.set(i, MIN_EIGENVALUE);
                    }
                }
            }

            protected void scaleEigenvalues(DoubleMatrix1D eigenvalues) {
                double sum = 0.0;
                for (int i = 0; i < eigenvalues.cardinality(); ++i) {
                    sum += eigenvalues.get(i);
                }

                double mean = -sum / eigenvalues.cardinality();

                for (int i = 0; i < eigenvalues.cardinality(); ++i) {
                    eigenvalues.set(i, eigenvalues.get(i) / mean);
                }
            }

            protected void normalizeEigenvalues(DoubleMatrix1D eigenvalues) {
                boundEigenvalues(eigenvalues);
                scaleEigenvalues(eigenvalues);
            }

            protected void inverseNegateEigenvalues(DoubleMatrix1D eigenvalues) {
                for (int i = 0; i < eigenvalues.cardinality(); i++) {
                    eigenvalues.set(i, -1.0 / eigenvalues.get(i));
                }
            }

            protected void negateEigenvalues(DoubleMatrix1D eigenvalues) {
                for (int i = 0; i < eigenvalues.cardinality(); i++) {
                    eigenvalues.set(i, -eigenvalues.get(i));
                }
            }

            public double[] transformMatrix(double[][] inputMatrix, int dim) {
                Algebra algebra = new Algebra();

                DoubleMatrix2D H = new DenseDoubleMatrix2D(inputMatrix);
                RobustEigenDecomposition decomposition = new RobustEigenDecomposition(H);
                DoubleMatrix1D eigenvalues = decomposition.getRealEigenvalues();

                normalizeEigenvalues(eigenvalues);

                DoubleMatrix2D V = decomposition.getV();

                transformEigenvalues(eigenvalues);

                double[][] negativeHessianInverse = algebra.mult(
                        algebra.mult(V, DoubleFactory2D.dense.diagonal(eigenvalues)),
                        algebra.inverse(V)
                ).toArray();

                double[] massArray = new double[dim * dim];
                for (int i = 0; i < dim; i++) {
                    System.arraycopy(negativeHessianInverse[i], 0, massArray, i * dim, dim);
                }
                return massArray;
            }

            abstract protected  void transformEigenvalues(DoubleMatrix1D eigenvalues);
        }

        private double[] computeInverseMass(WrappedMatrix.ArrayOfArray hessianMatrix, GradientWrtParameterProvider gradientProvider, PDTransformMatrix pdTransformMatrix) {

            double[][] transformedHessian = hessianMatrix.getArrays();

            if (transform != null) { // TODO: change 0 matrix into general TransformationHessian
                transformedHessian = transform.updateHessianLogDensity(transformedHessian, new double[dim][dim], gradientProvider.getGradientLogDensity(), gradientProvider.getParameter().getParameterValues(), 0, dim);
            }

            return pdTransformMatrix.transformMatrix(transformedHessian, dim);
        }

        @Override
        protected void computeInverseMass() {
            //TODO: change to ReadableMatrix
            WrappedMatrix.ArrayOfArray hessianMatrix = new WrappedMatrix.ArrayOfArray(hessian.getHessianLogDensity());

            setInverseMassFromArray(computeInverseMass(hessianMatrix, hessian, PDTransformMatrix.Invert));
        }

        @Override
        public void storeSecant(ReadableVector gradient, ReadableVector position) {
            // Do nothing
        }

        @Override
        public void updateVariance(WrappedVector position) {

        }

        @Override
        public WrappedVector getMass() {
            throw new RuntimeException("Not yet implemented!");
        }

        @Override
        public WrappedVector drawInitialMomentum() {

            MultivariateNormalDistribution mvn = new MultivariateNormalDistribution(
                    new double[dim], toArray(inverseMass.getParameterValues(), dim, dim)
            );

            return new WrappedVector.Raw(mvn.nextMultivariateNormal());
        }

        @Override
        public double getVelocity(int i, ReadableVector momentum) {
            double velocity = 0.0;

            for (int j = 0; j < dim; ++j) {
                velocity += inverseMass.getParameterValue(i * dim + j) * momentum.get(j);
            }

            return velocity;
        }

        private static double[][] toArray(double[] vector, int rowDim, int colDim) {
            double[][] array = new double[rowDim][];

            for (int row = 0; row < rowDim; ++row) {
                array[row] = new double[colDim];
                System.arraycopy(vector, colDim * row,
                        array[row], 0, colDim);
            }

            return array;
        }
    }

    class Secant extends FullHessianPreconditioning {

        private final SecantHessian secantHessian;

        Secant(SecantHessian secantHessian, Transform transform) {
            super(secantHessian, transform);
            this.secantHessian = secantHessian;
        }

        @Override
        public void storeSecant(ReadableVector gradient, ReadableVector position) {
            secantHessian.storeSecant(gradient, position);
        }
    }

    class AdaptiveFullHessianPreconditioning extends FullHessianPreconditioning {

        private final AdaptableCovariance adaptableCovariance;
        private final GradientWrtParameterProvider gradientProvider;
        private final AdaptableVector averageCovariance;
        private final double[] inverseMassBuffer;
        private final int minimumUpdates;

        AdaptiveFullHessianPreconditioning(GradientWrtParameterProvider gradientProvider,
                                           AdaptableCovariance adaptableCovariance,
                                           Transform transform,
                                           int dim,
                                           int preconditioningDelay) {
            super(null, transform, dim);
            this.adaptableCovariance = adaptableCovariance;
            this.gradientProvider = gradientProvider;
            this.averageCovariance = new AdaptableVector.Default(dim * dim);
            this.inverseMassBuffer = new double[dim * dim];
            this.minimumUpdates = preconditioningDelay;
        }

        @Override
        protected void computeInverseMass() {

            if (adaptableCovariance.getUpdateCount() > minimumUpdates) {
                WrappedMatrix.ArrayOfArray covariance = (WrappedMatrix.ArrayOfArray) adaptableCovariance.getCovariance();

                double[] flatCovariance = new double[dim * dim];
                for (int i = 0; i < dim; i++) {
                    System.arraycopy(covariance.getArrays()[i], 0, flatCovariance, i * dim, dim);
                }

                averageCovariance.update(new WrappedVector.Raw(flatCovariance));

//            double[][] numericHessian = NumericalDerivative.getNumericalHessian(numeric1, gradientProvider.getParameter().getParameterValues());

                cacheAverageCovariance(normalizeCovariance((WrappedVector.Raw) averageCovariance.getMean()));

                setInverseMassFromArray(inverseMassBuffer);
            }
        }

        private ReadableVector normalizeCovariance(WrappedVector flatCovariance) {
            double sum = 0.0;
            for (int i = 0; i < dim; i++) {
                sum += flatCovariance.get(i * dim + i);
            }

            final double multiplier = dim / sum;
            for (int i = 0; i < dim * dim; i++) {
                flatCovariance.set(i, flatCovariance.get(i) * multiplier);
            }
            return flatCovariance;
        }

        private void cacheAverageCovariance(ReadableVector mean) {

            double[][] tempVariance = new double[dim][dim];
            for (int i = 0; i < dim; i++) {
                for (int j = 0; j < dim; j++) {
                    tempVariance[i][j] = -mean.get(i * dim + j);
                }
            }

            double[] transformedVariance = PDTransformMatrix.Default.transformMatrix(tempVariance, dim);


            for (int i = 0; i < dim; i++) {
                for (int j = 0; j < dim; j++) {
                    inverseMassBuffer[i * dim + j] = transformedVariance[i * dim + j];
                }
            }
        }

        @Override
        public void storeSecant(ReadableVector gradient, ReadableVector position) {
//            adaptableCovariance.update(gradient);
            adaptableCovariance.update(position);
        }

        protected MultivariateFunction numeric1 = new MultivariateFunction() {
            @Override
            public double evaluate(double[] argument) {

                for (int i = 0; i < argument.length; ++i) {
                    gradientProvider.getParameter().setParameterValue(i, argument[i]);
                }

//            treeDataLikelihood.makeDirty();
                return gradientProvider.getLikelihood().getLogLikelihood();
            }

            @Override
            public int getNumArguments() {
                return gradientProvider.getParameter().getDimension();
            }

            @Override
            public double getLowerBound(int n) {
                return 0;
            }

            @Override
            public double getUpperBound(int n) {
                return Double.POSITIVE_INFINITY;
            }
        };

    }
}<|MERGE_RESOLUTION|>--- conflicted
+++ resolved
@@ -652,12 +652,9 @@
             this.variance = new AdaptableVector.AdaptableVariance(dim);
             this.options = options;
             this.minimumUpdates = options.preconditioningDelay();
-<<<<<<< HEAD
-=======
             if (minimumUpdates < 2) {
                 throw new RuntimeException("Need at least two samples to calculate empirical variance.  Set HMC's option preconditioningDelay > 2 please!");
             }
->>>>>>> 20feeef4
             this.gradient = gradient;
             if (guessInitialMass) {
                 setInitialMass();
@@ -725,15 +722,8 @@
 
             if (variance.getUpdateCount() > minimumUpdates) {
                 double[] newVariance = variance.getVariance();
-<<<<<<< HEAD
-//                adaptiveDiagonal.update(new WrappedVector.Raw(newVariance));
-//                return normalizeVector(adaptiveDiagonal.getMean(), dim);
-//                setInverseMassFromArray(normalizeVector(new WrappedVector.Raw(newVariance), dim));
-                setInverseMassFromArray(DiagonalHessianPreconditioning.boundMassInverse(newVariance,
-=======
                 adaptiveDiagonal.update(new WrappedVector.Raw(newVariance));
                 setInverseMassFromArray(DiagonalHessianPreconditioning.boundMassInverse(((WrappedVector) adaptiveDiagonal.getMean()).getBuffer(),
->>>>>>> 20feeef4
                         options.preconditioningEigenLowerBound(), options.preconditioningEigenUpperBound(), dim,
                         DiagonalHessianPreconditioning.VarianceConverter.VARIANCE));
             }
