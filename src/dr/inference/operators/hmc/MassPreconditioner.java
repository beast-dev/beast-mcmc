package dr.inference.operators.hmc;

import cern.colt.matrix.DoubleFactory2D;
import cern.colt.matrix.DoubleMatrix1D;
import cern.colt.matrix.DoubleMatrix2D;
import cern.colt.matrix.impl.DenseDoubleMatrix2D;
import cern.colt.matrix.linalg.Algebra;
import dr.inference.hmc.GradientWrtParameterProvider;
import dr.inference.hmc.HessianWrtParameterProvider;
import dr.inference.model.Parameter;
import dr.inference.model.PriorPreconditioningProvider;
import dr.math.*;
import dr.math.distributions.MultivariateNormalDistribution;
import dr.math.matrixAlgebra.ReadableVector;
import dr.math.matrixAlgebra.RobustEigenDecomposition;
import dr.math.matrixAlgebra.WrappedMatrix;
import dr.math.matrixAlgebra.WrappedVector;
import dr.util.Transform;

import java.util.ArrayList;
import java.util.Arrays;
import java.util.List;

/**
 * @author Marc A. Suchard
 * @author Xiang Ji
 */
public interface MassPreconditioner {

    WrappedVector drawInitialMomentum();

    double getVelocity(int index, ReadableVector momentum);

    void storeSecant(ReadableVector gradient, ReadableVector position);

    void updateMass();

    ReadableVector doCollision(int[] indices, ReadableVector momentum);

    int getDimension();

    enum Type {

        NONE("none") {
            @Override
            public MassPreconditioner factory(GradientWrtParameterProvider gradient, Transform transform, MassPreconditioningOptions options) {
                final Parameter parameter = gradient.getParameter();
                int dim = parameter.getDimension();
                if (transform != null && transform instanceof Transform.MultivariableTransform) {
                    dim = ((Transform.MultivariableTransform) transform).getDimension();
                }
                return new NoPreconditioning(dim);
            }
        },
        DIAGONAL("diagonal") {
            @Override
            public MassPreconditioner factory(GradientWrtParameterProvider gradient, Transform transform, MassPreconditioningOptions options) {
                return new DiagonalHessianPreconditioning((HessianWrtParameterProvider) gradient, transform, options.preconditioningMemory());
            }
        },
        ADAPTIVE_DIAGONAL("adaptiveDiagonal") {
            @Override
            public MassPreconditioner factory(GradientWrtParameterProvider gradient, Transform transform, MassPreconditioningOptions options) {
                int dimension = transform instanceof Transform.MultivariableTransform ?
                        ((Transform.MultivariableTransform) transform).getDimension() : gradient.getDimension();
<<<<<<< HEAD
                return new AdaptiveDiagonalPreconditioning(dimension, gradient, transform, options.preconditioningDelay, options.guessInitialMass);
=======
                return new AdaptiveDiagonalPreconditioning(dimension, gradient, transform, options.preconditioningDelay());
>>>>>>> 789cdc43
            }
        },
        PRIOR_DIAGONAL("priorDiagonal") {
            @Override
            public MassPreconditioner factory(GradientWrtParameterProvider gradient, Transform transform, MassPreconditioningOptions options) {

                if (!(gradient instanceof PriorPreconditioningProvider)) {
                    throw new RuntimeException("Gradient must be a PriorPreconditioningProvider for prior preconditioning!");
                }

                return new PriorPreconditioner((PriorPreconditioningProvider) gradient, transform);

            }
        },
        FULL("full") {
            @Override
            public MassPreconditioner factory(GradientWrtParameterProvider gradient, Transform transform, MassPreconditioningOptions options) {
                return new FullHessianPreconditioning((HessianWrtParameterProvider) gradient, transform);
            }
        },
        SECANT("secant") {
            @Override
            public MassPreconditioner factory(GradientWrtParameterProvider gradient, Transform transform, MassPreconditioningOptions options) {
                SecantHessian secantHessian = new SecantHessian(gradient, options.preconditioningMemory());
                return new Secant(secantHessian, transform);
            }
        },
        ADAPTIVE("adaptive") {
            @Override
            public MassPreconditioner factory(GradientWrtParameterProvider gradient, Transform transform, MassPreconditioningOptions options) {
//                AdaptableCovariance adaptableCovariance = new AdaptableCovariance.WithSubsampling(gradient.getDimension(), 1000);
                AdaptableCovariance adaptableCovariance = new AdaptableCovariance(gradient.getDimension());
                return new AdaptiveFullHessianPreconditioning(gradient, adaptableCovariance, transform, gradient.getDimension(), options.preconditioningDelay());
            }
        };

        private final String name;

        Type(String name) {
            this.name = name;
        }

        public abstract MassPreconditioner factory(GradientWrtParameterProvider gradient, Transform transform, MassPreconditioningOptions options);

        public String getName() { return name; }

        public static Type parseFromString(String text) {
            for (Type type : Type.values()) {
                if (type.name.toLowerCase().compareToIgnoreCase(text) == 0) {
                    return type;
                }
            }
            return Type.NONE;
        }
    }

    class CompoundPreconditioning implements MassPreconditioner {

        final int dim;
        final List<MassPreconditioner> preconditionerList;
        boolean velocityKnown = false;
        double[] velocity;

        CompoundPreconditioning(List<MassPreconditioner> preconditionerList) {

            int thisDim = 0;
            for (MassPreconditioner preconditioner : preconditionerList) {
                thisDim += preconditioner.getDimension();
            }
            this.dim = thisDim;
            this.preconditionerList = preconditionerList;
            this.velocity = new double[dim];
        }

        @Override
        public WrappedVector drawInitialMomentum() {
            WrappedVector initialMomentum = new WrappedVector.Raw(new double[dim]);
            int currentIndex = 0;
            for (MassPreconditioner preconditioner : preconditionerList) {
                WrappedVector currentMomentum = preconditioner.drawInitialMomentum();
                for (int i = 0; i < preconditioner.getDimension(); i++) {
                    initialMomentum.set(currentIndex + i, currentMomentum.get(i));
                }
                currentIndex += preconditioner.getDimension();
            }
            return initialMomentum;
        }

        @Override
        public double getVelocity(int index, ReadableVector momentum) {
            getVelocityVector(momentum);
            return velocity[index];
        }

        private void getVelocityVector(ReadableVector momentum) {
            if (!velocityKnown) {
                int currentIndex = 0;
                List<ReadableVector> separatedMomentum = separateVectors(momentum);
                for (int j = 0; j < preconditionerList.size(); j++) {
                    MassPreconditioner preconditioner = preconditionerList.get(j);
                    ReadableVector currentMomentum = separatedMomentum.get(j);
                    for (int i = 0; i < preconditioner.getDimension(); i++) {
                        velocity[currentIndex + i] = preconditioner.getVelocity(i, currentMomentum);
                    }
                    currentIndex += preconditioner.getDimension();
                }
                velocityKnown = true;
            }
        }

        private List<ReadableVector> separateVectors(ReadableVector rawVector) {
            List<ReadableVector> vectors = new ArrayList<>();
            int currentIndex = 0;
            for (MassPreconditioner preconditioner : preconditionerList) {
                WrappedVector thisVector = new WrappedVector.Raw(new double[preconditioner.getDimension()]);
                for (int i = 0; i < preconditioner.getDimension(); i++) {
                    thisVector.set(i, rawVector.get(currentIndex + i));
                }
                vectors.add(thisVector);
                currentIndex += preconditioner.getDimension();
            }
            return vectors;
        }

        private ReadableVector combineVectors(List<ReadableVector> vectors) {
            WrappedVector combinedVector = new WrappedVector.Raw(new double[dim]);
            int currentIndex = 0;
            for (ReadableVector readableVector : vectors) {
                for (int i = 0; i < readableVector.getDim(); i++) {
                    combinedVector.set(currentIndex + i, readableVector.get(i));
                }
            }
            return combinedVector;
        }

        @Override
        public void storeSecant(ReadableVector gradient, ReadableVector position) {
            List<ReadableVector> separatedGradient = separateVectors(gradient);
            List<ReadableVector> separatedPosition = separateVectors(position);
            for (int i = 0; i < preconditionerList.size(); i++) {
                preconditionerList.get(i).storeSecant(separatedGradient.get(i), separatedPosition.get(i));
            }
        }

        @Override
        public void updateMass() {
            for (MassPreconditioner preconditioner : preconditionerList) {
                preconditioner.updateMass();
            }
            velocityKnown = false;
        }

        @Override
        public ReadableVector doCollision(int[] indices, ReadableVector momentum) {
            throw new RuntimeException("Not yet implemented!");
        }

        @Override
        public int getDimension() {
            return dim;
        }
    }

    class NoPreconditioning implements MassPreconditioner {

        final int dim;

        NoPreconditioning(int dim) { this.dim = dim; }

        @Override
        public WrappedVector drawInitialMomentum() {

            double[] momentum = new double[dim];

            for (int i = 0; i < dim; ++i) {
                momentum[i] = MathUtils.nextGaussian();
            }

            return new WrappedVector.Raw(momentum);
        }

        @Override
        public double getVelocity(int i, ReadableVector momentum) {
            return momentum.get(i);
        }

        @Override
        public void storeSecant(ReadableVector gradient, ReadableVector position) { }

        @Override
        public void updateMass() {
            // Do nothing
        }

        @Override
        public ReadableVector doCollision(int[] indices, ReadableVector momentum) {
            if (indices.length != 2) {
                throw new RuntimeException("Not implemented for more than two dimensions yet.");
            }
            WrappedVector updatedMomentum = new WrappedVector.Raw(new double[momentum.getDim()]);

            for (int i = 0; i < momentum.getDim(); i++) {
                updatedMomentum.set(i, momentum.get(i));
            }

            updatedMomentum.set(indices[0], momentum.get(indices[1]));
            updatedMomentum.set(indices[1], momentum.get(indices[0]));
            return updatedMomentum;
        }

        @Override
        public int getDimension() {
            return dim;
        }
    }



    abstract class AbstractMassPreconditioning implements MassPreconditioner {
        final protected int dim;
        final protected Transform transform;
        double[] inverseMass;

        protected AbstractMassPreconditioning(int dim, Transform transform) {
            this.dim = dim;
            this.transform = transform;
        }

        abstract protected void initializeMass();

        abstract protected double[] computeInverseMass();

        public void updateMass() {
            this.inverseMass = computeInverseMass();
        }

        @Override
        public int getDimension() {
            return dim;
        }

        abstract public void storeSecant(ReadableVector gradient, ReadableVector position);

    }

    abstract class HessianBased extends AbstractMassPreconditioning {

        final protected HessianWrtParameterProvider hessian;

        // TODO Should probably make a TransformedHessian so that this class does not need to know about transformations
        HessianBased(HessianWrtParameterProvider hessian,
                     Transform transform) {

            this(hessian, transform, hessian.getDimension());

        }

        HessianBased(HessianWrtParameterProvider hessian, Transform transform, int dim) {

            super(dim, transform);
            this.hessian = hessian;

            initializeMass();
        }

        @Override
        public ReadableVector doCollision(int[] indices, ReadableVector momentum) {
            throw new RuntimeException("Not yet implemented.");
        }
    }

    abstract class DiagonalPreconditioning extends AbstractMassPreconditioning {

        protected AdaptableVector adaptiveDiagonal;

        protected DiagonalPreconditioning(int dim, Transform transform) {
            super(dim, transform);
            this.adaptiveDiagonal = new AdaptableVector.Default(dim);
            initializeMass();
        }

        @Override
        protected void initializeMass() {

            double[] result = new double[dim];
            Arrays.fill(result, 1.0);
            inverseMass = normalizeVector(new WrappedVector.Raw(result), dim);
        }

        protected double[] normalizeVector(ReadableVector values, double targetSum) {
            double sum = 0.0;
            for (int i = 0; i < values.getDim(); i++) {
                sum += values.get(i);
            }
            final double multiplier = targetSum / sum;
            double[] normalizedValues = new double[values.getDim()];
            for (int i = 0; i < values.getDim(); i++) {
                normalizedValues[i] = values.get(i) * multiplier;
            }
            return normalizedValues;
        }

        @Override
        public WrappedVector drawInitialMomentum() {

            double[] momentum = new double[dim];

            for (int i = 0; i < dim; i++) {
                momentum[i] = MathUtils.nextGaussian() * Math.sqrt(1.0 / inverseMass[i]);
            }

            return new WrappedVector.Raw(momentum);
        }

        @Override
        public double getVelocity(int i, ReadableVector momentum) {
            return momentum.get(i) * inverseMass[i];
        }

        @Override
        public ReadableVector doCollision(int[] indices, ReadableVector momentum) {
            if (indices.length != 2) {
                throw new RuntimeException("Not implemented for more than two dimensions yet.");
            }

            WrappedVector updatedMomentum = new WrappedVector.Raw(new double[momentum.getDim()]);

            for (int i = 0; i < momentum.getDim(); i++) {
                updatedMomentum.set(i, momentum.get(i));
            }

            final int index1 = indices[0];
            final int index2 = indices[1];
            final double updatedMomentum1 = ((inverseMass[index2] - inverseMass[index1]) * momentum.get(index1)
                    + 2.0 * inverseMass[index2] * momentum.get(index2)) / (inverseMass[index1] + inverseMass[index2]);
            final double updatedMomentum2 = ((inverseMass[index1] - inverseMass[index2]) * momentum.get(index2)
                    + 2.0 * inverseMass[index1] * momentum.get(index1)) / (inverseMass[index1] + inverseMass[index2]);

            updatedMomentum.set(index1, updatedMomentum1);
            updatedMomentum.set(index2, updatedMomentum2);
            return updatedMomentum;
        }
    }

    class PriorPreconditioner extends DiagonalPreconditioning {

        PriorPreconditioningProvider priorDistribution;

        public PriorPreconditioner(PriorPreconditioningProvider priorDistribution, Transform transform){
            super(priorDistribution.getDimension(), transform);
            this.priorDistribution = priorDistribution;
            inverseMass = computeInverseMass();
        }

        public MassPreconditioner factory(PriorPreconditioningProvider priorDistribution, Transform transform) {
            return new PriorPreconditioner(priorDistribution, transform);
        }

        @Override
        protected double[] computeInverseMass() {
            double diagonal[] = new double[(priorDistribution.getDimension())];

            for (int i = 0; i < priorDistribution.getDimension(); i++){
                double stDev = priorDistribution.getStandardDeviation(i);
                diagonal[i] = stDev * stDev;
            }
            return diagonal;
        }

        @Override
        public void storeSecant(ReadableVector gradient, ReadableVector position) {
            // Do nothing
        }
    }

    class DiagonalHessianPreconditioning extends DiagonalPreconditioning {

        final protected HessianWrtParameterProvider hessian;

        DiagonalHessianPreconditioning(HessianWrtParameterProvider hessian,
                                       Transform transform,
                                       int memorySize) {
            super(hessian.getDimension(), transform);
            this.hessian = hessian;
            if (memorySize > 0) {
                this.adaptiveDiagonal = new AdaptableVector.LimitedMemory(hessian.getDimension(), memorySize);
            } else {
                this.adaptiveDiagonal = new AdaptableVector.Default(hessian.getDimension());
            }
        }

        @Override
        protected double[] computeInverseMass() {

            double[] newDiagonalHessian = hessian.getDiagonalHessianLogDensity();

            if (transform != null) {

                double[] untransformedValues = hessian.getParameter().getParameterValues();

                double[] gradient = hessian.getGradientLogDensity();

                newDiagonalHessian = transform.updateDiagonalHessianLogDensity(
                        newDiagonalHessian, gradient, untransformedValues, 0, dim
                );
            }

            adaptiveDiagonal.update(new WrappedVector.Raw(newDiagonalHessian));

            return boundMassInverse(((WrappedVector) adaptiveDiagonal.getMean()).getBuffer());
        }

        private double[] boundMassInverse(double[] diagonalHessian) {

            double sum = 0.0;
            final double lowerBound = 1E-2; //TODO bad magic numbers
            final double upperBound = 1E2;
            double[] boundedMassInverse = new double[dim];

            for (int i = 0; i < dim; i++) {
                boundedMassInverse[i] = -1.0 / diagonalHessian[i];
                if (boundedMassInverse[i] < lowerBound) {
                    boundedMassInverse[i] = lowerBound;
                } else if (boundedMassInverse[i] > upperBound) {
                    boundedMassInverse[i] = upperBound;
                }
                sum += 1.0 / boundedMassInverse[i];
            }
            final double mean = sum / dim;
            for (int i = 0; i < dim; i++) {
                boundedMassInverse[i] = boundedMassInverse[i] * mean;
            }
            return boundedMassInverse;
        }

        @Override
        public void storeSecant(ReadableVector gradient, ReadableVector position) {
            // Do nothing
        }

    }


    class AdaptiveDiagonalPreconditioning extends DiagonalPreconditioning {

        private AdaptableVector.AdaptableVariance variance;
        private final int minimumUpdates;
        private final GradientWrtParameterProvider gradient;

        AdaptiveDiagonalPreconditioning(int dim,
                                        GradientWrtParameterProvider gradient,
                                        Transform transform, int preconditioningDelay,
                                        boolean guessInitialMass) {
            super(dim, transform);
            this.variance = new AdaptableVector.AdaptableVariance(dim);
            this.minimumUpdates = preconditioningDelay;
            this.gradient = gradient;
<<<<<<< HEAD
            if (guessInitialMass) {
                setInitialMass();
            } else {
                super.initializeMass();
            }
        }

        @Override
        protected void initializeMass() {
=======
>>>>>>> 789cdc43
        }

        private void setInitialMass() {
            double[] values = gradient.getParameter().getParameterValues();
            double[] storedValues = values.clone();
            for (int i = 0; i < dim; i++) {
                gradient.getParameter().setParameterValueQuietly(i, values[i] + MachineAccuracy.SQRT_SQRT_EPSILON);
            }
            gradient.getParameter().fireParameterChangedEvent();
            double[] gradientPlus = gradient.getGradientLogDensity();

            for (int i = 0; i < dim; i++) {
                gradient.getParameter().setParameterValueQuietly(i, values[i] - MachineAccuracy.SQRT_SQRT_EPSILON);
            }
            gradient.getParameter().fireParameterChangedEvent();
            double[] gradientMinus = gradient.getGradientLogDensity();

            for (int i = 0; i < dim; i++) {
                gradient.getParameter().setParameterValueQuietly(i, values[i]);
            }
            gradient.getParameter().fireParameterChangedEvent();


            for (int i = 0; i < dim; i++) {
                values[i] = Math.abs((gradientPlus[i] - gradientMinus[i]) / (2.0 * MachineAccuracy.SQRT_SQRT_EPSILON));
                gradient.getParameter().setParameterValueQuietly(i, storedValues[i]);
            }
            gradient.getParameter().fireParameterChangedEvent();
<<<<<<< HEAD
            fillZeros(values);
=======
>>>>>>> 789cdc43
            inverseMass = normalizeVector(new WrappedVector.Raw(values), dim);
        }

        private void fillZeros(double[] positives) {
            double sum = 0.0;
            double min = Double.POSITIVE_INFINITY;

            for (int i = 0; i < positives.length; i++) {
                sum += positives[i];
                if (min > positives[i] && positives[i] > 0.0) min = positives[i];
            }

            if (sum == 0.0) {
                Arrays.fill(positives, 1.0);
            } else {
                for (int i = 0; i < positives.length; i++) {
                    if (positives[i] == 0.0) {
                        positives[i] = min;
                    }
                }
            }
        }

        @Override
        protected double[] computeInverseMass() {

            if (variance.getUpdateCount() > minimumUpdates) {
                double[] newVariance = variance.getVariance();
//                adaptiveDiagonal.update(new WrappedVector.Raw(newVariance));
//                return normalizeVector(adaptiveDiagonal.getMean(), dim);
                return normalizeVector(new WrappedVector.Raw(newVariance), dim);
            } else {
                return inverseMass;
            }

        }

        @Override
        public void storeSecant(ReadableVector gradient, ReadableVector position) {
             variance.update(position);
        }
    }

    class FullHessianPreconditioning extends HessianBased {

        FullHessianPreconditioning(HessianWrtParameterProvider hessian,
                                   Transform transform) {
            super(hessian, transform);
        }

        FullHessianPreconditioning(HessianWrtParameterProvider hessian, Transform transform, int dim) {
            super(hessian, transform, dim);
        }

        @Override
        protected void initializeMass() {

            double[] result = new double[dim * dim];
            for (int i = 0; i < dim; i++) {
                result[i * dim + i] = 1.0;
            }
            inverseMass = result;

        }

        enum PDTransformMatrix{
            Invert("Transform inverse matrix into a PD matrix") {
                @Override
                protected void transformEigenvalues(DoubleMatrix1D eigenvalues) {
                    inverseNegateEigenvalues(eigenvalues);
                }
            },
            Default("Transform matrix into a PD matrix") {
                @Override
                protected void transformEigenvalues(DoubleMatrix1D eigenvalues) {
                    negateEigenvalues(eigenvalues);
                }
            },
            Negate("Transform negative matrix into a PD matrix") {
                @Override
                protected void transformEigenvalues(DoubleMatrix1D eigenvalues) {
                    negateEigenvalues(eigenvalues);
                }
                @Override
                protected void normalizeEigenvalues(DoubleMatrix1D eigenvalues) {
                    negateEigenvalues(eigenvalues);
                    boundEigenvalues(eigenvalues);
                    scaleEigenvalues(eigenvalues);
                }
            },
            NegateInvert("Transform negative inverse matrix into a PD matrix") {
                @Override
                protected void transformEigenvalues(DoubleMatrix1D eigenvalues) {
                    inverseNegateEigenvalues(eigenvalues);
                }
                @Override
                protected void normalizeEigenvalues(DoubleMatrix1D eigenvalues) {
                    negateEigenvalues(eigenvalues);
                    boundEigenvalues(eigenvalues);
                    scaleEigenvalues(eigenvalues);
                }
            };

            String desc;

            PDTransformMatrix(String s) {
                desc = s;
            }

            public String toString() {
                return desc;
            }

            private static final double MIN_EIGENVALUE = -20.0; // TODO Bad magic number
            private static final double MAX_EIGENVALUE = -0.5; // TODO Bad magic number

            protected void boundEigenvalues(DoubleMatrix1D eigenvalues) {

                for (int i = 0; i < eigenvalues.cardinality(); ++i) {
                    if (eigenvalues.get(i) > MAX_EIGENVALUE) {
                        eigenvalues.set(i, MAX_EIGENVALUE);
                    } else if (eigenvalues.get(i) < MIN_EIGENVALUE) {
                        eigenvalues.set(i, MIN_EIGENVALUE);
                    }
                }
            }

            protected void scaleEigenvalues(DoubleMatrix1D eigenvalues) {
                double sum = 0.0;
                for (int i = 0; i < eigenvalues.cardinality(); ++i) {
                    sum += eigenvalues.get(i);
                }

                double mean = -sum / eigenvalues.cardinality();

                for (int i = 0; i < eigenvalues.cardinality(); ++i) {
                    eigenvalues.set(i, eigenvalues.get(i) / mean);
                }
            }

            protected void normalizeEigenvalues(DoubleMatrix1D eigenvalues) {
                boundEigenvalues(eigenvalues);
                scaleEigenvalues(eigenvalues);
            }

            protected void inverseNegateEigenvalues(DoubleMatrix1D eigenvalues) {
                for (int i = 0; i < eigenvalues.cardinality(); i++) {
                    eigenvalues.set(i, -1.0 / eigenvalues.get(i));
                }
            }

            protected void negateEigenvalues(DoubleMatrix1D eigenvalues) {
                for (int i = 0; i < eigenvalues.cardinality(); i++) {
                    eigenvalues.set(i, -eigenvalues.get(i));
                }
            }

            public double[] transformMatrix(double[][] inputMatrix, int dim) {
                Algebra algebra = new Algebra();

                DoubleMatrix2D H = new DenseDoubleMatrix2D(inputMatrix);
                RobustEigenDecomposition decomposition = new RobustEigenDecomposition(H);
                DoubleMatrix1D eigenvalues = decomposition.getRealEigenvalues();

                normalizeEigenvalues(eigenvalues);

                DoubleMatrix2D V = decomposition.getV();

                transformEigenvalues(eigenvalues);

                double[][] negativeHessianInverse = algebra.mult(
                        algebra.mult(V, DoubleFactory2D.dense.diagonal(eigenvalues)),
                        algebra.inverse(V)
                ).toArray();

                double[] massArray = new double[dim * dim];
                for (int i = 0; i < dim; i++) {
                    System.arraycopy(negativeHessianInverse[i], 0, massArray, i * dim, dim);
                }
                return massArray;
            }

            abstract protected  void transformEigenvalues(DoubleMatrix1D eigenvalues);
        }

        private double[] computeInverseMass(WrappedMatrix.ArrayOfArray hessianMatrix, GradientWrtParameterProvider gradientProvider, PDTransformMatrix pdTransformMatrix) {

            double[][] transformedHessian = hessianMatrix.getArrays();

            if (transform != null) { // TODO: change 0 matrix into general TransformationHessian
                transformedHessian = transform.updateHessianLogDensity(transformedHessian, new double[dim][dim], gradientProvider.getGradientLogDensity(), gradientProvider.getParameter().getParameterValues(), 0, dim);
            }

            return pdTransformMatrix.transformMatrix(transformedHessian, dim);
        }

        @Override
        protected double[] computeInverseMass() {
            //TODO: change to ReadableMatrix
            WrappedMatrix.ArrayOfArray hessianMatrix = new WrappedMatrix.ArrayOfArray(hessian.getHessianLogDensity());

            return computeInverseMass(hessianMatrix, hessian, PDTransformMatrix.Invert);
        }

        @Override
        public void storeSecant(ReadableVector gradient, ReadableVector position) {
            // Do nothing
        }

        @Override
        public WrappedVector drawInitialMomentum() {

            MultivariateNormalDistribution mvn = new MultivariateNormalDistribution(
                    new double[dim], toArray(inverseMass, dim, dim)
            );

            return new WrappedVector.Raw(mvn.nextMultivariateNormal());
        }

        @Override
        public double getVelocity(int i, ReadableVector momentum) {
            double velocity = 0.0;

            for (int j = 0; j < dim; ++j) {
                velocity += inverseMass[i * dim + j] * momentum.get(j);
            }

            return velocity;
        }

        private static double[][] toArray(double[] vector, int rowDim, int colDim) {
            double[][] array = new double[rowDim][];

            for (int row = 0; row < rowDim; ++row) {
                array[row] = new double[colDim];
                System.arraycopy(vector, colDim * row,
                        array[row], 0, colDim);
            }

            return array;
        }
    }

    class Secant extends FullHessianPreconditioning {

        private final SecantHessian secantHessian;

        Secant(SecantHessian secantHessian, Transform transform) {
            super(secantHessian, transform);
            this.secantHessian = secantHessian;
        }

        @Override
        public void storeSecant(ReadableVector gradient, ReadableVector position) {
            secantHessian.storeSecant(gradient, position);
        }
    }

    class AdaptiveFullHessianPreconditioning extends FullHessianPreconditioning {

        private final AdaptableCovariance adaptableCovariance;
        private final GradientWrtParameterProvider gradientProvider;
        private final AdaptableVector averageCovariance;
        private final double[] inverseMassBuffer;
        private final int minimumUpdates;

        AdaptiveFullHessianPreconditioning(GradientWrtParameterProvider gradientProvider,
                                           AdaptableCovariance adaptableCovariance,
                                           Transform transform,
                                           int dim,
                                           int preconditioningDelay) {
            super(null, transform, dim);
            this.adaptableCovariance = adaptableCovariance;
            this.gradientProvider = gradientProvider;
            this.averageCovariance = new AdaptableVector.Default(dim * dim);
            this.inverseMassBuffer = new double[dim * dim];
            this.minimumUpdates = preconditioningDelay;
        }

        @Override
        protected double[] computeInverseMass() {

            if (adaptableCovariance.getUpdateCount() > minimumUpdates) {
                WrappedMatrix.ArrayOfArray covariance = (WrappedMatrix.ArrayOfArray) adaptableCovariance.getCovariance();

                double[] flatCovariance = new double[dim * dim];
                for (int i = 0; i < dim; i++) {
                    System.arraycopy(covariance.getArrays()[i], 0, flatCovariance, i * dim, dim);
                }

                averageCovariance.update(new WrappedVector.Raw(flatCovariance));

//            double[][] numericHessian = NumericalDerivative.getNumericalHessian(numeric1, gradientProvider.getParameter().getParameterValues());

                cacheAverageCovariance(normalizeCovariance((WrappedVector.Raw) averageCovariance.getMean()));

                return inverseMassBuffer;
            } else {
                return inverseMass;
            }
        }

        private ReadableVector normalizeCovariance(WrappedVector flatCovariance) {
            double sum = 0.0;
            for (int i = 0; i < dim; i++) {
                sum += flatCovariance.get(i * dim + i);
            }

            final double multiplier = dim / sum;
            for (int i = 0; i < dim * dim; i++) {
                flatCovariance.set(i, flatCovariance.get(i) * multiplier);
            }
            return flatCovariance;
        }

        private void cacheAverageCovariance(ReadableVector mean) {

            double[][] tempVariance = new double[dim][dim];
            for (int i = 0; i < dim; i++) {
                for (int j = 0; j < dim; j++) {
                    tempVariance[i][j] = -mean.get(i * dim + j);
                }
            }

            double[] transformedVariance = PDTransformMatrix.Default.transformMatrix(tempVariance, dim);


            for (int i = 0; i < dim; i++) {
                for (int j = 0; j < dim; j++) {
                    inverseMassBuffer[i * dim + j] = transformedVariance[i * dim + j];
                }
            }
        }

        @Override
        public void storeSecant(ReadableVector gradient, ReadableVector position) {
//            adaptableCovariance.update(gradient);
            adaptableCovariance.update(position);
        }

        protected MultivariateFunction numeric1 = new MultivariateFunction() {
            @Override
            public double evaluate(double[] argument) {

                for (int i = 0; i < argument.length; ++i) {
                    gradientProvider.getParameter().setParameterValue(i, argument[i]);
                }

//            treeDataLikelihood.makeDirty();
                return gradientProvider.getLikelihood().getLogLikelihood();
            }

            @Override
            public int getNumArguments() {
                return gradientProvider.getParameter().getDimension();
            }

            @Override
            public double getLowerBound(int n) {
                return 0;
            }

            @Override
            public double getUpperBound(int n) {
                return Double.POSITIVE_INFINITY;
            }
        };

    }
}<|MERGE_RESOLUTION|>--- conflicted
+++ resolved
@@ -63,11 +63,8 @@
             public MassPreconditioner factory(GradientWrtParameterProvider gradient, Transform transform, MassPreconditioningOptions options) {
                 int dimension = transform instanceof Transform.MultivariableTransform ?
                         ((Transform.MultivariableTransform) transform).getDimension() : gradient.getDimension();
-<<<<<<< HEAD
-                return new AdaptiveDiagonalPreconditioning(dimension, gradient, transform, options.preconditioningDelay, options.guessInitialMass);
-=======
+
                 return new AdaptiveDiagonalPreconditioning(dimension, gradient, transform, options.preconditioningDelay());
->>>>>>> 789cdc43
             }
         },
         PRIOR_DIAGONAL("priorDiagonal") {
@@ -519,13 +516,18 @@
 
         AdaptiveDiagonalPreconditioning(int dim,
                                         GradientWrtParameterProvider gradient,
+                                        Transform transform, int preconditioningDelay) {
+            this(dim, gradient, transform, preconditioningDelay, false);
+        }
+
+        AdaptiveDiagonalPreconditioning(int dim,
+                                        GradientWrtParameterProvider gradient,
                                         Transform transform, int preconditioningDelay,
                                         boolean guessInitialMass) {
             super(dim, transform);
             this.variance = new AdaptableVector.AdaptableVariance(dim);
             this.minimumUpdates = preconditioningDelay;
             this.gradient = gradient;
-<<<<<<< HEAD
             if (guessInitialMass) {
                 setInitialMass();
             } else {
@@ -535,8 +537,6 @@
 
         @Override
         protected void initializeMass() {
-=======
->>>>>>> 789cdc43
         }
 
         private void setInitialMass() {
@@ -565,10 +565,7 @@
                 gradient.getParameter().setParameterValueQuietly(i, storedValues[i]);
             }
             gradient.getParameter().fireParameterChangedEvent();
-<<<<<<< HEAD
             fillZeros(values);
-=======
->>>>>>> 789cdc43
             inverseMass = normalizeVector(new WrappedVector.Raw(values), dim);
         }
 
