package dr.inference.operators.hmc;

import cern.colt.matrix.DoubleFactory2D;
import cern.colt.matrix.DoubleMatrix1D;
import cern.colt.matrix.DoubleMatrix2D;
import cern.colt.matrix.impl.DenseDoubleMatrix2D;
import cern.colt.matrix.linalg.Algebra;
import dr.inference.hmc.GradientWrtParameterProvider;
import dr.inference.hmc.HessianWrtParameterProvider;
import dr.inference.model.*;
import dr.math.*;
import dr.math.distributions.MultivariateNormalDistribution;
import dr.math.matrixAlgebra.ReadableVector;
import dr.math.matrixAlgebra.RobustEigenDecomposition;
import dr.math.matrixAlgebra.WrappedMatrix;
import dr.math.matrixAlgebra.WrappedVector;
import dr.util.Transform;

import java.util.ArrayList;
import java.util.Arrays;
import java.util.List;

/**
 * @author Marc A. Suchard
 * @author Xiang Ji
 */
public interface MassPreconditioner {

    WrappedVector drawInitialMomentum();

    double getVelocity(int index, ReadableVector momentum);

    void storeSecant(ReadableVector gradient, ReadableVector position);

    void updateMass();

    WrappedVector getMass();

    void updateVariance(WrappedVector position);

    ReadableVector doCollision(int[] indices, ReadableVector momentum);

    int getDimension();

    enum Type {

        NONE("none") {
            @Override
            public MassPreconditioner factory(GradientWrtParameterProvider gradient, Transform transform, MassPreconditioningOptions options) {
                final Parameter parameter = gradient.getParameter();
                int dim = parameter.getDimension();
                if (transform != null && transform instanceof Transform.MultivariableTransform) {
                    dim = ((Transform.MultivariableTransform) transform).getDimension();
                }
                return new NoPreconditioning(dim);
            }
        },
        DIAGONAL("diagonal") {
            @Override
            public MassPreconditioner factory(GradientWrtParameterProvider gradient, Transform transform, MassPreconditioningOptions options) {
                return new DiagonalHessianPreconditioning((HessianWrtParameterProvider) gradient, transform,
                        options.preconditioningMemory(),
                        options.preconditioningEigenLowerBound(), options.preconditioningEigenUpperBound(), options.preconditioningAddedConstant());
            }
        },
        ADAPTIVE_DIAGONAL("adaptiveDiagonal") {
            @Override
            public MassPreconditioner factory(GradientWrtParameterProvider gradient, Transform transform, MassPreconditioningOptions options) {
                int dimension = transform instanceof Transform.MultivariableTransform ?
                        ((Transform.MultivariableTransform) transform).getDimension() : gradient.getDimension();

                return new AdaptiveDiagonalPreconditioning(dimension, gradient, transform, options);
            }
        },
        PRIOR_DIAGONAL("priorDiagonal") {
            @Override
            public MassPreconditioner factory(GradientWrtParameterProvider gradient, Transform transform, MassPreconditioningOptions options) {

                if (!(gradient instanceof PriorPreconditioningProvider)) {
                    throw new RuntimeException("Gradient must be a PriorPreconditioningProvider for prior preconditioning!");
                }

                return new PriorPreconditioner((PriorPreconditioningProvider) gradient, transform);

            }
        },
        FULL("full") {
            @Override
            public MassPreconditioner factory(GradientWrtParameterProvider gradient, Transform transform, MassPreconditioningOptions options) {
                return new FullHessianPreconditioning((HessianWrtParameterProvider) gradient, transform);
            }
        },
        SECANT("secant") {
            @Override
            public MassPreconditioner factory(GradientWrtParameterProvider gradient, Transform transform, MassPreconditioningOptions options) {
                SecantHessian secantHessian = new SecantHessian(gradient, options.preconditioningMemory());
                return new Secant(secantHessian, transform);
            }
        },
        ADAPTIVE("adaptive") {
            @Override
            public MassPreconditioner factory(GradientWrtParameterProvider gradient, Transform transform, MassPreconditioningOptions options) {
//                AdaptableCovariance adaptableCovariance = new AdaptableCovariance.WithSubsampling(gradient.getDimension(), 1000);
                AdaptableCovariance adaptableCovariance = new AdaptableCovariance(gradient.getDimension());
                return new AdaptiveFullHessianPreconditioning(gradient, adaptableCovariance, transform, gradient.getDimension(), options.preconditioningDelay());
            }
        };

        private final String name;

        Type(String name) {
            this.name = name;
        }

        public abstract MassPreconditioner factory(GradientWrtParameterProvider gradient, Transform transform, MassPreconditioningOptions options);

        public String getName() { return name; }

        public static Type parseFromString(String text) {
            for (Type type : Type.values()) {
                if (type.name.toLowerCase().compareToIgnoreCase(text) == 0) {
                    return type;
                }
            }
            return Type.NONE;
        }
    }

    class CompoundPreconditioning implements MassPreconditioner {

        final int dim;
        final List<MassPreconditioner> preconditionerList;
        boolean velocityKnown = false;
        double[] velocity;

        CompoundPreconditioning(List<MassPreconditioner> preconditionerList) {

            int thisDim = 0;
            for (MassPreconditioner preconditioner : preconditionerList) {
                thisDim += preconditioner.getDimension();
            }
            this.dim = thisDim;
            this.preconditionerList = preconditionerList;
            this.velocity = new double[dim];
        }

        @Override
        public WrappedVector drawInitialMomentum() {
            WrappedVector initialMomentum = new WrappedVector.Raw(new double[dim]);
            int currentIndex = 0;
            for (MassPreconditioner preconditioner : preconditionerList) {
                WrappedVector currentMomentum = preconditioner.drawInitialMomentum();
                for (int i = 0; i < preconditioner.getDimension(); i++) {
                    initialMomentum.set(currentIndex + i, currentMomentum.get(i));
                }
                currentIndex += preconditioner.getDimension();
            }
            return initialMomentum;
        }

        @Override
        public double getVelocity(int index, ReadableVector momentum) {
            getVelocityVector(momentum);
            return velocity[index];
        }

        private void getVelocityVector(ReadableVector momentum) {
            if (!velocityKnown) {
                int currentIndex = 0;
                List<ReadableVector> separatedMomentum = separateVectors(momentum);
                for (int j = 0; j < preconditionerList.size(); j++) {
                    MassPreconditioner preconditioner = preconditionerList.get(j);
                    ReadableVector currentMomentum = separatedMomentum.get(j);
                    for (int i = 0; i < preconditioner.getDimension(); i++) {
                        velocity[currentIndex + i] = preconditioner.getVelocity(i, currentMomentum);
                    }
                    currentIndex += preconditioner.getDimension();
                }
                velocityKnown = true;
            }
        }

        private List<ReadableVector> separateVectors(ReadableVector rawVector) {
            List<ReadableVector> vectors = new ArrayList<>();
            int currentIndex = 0;
            for (MassPreconditioner preconditioner : preconditionerList) {
                WrappedVector thisVector = new WrappedVector.Raw(new double[preconditioner.getDimension()]);
                for (int i = 0; i < preconditioner.getDimension(); i++) {
                    thisVector.set(i, rawVector.get(currentIndex + i));
                }
                vectors.add(thisVector);
                currentIndex += preconditioner.getDimension();
            }
            return vectors;
        }

        private ReadableVector combineVectors(List<ReadableVector> vectors) {
            WrappedVector combinedVector = new WrappedVector.Raw(new double[dim]);
            int currentIndex = 0;
            for (ReadableVector readableVector : vectors) {
                for (int i = 0; i < readableVector.getDim(); i++) {
                    combinedVector.set(currentIndex + i, readableVector.get(i));
                }
            }
            return combinedVector;
        }

        @Override
        public void storeSecant(ReadableVector gradient, ReadableVector position) {
            List<ReadableVector> separatedGradient = separateVectors(gradient);
            List<ReadableVector> separatedPosition = separateVectors(position);
            for (int i = 0; i < preconditionerList.size(); i++) {
                preconditionerList.get(i).storeSecant(separatedGradient.get(i), separatedPosition.get(i));
            }
        }

        @Override
        public void updateMass() {
            for (MassPreconditioner preconditioner : preconditionerList) {
                preconditioner.updateMass();
            }
            velocityKnown = false;
        }

        @Override
        public ReadableVector doCollision(int[] indices, ReadableVector momentum) {
            throw new RuntimeException("Not yet implemented!");
        }

        @Override
        public WrappedVector getMass() {
            throw new RuntimeException("Not yet implemented!");
        }

        @Override
        public void updateVariance(WrappedVector position) {
            // Do nothing
        }

        @Override
        public int getDimension() {
            return dim;
        }
    }

    class NoPreconditioning implements MassPreconditioner {

        final int dim;

        NoPreconditioning(int dim) { this.dim = dim; }

        @Override
        public WrappedVector drawInitialMomentum() {

            double[] momentum = new double[dim];

            for (int i = 0; i < dim; ++i) {
                momentum[i] = MathUtils.nextGaussian();
            }

            return new WrappedVector.Raw(momentum);
        }

        @Override
        public double getVelocity(int i, ReadableVector momentum) {
            return momentum.get(i);
        }

        @Override
        public void storeSecant(ReadableVector gradient, ReadableVector position) { }

        @Override
        public void updateMass() {
            // Do nothing
        }

        @Override
        public ReadableVector doCollision(int[] indices, ReadableVector momentum) {
            if (indices.length != 2) {
                throw new RuntimeException("Not implemented for more than two dimensions yet.");
            }
            WrappedVector updatedMomentum = new WrappedVector.Raw(new double[momentum.getDim()]);

            for (int i = 0; i < momentum.getDim(); i++) {
                updatedMomentum.set(i, momentum.get(i));
            }

            updatedMomentum.set(indices[0], momentum.get(indices[1]));
            updatedMomentum.set(indices[1], momentum.get(indices[0]));
            return updatedMomentum;
        }

        @Override
        public WrappedVector getMass() {
            double[] mass = new double[dim];
            Arrays.fill(mass, 1.0);
            return new WrappedVector.Raw(mass);
        }

        @Override
        public void updateVariance(WrappedVector position) {
            // Do nothing
        }

        @Override
        public int getDimension() {
            return dim;
        }
    }



    abstract class AbstractMassPreconditioning extends AbstractModel implements MassPreconditioner {
        final protected int dim;
        final protected Transform transform;
        protected Parameter inverseMass;
        private static final String PRECONDITIONING = "MassPreconditioning";
        protected static final String MASSNAME = "InverseMass";

        protected AbstractMassPreconditioning(int dim, Transform transform) {
            super(PRECONDITIONING);
            this.dim = dim;
            this.transform = transform;
        }

        abstract protected void initializeMass();

        abstract protected void computeInverseMass();

        public void updateMass() {
            computeInverseMass();
        }

        @Override
        public int getDimension() {
            return dim;
        }

        abstract public void storeSecant(ReadableVector gradient, ReadableVector position);

        protected void setInverseMassFromArray(double[] inverseMassArray) {
            for (int i = 0; i < inverseMassArray.length; i++) {
                inverseMass.setParameterValue(i, inverseMassArray[i]);
            }
        }

        @Override
        protected void handleModelChangedEvent(Model model, Object object, int index) {

        }

        @Override
        protected void handleVariableChangedEvent(Variable variable, int index, Parameter.ChangeType type) {

        }

        @Override
        protected void storeState() {

        }

        @Override
        protected void restoreState() {

        }

        @Override
        protected void acceptState() {

        }

    }

    abstract class HessianBased extends AbstractMassPreconditioning {

        final protected HessianWrtParameterProvider hessian;

        // TODO Should probably make a TransformedHessian so that this class does not need to know about transformations
        HessianBased(HessianWrtParameterProvider hessian,
                     Transform transform) {

            this(hessian, transform, hessian.getDimension());

        }

        HessianBased(HessianWrtParameterProvider hessian, Transform transform, int dim) {

            super(dim, transform);
            this.hessian = hessian;

            initializeMass();
        }

        @Override
        public ReadableVector doCollision(int[] indices, ReadableVector momentum) {
            throw new RuntimeException("Not yet implemented.");
        }
    }

    abstract class DiagonalPreconditioning extends AbstractMassPreconditioning {

        protected AdaptableVector adaptiveDiagonal;

        protected DiagonalPreconditioning(int dim, Transform transform) {
            super(dim, transform);
            this.adaptiveDiagonal = new AdaptableVector.Default(dim);
            this.inverseMass = new Parameter.Default(MASSNAME, dim);
            initializeMass();
            addVariable(inverseMass);
        }

        @Override
        protected void initializeMass() {

            double[] result = new double[dim];
            Arrays.fill(result, 1.0);
            double[] normalizedResult = normalizeVector(new WrappedVector.Raw(result), dim);
            setInverseMassFromArray(normalizedResult);
        }

        protected double[] normalizeVector(ReadableVector values, double targetSum) {
            double sum = 0.0;
            for (int i = 0; i < values.getDim(); i++) {
                sum += values.get(i);
            }
            final double multiplier = targetSum / sum;
            double[] normalizedValues = new double[values.getDim()];
            for (int i = 0; i < values.getDim(); i++) {
                normalizedValues[i] = values.get(i) * multiplier;
            }
            return normalizedValues;
        }

        @Override
        public WrappedVector drawInitialMomentum() {

            double[] momentum = new double[dim];

            for (int i = 0; i < dim; i++) {
                momentum[i] = MathUtils.nextGaussian() * Math.sqrt(1.0 / inverseMass.getParameterValue(i));
            }

            return new WrappedVector.Raw(momentum);
        }

        @Override
        public double getVelocity(int i, ReadableVector momentum) {
            return momentum.get(i) * inverseMass.getParameterValue(i);
        }

        @Override
        public ReadableVector doCollision(int[] indices, ReadableVector momentum) {
            if (indices.length != 2) {
                throw new RuntimeException("Not implemented for more than two dimensions yet.");
            }

            WrappedVector updatedMomentum = new WrappedVector.Raw(new double[momentum.getDim()]);

            for (int i = 0; i < momentum.getDim(); i++) {
                updatedMomentum.set(i, momentum.get(i));
            }

            final int index1 = indices[0];
            final int index2 = indices[1];
            final double updatedMomentum1 = ((inverseMass.getParameterValue(index2) - inverseMass.getParameterValue(index1)) * momentum.get(index1)
                    + 2.0 * inverseMass.getParameterValue(index2) * momentum.get(index2)) / (inverseMass.getParameterValue(index1) + inverseMass.getParameterValue(index2));
            final double updatedMomentum2 = ((inverseMass.getParameterValue(index1) - inverseMass.getParameterValue(index2)) * momentum.get(index2)
                    + 2.0 * inverseMass.getParameterValue(index1) * momentum.get(index1)) / (inverseMass.getParameterValue(index1) + inverseMass.getParameterValue(index2));

            updatedMomentum.set(index1, updatedMomentum1);
            updatedMomentum.set(index2, updatedMomentum2);
            return updatedMomentum;
        }
    }

    class PriorPreconditioner extends DiagonalPreconditioning {

        PriorPreconditioningProvider priorDistribution;

        public PriorPreconditioner(PriorPreconditioningProvider priorDistribution, Transform transform){
            super(priorDistribution.getDimension(), transform);
            this.priorDistribution = priorDistribution;
            computeInverseMass();
        }

        public MassPreconditioner factory(PriorPreconditioningProvider priorDistribution, Transform transform) {
            return new PriorPreconditioner(priorDistribution, transform);
        }

        @Override
        protected void computeInverseMass() {

            for (int i = 0; i < priorDistribution.getDimension(); i++){
                double stDev = priorDistribution.getStandardDeviation(i);
                inverseMass.setParameterValue(i, stDev * stDev);
            }

        }

        @Override
        public void storeSecant(ReadableVector gradient, ReadableVector position) {
            // Do nothing
        }

        @Override
        public void updateVariance(WrappedVector position) {
            // Do nothing
        }

        @Override
        public WrappedVector getMass() {
            throw new RuntimeException("Not yet implemented!");
        }
    }

    class DiagonalHessianPreconditioning extends DiagonalPreconditioning {

        final protected HessianWrtParameterProvider hessian;
        final private Parameter lowerBound;
        final private Parameter upperBound;
        final private Parameter addedConstant;

        DiagonalHessianPreconditioning(HessianWrtParameterProvider hessian,
                                       Transform transform,
                                       int memorySize,
                                       Parameter lowerBound,
                                       Parameter upperBound,
                                       Parameter addedConstant) {
            super(hessian.getDimension(), transform);
            this.hessian = hessian;
            if (memorySize > 0) {
                this.adaptiveDiagonal = new AdaptableVector.LimitedMemory(hessian.getDimension(), memorySize);
            } else {
                this.adaptiveDiagonal = new AdaptableVector.Default(hessian.getDimension());
            }
            this.lowerBound = lowerBound;
            this.upperBound = upperBound;
            this.addedConstant = addedConstant;
        }

        @Override
        protected void computeInverseMass() {

            double[] newDiagonalHessian = hessian.getDiagonalHessianLogDensity();

            if (transform != null) {

                double[] untransformedValues = hessian.getParameter().getParameterValues();

                double[] gradient = hessian.getGradientLogDensity();

                newDiagonalHessian = transform.updateDiagonalHessianLogDensity(
                        newDiagonalHessian, gradient, untransformedValues, 0, dim
                );
            }

            WrappedVector wrappedNewDiagonalHessian = new WrappedVector.Raw(newDiagonalHessian);

            replaceNans(wrappedNewDiagonalHessian);

            adaptiveDiagonal.update(wrappedNewDiagonalHessian);

            double[] boundedDiagonal = boundMassInverse(((WrappedVector) adaptiveDiagonal.getMean()).getBuffer(),
                    lowerBound, upperBound, dim, VarianceConverter.HESSIAN);
            setInverseMassFromArray(boundedDiagonal);
        }

<<<<<<< HEAD
        private void replaceNans(WrappedVector newDiagonalHessian) {
            for (int i = 0; i < newDiagonalHessian.getDim(); i++) {
                if (Double.isNaN(newDiagonalHessian.get(i))) {
                    newDiagonalHessian.set(i, inverseMass.getParameterValue(i));
                }
            }
        }

        private double[] boundMassInverse(double[] diagonalHessian) {
=======
        enum VarianceConverter {
            HESSIAN {
                @Override
                double convertVariance(double input) {
                    return -1.0 / input;
                }
            },
            VARIANCE {
                @Override
                double convertVariance(double input) {
                    return input;
                }
            };
            abstract double convertVariance(double input);
        }

        public static double[] boundMassInverse(double[] diagonalHessian, Parameter lowerBound, Parameter upperBound,
                                                int dim, VarianceConverter varianceConverter) {
>>>>>>> 3ac715ca

            double[] boundedMassInverse = diagonalHessian.clone();

            normalizeL1(boundedMassInverse, dim);

            for (int i = 0; i < dim; i++) {
                boundedMassInverse[i] = varianceConverter.convertVariance(boundedMassInverse[i]);
                if (boundedMassInverse[i] < lowerBound.getParameterValue(0)) {
                    boundedMassInverse[i] = lowerBound.getParameterValue(0);
                } else if (boundedMassInverse[i] > upperBound.getParameterValue(0)) {
                    boundedMassInverse[i] = upperBound.getParameterValue(0);
                }
            }

            normalizeL1(boundedMassInverse, dim);

            for (int i = 0; i < dim; i++) {
                boundedMassInverse[i] += addedConstant.getParameterValue(0);
            }

            return boundedMassInverse;
        }

        private static void normalizeL1(double[] vector, double norm) {
            double sum = 0.0;
            for (int i = 0; i < vector.length; i++) {
                sum += Math.abs(vector[i]);
            }
            final double multiplier = norm / sum;
            for (int i = 0; i < vector.length; i++) {
                vector[i] = vector[i] * multiplier;
            }
        }

        @Override
        public void storeSecant(ReadableVector gradient, ReadableVector position) {
            // Do nothing
        }

        @Override
        public void updateVariance(WrappedVector position) {

        }

        @Override
        public WrappedVector getMass() {
            throw new RuntimeException("Not yet implemented!");
        }

    }


    class AdaptiveDiagonalPreconditioning extends DiagonalPreconditioning {

        private AdaptableVector.AdaptableVariance variance;
        private final int minimumUpdates;
        private final GradientWrtParameterProvider gradient;
        private final MassPreconditioningOptions options;

        AdaptiveDiagonalPreconditioning(int dim,
                                        GradientWrtParameterProvider gradient,
                                        Transform transform, MassPreconditioningOptions options) {
            this(dim, gradient, transform, options, false);
        }

        AdaptiveDiagonalPreconditioning(int dim,
                                        GradientWrtParameterProvider gradient,
                                        Transform transform, MassPreconditioningOptions options,
                                        boolean guessInitialMass) {
            super(dim, transform);
            this.variance = new AdaptableVector.AdaptableVariance(dim);
            this.options = options;
            this.minimumUpdates = options.preconditioningDelay();
            this.gradient = gradient;
            if (guessInitialMass) {
                setInitialMass();
            } else {
                super.initializeMass();
            }
        }

        @Override
        protected void initializeMass() {
        }

        private void setInitialMass() {
            double[] values = gradient.getParameter().getParameterValues();
            double[] storedValues = values.clone();
            for (int i = 0; i < dim; i++) {
                gradient.getParameter().setParameterValueQuietly(i, values[i] + MachineAccuracy.SQRT_SQRT_EPSILON);
            }
            gradient.getParameter().fireParameterChangedEvent();
            double[] gradientPlus = gradient.getGradientLogDensity();

            for (int i = 0; i < dim; i++) {
                gradient.getParameter().setParameterValueQuietly(i, values[i] - MachineAccuracy.SQRT_SQRT_EPSILON);
            }
            gradient.getParameter().fireParameterChangedEvent();
            double[] gradientMinus = gradient.getGradientLogDensity();

            for (int i = 0; i < dim; i++) {
                gradient.getParameter().setParameterValueQuietly(i, values[i]);
            }
            gradient.getParameter().fireParameterChangedEvent();


            for (int i = 0; i < dim; i++) {
                values[i] = Math.abs((gradientPlus[i] - gradientMinus[i]) / (2.0 * MachineAccuracy.SQRT_SQRT_EPSILON));
                gradient.getParameter().setParameterValueQuietly(i, storedValues[i]);
            }
            gradient.getParameter().fireParameterChangedEvent();
            fillZeros(values);
            setInverseMassFromArray(normalizeVector(new WrappedVector.Raw(values), dim));
        }

        private void fillZeros(double[] positives) {
            double sum = 0.0;
            double min = Double.POSITIVE_INFINITY;

            for (int i = 0; i < positives.length; i++) {
                sum += positives[i];
                if (min > positives[i] && positives[i] > 0.0) min = positives[i];
            }

            if (sum == 0.0) {
                Arrays.fill(positives, 1.0);
            } else {
                for (int i = 0; i < positives.length; i++) {
                    if (positives[i] == 0.0) {
                        positives[i] = min;
                    }
                }
            }
        }

        @Override
        protected void computeInverseMass() {

            if (variance.getUpdateCount() > minimumUpdates) {
                double[] newVariance = variance.getVariance();
//                adaptiveDiagonal.update(new WrappedVector.Raw(newVariance));
//                return normalizeVector(adaptiveDiagonal.getMean(), dim);
//                setInverseMassFromArray(normalizeVector(new WrappedVector.Raw(newVariance), dim));
                setInverseMassFromArray(DiagonalHessianPreconditioning.boundMassInverse(newVariance,
                        options.preconditioningEigenLowerBound(), options.preconditioningEigenUpperBound(), dim,
                        DiagonalHessianPreconditioning.VarianceConverter.VARIANCE));
            }

        }

        @Override
        public void storeSecant(ReadableVector gradient, ReadableVector position) {
             variance.update(position);
        }

        @Override
        public void updateVariance(WrappedVector position) {
            variance.update(position);
        }

        @Override
        public WrappedVector getMass() {
            double[] mass = new double[dim];
            for (int i = 0; i < dim; i++) {
                mass[i] = 1 / inverseMass.getParameterValue(i);
            }
            return new WrappedVector.Raw(mass);
        }
    }

    class FullHessianPreconditioning extends HessianBased {

        FullHessianPreconditioning(HessianWrtParameterProvider hessian,
                                   Transform transform) {
            super(hessian, transform);
        }

        FullHessianPreconditioning(HessianWrtParameterProvider hessian, Transform transform, int dim) {
            super(hessian, transform, dim);
            this.inverseMass = new Parameter.Default(MASSNAME, dim * dim);
            addVariable(inverseMass);
        }

        @Override
        protected void initializeMass() {

            double[] result = new double[dim * dim];
            for (int i = 0; i < dim; i++) {
                result[i * dim + i] = 1.0;
            }

        }

        enum PDTransformMatrix{
            Invert("Transform inverse matrix into a PD matrix") {
                @Override
                protected void transformEigenvalues(DoubleMatrix1D eigenvalues) {
                    inverseNegateEigenvalues(eigenvalues);
                }
            },
            Default("Transform matrix into a PD matrix") {
                @Override
                protected void transformEigenvalues(DoubleMatrix1D eigenvalues) {
                    negateEigenvalues(eigenvalues);
                }
            },
            Negate("Transform negative matrix into a PD matrix") {
                @Override
                protected void transformEigenvalues(DoubleMatrix1D eigenvalues) {
                    negateEigenvalues(eigenvalues);
                }
                @Override
                protected void normalizeEigenvalues(DoubleMatrix1D eigenvalues) {
                    negateEigenvalues(eigenvalues);
                    boundEigenvalues(eigenvalues);
                    scaleEigenvalues(eigenvalues);
                }
            },
            NegateInvert("Transform negative inverse matrix into a PD matrix") {
                @Override
                protected void transformEigenvalues(DoubleMatrix1D eigenvalues) {
                    inverseNegateEigenvalues(eigenvalues);
                }
                @Override
                protected void normalizeEigenvalues(DoubleMatrix1D eigenvalues) {
                    negateEigenvalues(eigenvalues);
                    boundEigenvalues(eigenvalues);
                    scaleEigenvalues(eigenvalues);
                }
            };

            String desc;

            PDTransformMatrix(String s) {
                desc = s;
            }

            public String toString() {
                return desc;
            }

            private static final double MIN_EIGENVALUE = -20.0; // TODO Bad magic number
            private static final double MAX_EIGENVALUE = -0.5; // TODO Bad magic number

            protected void boundEigenvalues(DoubleMatrix1D eigenvalues) {

                for (int i = 0; i < eigenvalues.cardinality(); ++i) {
                    if (eigenvalues.get(i) > MAX_EIGENVALUE) {
                        eigenvalues.set(i, MAX_EIGENVALUE);
                    } else if (eigenvalues.get(i) < MIN_EIGENVALUE) {
                        eigenvalues.set(i, MIN_EIGENVALUE);
                    }
                }
            }

            protected void scaleEigenvalues(DoubleMatrix1D eigenvalues) {
                double sum = 0.0;
                for (int i = 0; i < eigenvalues.cardinality(); ++i) {
                    sum += eigenvalues.get(i);
                }

                double mean = -sum / eigenvalues.cardinality();

                for (int i = 0; i < eigenvalues.cardinality(); ++i) {
                    eigenvalues.set(i, eigenvalues.get(i) / mean);
                }
            }

            protected void normalizeEigenvalues(DoubleMatrix1D eigenvalues) {
                boundEigenvalues(eigenvalues);
                scaleEigenvalues(eigenvalues);
            }

            protected void inverseNegateEigenvalues(DoubleMatrix1D eigenvalues) {
                for (int i = 0; i < eigenvalues.cardinality(); i++) {
                    eigenvalues.set(i, -1.0 / eigenvalues.get(i));
                }
            }

            protected void negateEigenvalues(DoubleMatrix1D eigenvalues) {
                for (int i = 0; i < eigenvalues.cardinality(); i++) {
                    eigenvalues.set(i, -eigenvalues.get(i));
                }
            }

            public double[] transformMatrix(double[][] inputMatrix, int dim) {
                Algebra algebra = new Algebra();

                DoubleMatrix2D H = new DenseDoubleMatrix2D(inputMatrix);
                RobustEigenDecomposition decomposition = new RobustEigenDecomposition(H);
                DoubleMatrix1D eigenvalues = decomposition.getRealEigenvalues();

                normalizeEigenvalues(eigenvalues);

                DoubleMatrix2D V = decomposition.getV();

                transformEigenvalues(eigenvalues);

                double[][] negativeHessianInverse = algebra.mult(
                        algebra.mult(V, DoubleFactory2D.dense.diagonal(eigenvalues)),
                        algebra.inverse(V)
                ).toArray();

                double[] massArray = new double[dim * dim];
                for (int i = 0; i < dim; i++) {
                    System.arraycopy(negativeHessianInverse[i], 0, massArray, i * dim, dim);
                }
                return massArray;
            }

            abstract protected  void transformEigenvalues(DoubleMatrix1D eigenvalues);
        }

        private double[] computeInverseMass(WrappedMatrix.ArrayOfArray hessianMatrix, GradientWrtParameterProvider gradientProvider, PDTransformMatrix pdTransformMatrix) {

            double[][] transformedHessian = hessianMatrix.getArrays();

            if (transform != null) { // TODO: change 0 matrix into general TransformationHessian
                transformedHessian = transform.updateHessianLogDensity(transformedHessian, new double[dim][dim], gradientProvider.getGradientLogDensity(), gradientProvider.getParameter().getParameterValues(), 0, dim);
            }

            return pdTransformMatrix.transformMatrix(transformedHessian, dim);
        }

        @Override
        protected void computeInverseMass() {
            //TODO: change to ReadableMatrix
            WrappedMatrix.ArrayOfArray hessianMatrix = new WrappedMatrix.ArrayOfArray(hessian.getHessianLogDensity());

            setInverseMassFromArray(computeInverseMass(hessianMatrix, hessian, PDTransformMatrix.Invert));
        }

        @Override
        public void storeSecant(ReadableVector gradient, ReadableVector position) {
            // Do nothing
        }

        @Override
        public void updateVariance(WrappedVector position) {

        }

        @Override
        public WrappedVector getMass() {
            throw new RuntimeException("Not yet implemented!");
        }

        @Override
        public WrappedVector drawInitialMomentum() {

            MultivariateNormalDistribution mvn = new MultivariateNormalDistribution(
                    new double[dim], toArray(inverseMass.getParameterValues(), dim, dim)
            );

            return new WrappedVector.Raw(mvn.nextMultivariateNormal());
        }

        @Override
        public double getVelocity(int i, ReadableVector momentum) {
            double velocity = 0.0;

            for (int j = 0; j < dim; ++j) {
                velocity += inverseMass.getParameterValue(i * dim + j) * momentum.get(j);
            }

            return velocity;
        }

        private static double[][] toArray(double[] vector, int rowDim, int colDim) {
            double[][] array = new double[rowDim][];

            for (int row = 0; row < rowDim; ++row) {
                array[row] = new double[colDim];
                System.arraycopy(vector, colDim * row,
                        array[row], 0, colDim);
            }

            return array;
        }
    }

    class Secant extends FullHessianPreconditioning {

        private final SecantHessian secantHessian;

        Secant(SecantHessian secantHessian, Transform transform) {
            super(secantHessian, transform);
            this.secantHessian = secantHessian;
        }

        @Override
        public void storeSecant(ReadableVector gradient, ReadableVector position) {
            secantHessian.storeSecant(gradient, position);
        }
    }

    class AdaptiveFullHessianPreconditioning extends FullHessianPreconditioning {

        private final AdaptableCovariance adaptableCovariance;
        private final GradientWrtParameterProvider gradientProvider;
        private final AdaptableVector averageCovariance;
        private final double[] inverseMassBuffer;
        private final int minimumUpdates;

        AdaptiveFullHessianPreconditioning(GradientWrtParameterProvider gradientProvider,
                                           AdaptableCovariance adaptableCovariance,
                                           Transform transform,
                                           int dim,
                                           int preconditioningDelay) {
            super(null, transform, dim);
            this.adaptableCovariance = adaptableCovariance;
            this.gradientProvider = gradientProvider;
            this.averageCovariance = new AdaptableVector.Default(dim * dim);
            this.inverseMassBuffer = new double[dim * dim];
            this.minimumUpdates = preconditioningDelay;
        }

        @Override
        protected void computeInverseMass() {

            if (adaptableCovariance.getUpdateCount() > minimumUpdates) {
                WrappedMatrix.ArrayOfArray covariance = (WrappedMatrix.ArrayOfArray) adaptableCovariance.getCovariance();

                double[] flatCovariance = new double[dim * dim];
                for (int i = 0; i < dim; i++) {
                    System.arraycopy(covariance.getArrays()[i], 0, flatCovariance, i * dim, dim);
                }

                averageCovariance.update(new WrappedVector.Raw(flatCovariance));

//            double[][] numericHessian = NumericalDerivative.getNumericalHessian(numeric1, gradientProvider.getParameter().getParameterValues());

                cacheAverageCovariance(normalizeCovariance((WrappedVector.Raw) averageCovariance.getMean()));

                setInverseMassFromArray(inverseMassBuffer);
            }
        }

        private ReadableVector normalizeCovariance(WrappedVector flatCovariance) {
            double sum = 0.0;
            for (int i = 0; i < dim; i++) {
                sum += flatCovariance.get(i * dim + i);
            }

            final double multiplier = dim / sum;
            for (int i = 0; i < dim * dim; i++) {
                flatCovariance.set(i, flatCovariance.get(i) * multiplier);
            }
            return flatCovariance;
        }

        private void cacheAverageCovariance(ReadableVector mean) {

            double[][] tempVariance = new double[dim][dim];
            for (int i = 0; i < dim; i++) {
                for (int j = 0; j < dim; j++) {
                    tempVariance[i][j] = -mean.get(i * dim + j);
                }
            }

            double[] transformedVariance = PDTransformMatrix.Default.transformMatrix(tempVariance, dim);


            for (int i = 0; i < dim; i++) {
                for (int j = 0; j < dim; j++) {
                    inverseMassBuffer[i * dim + j] = transformedVariance[i * dim + j];
                }
            }
        }

        @Override
        public void storeSecant(ReadableVector gradient, ReadableVector position) {
//            adaptableCovariance.update(gradient);
            adaptableCovariance.update(position);
        }

        protected MultivariateFunction numeric1 = new MultivariateFunction() {
            @Override
            public double evaluate(double[] argument) {

                for (int i = 0; i < argument.length; ++i) {
                    gradientProvider.getParameter().setParameterValue(i, argument[i]);
                }

//            treeDataLikelihood.makeDirty();
                return gradientProvider.getLikelihood().getLogLikelihood();
            }

            @Override
            public int getNumArguments() {
                return gradientProvider.getParameter().getDimension();
            }

            @Override
            public double getLowerBound(int n) {
                return 0;
            }

            @Override
            public double getUpperBound(int n) {
                return Double.POSITIVE_INFINITY;
            }
        };

    }
}<|MERGE_RESOLUTION|>--- conflicted
+++ resolved
@@ -565,7 +565,6 @@
             setInverseMassFromArray(boundedDiagonal);
         }
 
-<<<<<<< HEAD
         private void replaceNans(WrappedVector newDiagonalHessian) {
             for (int i = 0; i < newDiagonalHessian.getDim(); i++) {
                 if (Double.isNaN(newDiagonalHessian.get(i))) {
@@ -574,8 +573,6 @@
             }
         }
 
-        private double[] boundMassInverse(double[] diagonalHessian) {
-=======
         enum VarianceConverter {
             HESSIAN {
                 @Override
@@ -594,7 +591,6 @@
 
         public static double[] boundMassInverse(double[] diagonalHessian, Parameter lowerBound, Parameter upperBound,
                                                 int dim, VarianceConverter varianceConverter) {
->>>>>>> 3ac715ca
 
             double[] boundedMassInverse = diagonalHessian.clone();
 
@@ -610,10 +606,6 @@
             }
 
             normalizeL1(boundedMassInverse, dim);
-
-            for (int i = 0; i < dim; i++) {
-                boundedMassInverse[i] += addedConstant.getParameterValue(0);
-            }
 
             return boundedMassInverse;
         }
