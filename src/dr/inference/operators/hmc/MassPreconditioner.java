package dr.inference.operators.hmc;

import cern.colt.matrix.DoubleFactory2D;
import cern.colt.matrix.DoubleMatrix1D;
import cern.colt.matrix.DoubleMatrix2D;
import cern.colt.matrix.impl.DenseDoubleMatrix2D;
import cern.colt.matrix.linalg.Algebra;
import dr.inference.hmc.GradientWrtParameterProvider;
import dr.inference.hmc.HessianWrtParameterProvider;
<<<<<<< HEAD
import dr.inference.model.Parameter;
import dr.inference.model.PriorPreconditioningProvider;
=======
import dr.inference.model.*;
>>>>>>> 9f83c5c1
import dr.math.*;
import dr.math.distributions.MultivariateNormalDistribution;
import dr.math.matrixAlgebra.ReadableVector;
import dr.math.matrixAlgebra.RobustEigenDecomposition;
import dr.math.matrixAlgebra.WrappedMatrix;
import dr.math.matrixAlgebra.WrappedVector;
import dr.util.Transform;

import java.util.ArrayList;
import java.util.Arrays;
import java.util.List;

/**
 * @author Marc A. Suchard
 * @author Xiang Ji
 */
public interface MassPreconditioner {

    WrappedVector drawInitialMomentum();

    double getVelocity(int index, ReadableVector momentum);

    void storeSecant(ReadableVector gradient, ReadableVector position);

    void updateMass();

    WrappedVector getMass();

    void updateVariance(WrappedVector position);

    ReadableVector doCollision(int[] indices, ReadableVector momentum);

    int getDimension();

    enum Type {

        NONE("none") {
            @Override
            public MassPreconditioner factory(GradientWrtParameterProvider gradient, Transform transform, MassPreconditioningOptions options) {
                final Parameter parameter = gradient.getParameter();
                int dim = parameter.getDimension();
                if (transform != null && transform instanceof Transform.MultivariableTransform) {
                    dim = ((Transform.MultivariableTransform) transform).getDimension();
                }
                return new NoPreconditioning(dim);
            }
        },
        DIAGONAL("diagonal") {
            @Override
            public MassPreconditioner factory(GradientWrtParameterProvider gradient, Transform transform, MassPreconditioningOptions options) {
                return new DiagonalHessianPreconditioning((HessianWrtParameterProvider) gradient, transform,
                        options.preconditioningMemory(),
                        options.preconditioningEigenLowerBound(), options.preconditioningEigenUpperBound());
            }
        },
        ADAPTIVE_DIAGONAL("adaptiveDiagonal") {
            @Override
            public MassPreconditioner factory(GradientWrtParameterProvider gradient, Transform transform, MassPreconditioningOptions options) {
                int dimension = transform instanceof Transform.MultivariableTransform ?
                        ((Transform.MultivariableTransform) transform).getDimension() : gradient.getDimension();

                return new AdaptiveDiagonalPreconditioning(dimension, gradient, transform, options.preconditioningDelay());
            }
        },
        PRIOR_DIAGONAL("priorDiagonal") {
            @Override
            public MassPreconditioner factory(GradientWrtParameterProvider gradient, Transform transform, MassPreconditioningOptions options) {

                if (!(gradient instanceof PriorPreconditioningProvider)) {
                    throw new RuntimeException("Gradient must be a PriorPreconditioningProvider for prior preconditioning!");
                }

                return new PriorPreconditioner((PriorPreconditioningProvider) gradient, transform);

            }
        },
        FULL("full") {
            @Override
            public MassPreconditioner factory(GradientWrtParameterProvider gradient, Transform transform, MassPreconditioningOptions options) {
                return new FullHessianPreconditioning((HessianWrtParameterProvider) gradient, transform);
            }
        },
        SECANT("secant") {
            @Override
            public MassPreconditioner factory(GradientWrtParameterProvider gradient, Transform transform, MassPreconditioningOptions options) {
                SecantHessian secantHessian = new SecantHessian(gradient, options.preconditioningMemory());
                return new Secant(secantHessian, transform);
            }
        },
        ADAPTIVE("adaptive") {
            @Override
            public MassPreconditioner factory(GradientWrtParameterProvider gradient, Transform transform, MassPreconditioningOptions options) {
//                AdaptableCovariance adaptableCovariance = new AdaptableCovariance.WithSubsampling(gradient.getDimension(), 1000);
                AdaptableCovariance adaptableCovariance = new AdaptableCovariance(gradient.getDimension());
                return new AdaptiveFullHessianPreconditioning(gradient, adaptableCovariance, transform, gradient.getDimension(), options.preconditioningDelay());
            }
        };

        private final String name;

        Type(String name) {
            this.name = name;
        }

        public abstract MassPreconditioner factory(GradientWrtParameterProvider gradient, Transform transform, MassPreconditioningOptions options);

        public String getName() { return name; }

        public static Type parseFromString(String text) {
            for (Type type : Type.values()) {
                if (type.name.toLowerCase().compareToIgnoreCase(text) == 0) {
                    return type;
                }
            }
            return Type.NONE;
        }
    }

    class CompoundPreconditioning implements MassPreconditioner {

        final int dim;
        final List<MassPreconditioner> preconditionerList;
        boolean velocityKnown = false;
        double[] velocity;

        CompoundPreconditioning(List<MassPreconditioner> preconditionerList) {

            int thisDim = 0;
            for (MassPreconditioner preconditioner : preconditionerList) {
                thisDim += preconditioner.getDimension();
            }
            this.dim = thisDim;
            this.preconditionerList = preconditionerList;
            this.velocity = new double[dim];
        }

        @Override
        public WrappedVector drawInitialMomentum() {
            WrappedVector initialMomentum = new WrappedVector.Raw(new double[dim]);
            int currentIndex = 0;
            for (MassPreconditioner preconditioner : preconditionerList) {
                WrappedVector currentMomentum = preconditioner.drawInitialMomentum();
                for (int i = 0; i < preconditioner.getDimension(); i++) {
                    initialMomentum.set(currentIndex + i, currentMomentum.get(i));
                }
                currentIndex += preconditioner.getDimension();
            }
            return initialMomentum;
        }

        @Override
        public double getVelocity(int index, ReadableVector momentum) {
            getVelocityVector(momentum);
            return velocity[index];
        }

        private void getVelocityVector(ReadableVector momentum) {
            if (!velocityKnown) {
                int currentIndex = 0;
                List<ReadableVector> separatedMomentum = separateVectors(momentum);
                for (int j = 0; j < preconditionerList.size(); j++) {
                    MassPreconditioner preconditioner = preconditionerList.get(j);
                    ReadableVector currentMomentum = separatedMomentum.get(j);
                    for (int i = 0; i < preconditioner.getDimension(); i++) {
                        velocity[currentIndex + i] = preconditioner.getVelocity(i, currentMomentum);
                    }
                    currentIndex += preconditioner.getDimension();
                }
                velocityKnown = true;
            }
        }

        private List<ReadableVector> separateVectors(ReadableVector rawVector) {
            List<ReadableVector> vectors = new ArrayList<>();
            int currentIndex = 0;
            for (MassPreconditioner preconditioner : preconditionerList) {
                WrappedVector thisVector = new WrappedVector.Raw(new double[preconditioner.getDimension()]);
                for (int i = 0; i < preconditioner.getDimension(); i++) {
                    thisVector.set(i, rawVector.get(currentIndex + i));
                }
                vectors.add(thisVector);
                currentIndex += preconditioner.getDimension();
            }
            return vectors;
        }

        private ReadableVector combineVectors(List<ReadableVector> vectors) {
            WrappedVector combinedVector = new WrappedVector.Raw(new double[dim]);
            int currentIndex = 0;
            for (ReadableVector readableVector : vectors) {
                for (int i = 0; i < readableVector.getDim(); i++) {
                    combinedVector.set(currentIndex + i, readableVector.get(i));
                }
            }
            return combinedVector;
        }

        @Override
        public void storeSecant(ReadableVector gradient, ReadableVector position) {
            List<ReadableVector> separatedGradient = separateVectors(gradient);
            List<ReadableVector> separatedPosition = separateVectors(position);
            for (int i = 0; i < preconditionerList.size(); i++) {
                preconditionerList.get(i).storeSecant(separatedGradient.get(i), separatedPosition.get(i));
            }
        }

        @Override
        public void updateMass() {
            for (MassPreconditioner preconditioner : preconditionerList) {
                preconditioner.updateMass();
            }
            velocityKnown = false;
        }

        @Override
        public ReadableVector doCollision(int[] indices, ReadableVector momentum) {
            throw new RuntimeException("Not yet implemented!");
        }

        @Override
        public WrappedVector getMass() {
            throw new RuntimeException("Not yet implemented!");
        }

        @Override
        public void updateVariance(WrappedVector position) {
            // Do nothing
        }

        @Override
        public int getDimension() {
            return dim;
        }
    }

    class NoPreconditioning implements MassPreconditioner {

        final int dim;

        NoPreconditioning(int dim) { this.dim = dim; }

        @Override
        public WrappedVector drawInitialMomentum() {

            double[] momentum = new double[dim];

            for (int i = 0; i < dim; ++i) {
                momentum[i] = MathUtils.nextGaussian();
            }

            return new WrappedVector.Raw(momentum);
        }

        @Override
        public double getVelocity(int i, ReadableVector momentum) {
            return momentum.get(i);
        }

        @Override
        public void storeSecant(ReadableVector gradient, ReadableVector position) { }

        @Override
        public void updateMass() {
            // Do nothing
        }

        @Override
        public ReadableVector doCollision(int[] indices, ReadableVector momentum) {
            if (indices.length != 2) {
                throw new RuntimeException("Not implemented for more than two dimensions yet.");
            }
            WrappedVector updatedMomentum = new WrappedVector.Raw(new double[momentum.getDim()]);

            for (int i = 0; i < momentum.getDim(); i++) {
                updatedMomentum.set(i, momentum.get(i));
            }

            updatedMomentum.set(indices[0], momentum.get(indices[1]));
            updatedMomentum.set(indices[1], momentum.get(indices[0]));
            return updatedMomentum;
        }

        @Override
        public WrappedVector getMass() {
            double[] mass = new double[dim];
            Arrays.fill(mass, 1.0);
            return new WrappedVector.Raw(mass);
        }

        @Override
        public void updateVariance(WrappedVector position) {
            // Do nothing
        }

        @Override
        public int getDimension() {
            return dim;
        }
    }



<<<<<<< HEAD
    abstract class AbstractMassPreconditioning implements MassPreconditioner {
=======
    abstract class AbstractMassPreconditioning extends AbstractModel implements MassPreconditioner {
>>>>>>> 9f83c5c1
        final protected int dim;
        final protected Transform transform;
        protected Parameter inverseMass;
        private static final String PRECONDITIONING = "MassPreconditioning";
        protected static final String MASSNAME = "InverseMass";

        protected AbstractMassPreconditioning(int dim, Transform transform) {
            super(PRECONDITIONING);
            this.dim = dim;
            this.transform = transform;
        }

        abstract protected void initializeMass();

        abstract protected void computeInverseMass();

        public void updateMass() {
            computeInverseMass();
        }

        @Override
        public int getDimension() {
            return dim;
        }

        @Override
        public int getDimension() {
            return dim;
        }

        abstract public void storeSecant(ReadableVector gradient, ReadableVector position);

        protected void setInverseMassFromArray(double[] inverseMassArray) {
            for (int i = 0; i < inverseMassArray.length; i++) {
                inverseMass.setParameterValue(i, inverseMassArray[i]);
            }
        }

        @Override
        protected void handleModelChangedEvent(Model model, Object object, int index) {

        }

        @Override
        protected void handleVariableChangedEvent(Variable variable, int index, Parameter.ChangeType type) {

        }

        @Override
        protected void storeState() {

        }

        @Override
        protected void restoreState() {

        }

        @Override
        protected void acceptState() {

        }

    }

    abstract class HessianBased extends AbstractMassPreconditioning {

        final protected HessianWrtParameterProvider hessian;

        // TODO Should probably make a TransformedHessian so that this class does not need to know about transformations
        HessianBased(HessianWrtParameterProvider hessian,
                     Transform transform) {

            this(hessian, transform, hessian.getDimension());

        }

        HessianBased(HessianWrtParameterProvider hessian, Transform transform, int dim) {

            super(dim, transform);
            this.hessian = hessian;

            initializeMass();
        }

        @Override
        public ReadableVector doCollision(int[] indices, ReadableVector momentum) {
            throw new RuntimeException("Not yet implemented.");
        }
    }

    abstract class DiagonalPreconditioning extends AbstractMassPreconditioning {

        protected AdaptableVector adaptiveDiagonal;

        protected DiagonalPreconditioning(int dim, Transform transform) {
            super(dim, transform);
            this.adaptiveDiagonal = new AdaptableVector.Default(dim);
            this.inverseMass = new Parameter.Default(MASSNAME, dim);
            initializeMass();
            addVariable(inverseMass);
        }

        @Override
        protected void initializeMass() {

            double[] result = new double[dim];
            Arrays.fill(result, 1.0);
<<<<<<< HEAD
            inverseMass = normalizeVector(new WrappedVector.Raw(result), dim);
=======
            double[] normalizedResult = normalizeVector(new WrappedVector.Raw(result), dim);
            setInverseMassFromArray(normalizedResult);
>>>>>>> 9f83c5c1
        }

        protected double[] normalizeVector(ReadableVector values, double targetSum) {
            double sum = 0.0;
            for (int i = 0; i < values.getDim(); i++) {
                sum += values.get(i);
            }
            final double multiplier = targetSum / sum;
            double[] normalizedValues = new double[values.getDim()];
            for (int i = 0; i < values.getDim(); i++) {
                normalizedValues[i] = values.get(i) * multiplier;
            }
            return normalizedValues;
        }

        @Override
        public WrappedVector drawInitialMomentum() {

            double[] momentum = new double[dim];

            for (int i = 0; i < dim; i++) {
                momentum[i] = MathUtils.nextGaussian() * Math.sqrt(1.0 / inverseMass.getParameterValue(i));
            }

            return new WrappedVector.Raw(momentum);
        }

        @Override
        public double getVelocity(int i, ReadableVector momentum) {
            return momentum.get(i) * inverseMass.getParameterValue(i);
        }

        @Override
        public ReadableVector doCollision(int[] indices, ReadableVector momentum) {
            if (indices.length != 2) {
                throw new RuntimeException("Not implemented for more than two dimensions yet.");
            }

            WrappedVector updatedMomentum = new WrappedVector.Raw(new double[momentum.getDim()]);

            for (int i = 0; i < momentum.getDim(); i++) {
                updatedMomentum.set(i, momentum.get(i));
            }

            final int index1 = indices[0];
            final int index2 = indices[1];
            final double updatedMomentum1 = ((inverseMass.getParameterValue(index2) - inverseMass.getParameterValue(index1)) * momentum.get(index1)
                    + 2.0 * inverseMass.getParameterValue(index2) * momentum.get(index2)) / (inverseMass.getParameterValue(index1) + inverseMass.getParameterValue(index2));
            final double updatedMomentum2 = ((inverseMass.getParameterValue(index1) - inverseMass.getParameterValue(index2)) * momentum.get(index2)
                    + 2.0 * inverseMass.getParameterValue(index1) * momentum.get(index1)) / (inverseMass.getParameterValue(index1) + inverseMass.getParameterValue(index2));

            updatedMomentum.set(index1, updatedMomentum1);
            updatedMomentum.set(index2, updatedMomentum2);
            return updatedMomentum;
        }
    }

    class PriorPreconditioner extends DiagonalPreconditioning {

        PriorPreconditioningProvider priorDistribution;

        public PriorPreconditioner(PriorPreconditioningProvider priorDistribution, Transform transform){
            super(priorDistribution.getDimension(), transform);
            this.priorDistribution = priorDistribution;
<<<<<<< HEAD
            inverseMass = computeInverseMass();
=======
            computeInverseMass();
>>>>>>> 9f83c5c1
        }

        public MassPreconditioner factory(PriorPreconditioningProvider priorDistribution, Transform transform) {
            return new PriorPreconditioner(priorDistribution, transform);
        }

        @Override
<<<<<<< HEAD
        protected double[] computeInverseMass() {
            double diagonal[] = new double[(priorDistribution.getDimension())];

            for (int i = 0; i < priorDistribution.getDimension(); i++){
                double stDev = priorDistribution.getStandardDeviation(i);
                diagonal[i] = stDev * stDev;
            }
            return diagonal;
=======
        protected void computeInverseMass() {

            for (int i = 0; i < priorDistribution.getDimension(); i++){
                double stDev = priorDistribution.getStandardDeviation(i);
                inverseMass.setParameterValue(i, stDev * stDev);
            }

>>>>>>> 9f83c5c1
        }

        @Override
        public void storeSecant(ReadableVector gradient, ReadableVector position) {
            // Do nothing
        }

        @Override
        public void updateVariance(WrappedVector position) {
            // Do nothing
        }

        @Override
        public WrappedVector getMass() {
            throw new RuntimeException("Not yet implemented!");
        }
    }

    class DiagonalHessianPreconditioning extends DiagonalPreconditioning {

        final protected HessianWrtParameterProvider hessian;
        final private Parameter lowerBound;
        final private Parameter upperBound;

        DiagonalHessianPreconditioning(HessianWrtParameterProvider hessian,
                                       Transform transform,
                                       int memorySize,
                                       Parameter lowerBound,
                                       Parameter upperBound) {
            super(hessian.getDimension(), transform);
            this.hessian = hessian;
            if (memorySize > 0) {
                this.adaptiveDiagonal = new AdaptableVector.LimitedMemory(hessian.getDimension(), memorySize);
            } else {
                this.adaptiveDiagonal = new AdaptableVector.Default(hessian.getDimension());
            }
            this.lowerBound = lowerBound;
            this.upperBound = upperBound;
        }

        @Override
        protected void computeInverseMass() {

            double[] newDiagonalHessian = hessian.getDiagonalHessianLogDensity();

            if (transform != null) {

                double[] untransformedValues = hessian.getParameter().getParameterValues();

                double[] gradient = hessian.getGradientLogDensity();

                newDiagonalHessian = transform.updateDiagonalHessianLogDensity(
                        newDiagonalHessian, gradient, untransformedValues, 0, dim
                );
            }

            adaptiveDiagonal.update(new WrappedVector.Raw(newDiagonalHessian));

            double[] boundedDiagonal = boundMassInverse(((WrappedVector) adaptiveDiagonal.getMean()).getBuffer());
            setInverseMassFromArray(boundedDiagonal);
        }

        private double[] boundMassInverse(double[] diagonalHessian) {

            double[] boundedMassInverse = diagonalHessian.clone();

            normalizeL1(boundedMassInverse, dim);

            for (int i = 0; i < dim; i++) {
                boundedMassInverse[i] = 1.0 / boundedMassInverse[i];
                if (boundedMassInverse[i] < lowerBound.getParameterValue(0)) {
                    boundedMassInverse[i] = lowerBound.getParameterValue(0);
                } else if (boundedMassInverse[i] > upperBound.getParameterValue(0)) {
                    boundedMassInverse[i] = upperBound.getParameterValue(0);
                }
            }

            normalizeL1(boundedMassInverse, dim);

            return boundedMassInverse;
        }

        private void normalizeL1(double[] vector, double norm) {
            double sum = 0.0;
            for (int i = 0; i < vector.length; i++) {
                sum += Math.abs(vector[i]);
            }
            final double multiplier = norm / sum;
            for (int i = 0; i < vector.length; i++) {
                vector[i] = vector[i] * multiplier;
            }
        }

        @Override
        public void storeSecant(ReadableVector gradient, ReadableVector position) {
            // Do nothing
        }

        @Override
        public void updateVariance(WrappedVector position) {

        }

        @Override
        public WrappedVector getMass() {
            throw new RuntimeException("Not yet implemented!");
        }

    }


    class AdaptiveDiagonalPreconditioning extends DiagonalPreconditioning {

        private AdaptableVector.AdaptableVariance variance;
        private final int minimumUpdates;
        private final GradientWrtParameterProvider gradient;

        AdaptiveDiagonalPreconditioning(int dim,
                                        GradientWrtParameterProvider gradient,
                                        Transform transform, int preconditioningDelay) {
            this(dim, gradient, transform, preconditioningDelay, false);
        }

        AdaptiveDiagonalPreconditioning(int dim,
                                        GradientWrtParameterProvider gradient,
                                        Transform transform, int preconditioningDelay,
                                        boolean guessInitialMass) {
            super(dim, transform);
            this.variance = new AdaptableVector.AdaptableVariance(dim);
            this.minimumUpdates = preconditioningDelay;
            this.gradient = gradient;
            if (guessInitialMass) {
                setInitialMass();
            } else {
                super.initializeMass();
            }
        }

        @Override
        protected void initializeMass() {
        }

        private void setInitialMass() {
            double[] values = gradient.getParameter().getParameterValues();
            double[] storedValues = values.clone();
            for (int i = 0; i < dim; i++) {
                gradient.getParameter().setParameterValueQuietly(i, values[i] + MachineAccuracy.SQRT_SQRT_EPSILON);
            }
            gradient.getParameter().fireParameterChangedEvent();
            double[] gradientPlus = gradient.getGradientLogDensity();

            for (int i = 0; i < dim; i++) {
                gradient.getParameter().setParameterValueQuietly(i, values[i] - MachineAccuracy.SQRT_SQRT_EPSILON);
            }
            gradient.getParameter().fireParameterChangedEvent();
            double[] gradientMinus = gradient.getGradientLogDensity();

            for (int i = 0; i < dim; i++) {
                gradient.getParameter().setParameterValueQuietly(i, values[i]);
            }
            gradient.getParameter().fireParameterChangedEvent();


            for (int i = 0; i < dim; i++) {
                values[i] = Math.abs((gradientPlus[i] - gradientMinus[i]) / (2.0 * MachineAccuracy.SQRT_SQRT_EPSILON));
                gradient.getParameter().setParameterValueQuietly(i, storedValues[i]);
            }
            gradient.getParameter().fireParameterChangedEvent();
            fillZeros(values);
<<<<<<< HEAD
            inverseMass = normalizeVector(new WrappedVector.Raw(values), dim);
=======
            setInverseMassFromArray(normalizeVector(new WrappedVector.Raw(values), dim));
>>>>>>> 9f83c5c1
        }

        private void fillZeros(double[] positives) {
            double sum = 0.0;
            double min = Double.POSITIVE_INFINITY;

            for (int i = 0; i < positives.length; i++) {
                sum += positives[i];
                if (min > positives[i] && positives[i] > 0.0) min = positives[i];
            }

            if (sum == 0.0) {
                Arrays.fill(positives, 1.0);
            } else {
                for (int i = 0; i < positives.length; i++) {
                    if (positives[i] == 0.0) {
                        positives[i] = min;
                    }
                }
            }
        }

        @Override
<<<<<<< HEAD
        protected double[] computeInverseMass() {
=======
        protected void computeInverseMass() {
>>>>>>> 9f83c5c1

            if (variance.getUpdateCount() > minimumUpdates) {
                double[] newVariance = variance.getVariance();
//                adaptiveDiagonal.update(new WrappedVector.Raw(newVariance));
//                return normalizeVector(adaptiveDiagonal.getMean(), dim);
<<<<<<< HEAD
                return normalizeVector(new WrappedVector.Raw(newVariance), dim);
            } else {
                return inverseMass;
=======
                setInverseMassFromArray(normalizeVector(new WrappedVector.Raw(newVariance), dim));
>>>>>>> 9f83c5c1
            }

        }

        @Override
        public void storeSecant(ReadableVector gradient, ReadableVector position) {
             variance.update(position);
        }

        @Override
        public void updateVariance(WrappedVector position) {
            variance.update(position);
        }

        @Override
        public WrappedVector getMass() {
            double[] mass = new double[dim];
            for (int i = 0; i < dim; i++) {
<<<<<<< HEAD
                mass[i] = 1 / inverseMass[i];
=======
                mass[i] = 1 / inverseMass.getParameterValue(i);
>>>>>>> 9f83c5c1
            }
            return new WrappedVector.Raw(mass);
        }
    }

    class FullHessianPreconditioning extends HessianBased {

        FullHessianPreconditioning(HessianWrtParameterProvider hessian,
                                   Transform transform) {
            super(hessian, transform);
        }

        FullHessianPreconditioning(HessianWrtParameterProvider hessian, Transform transform, int dim) {
            super(hessian, transform, dim);
            this.inverseMass = new Parameter.Default(MASSNAME, dim * dim);
            addVariable(inverseMass);
        }

        @Override
        protected void initializeMass() {

            double[] result = new double[dim * dim];
            for (int i = 0; i < dim; i++) {
                result[i * dim + i] = 1.0;
            }

        }

        enum PDTransformMatrix{
            Invert("Transform inverse matrix into a PD matrix") {
                @Override
                protected void transformEigenvalues(DoubleMatrix1D eigenvalues) {
                    inverseNegateEigenvalues(eigenvalues);
                }
            },
            Default("Transform matrix into a PD matrix") {
                @Override
                protected void transformEigenvalues(DoubleMatrix1D eigenvalues) {
                    negateEigenvalues(eigenvalues);
                }
            },
            Negate("Transform negative matrix into a PD matrix") {
                @Override
                protected void transformEigenvalues(DoubleMatrix1D eigenvalues) {
                    negateEigenvalues(eigenvalues);
                }
                @Override
                protected void normalizeEigenvalues(DoubleMatrix1D eigenvalues) {
                    negateEigenvalues(eigenvalues);
                    boundEigenvalues(eigenvalues);
                    scaleEigenvalues(eigenvalues);
                }
            },
            NegateInvert("Transform negative inverse matrix into a PD matrix") {
                @Override
                protected void transformEigenvalues(DoubleMatrix1D eigenvalues) {
                    inverseNegateEigenvalues(eigenvalues);
                }
                @Override
                protected void normalizeEigenvalues(DoubleMatrix1D eigenvalues) {
                    negateEigenvalues(eigenvalues);
                    boundEigenvalues(eigenvalues);
                    scaleEigenvalues(eigenvalues);
                }
            };

            String desc;

            PDTransformMatrix(String s) {
                desc = s;
            }

            public String toString() {
                return desc;
            }

            private static final double MIN_EIGENVALUE = -20.0; // TODO Bad magic number
            private static final double MAX_EIGENVALUE = -0.5; // TODO Bad magic number

            protected void boundEigenvalues(DoubleMatrix1D eigenvalues) {

                for (int i = 0; i < eigenvalues.cardinality(); ++i) {
                    if (eigenvalues.get(i) > MAX_EIGENVALUE) {
                        eigenvalues.set(i, MAX_EIGENVALUE);
                    } else if (eigenvalues.get(i) < MIN_EIGENVALUE) {
                        eigenvalues.set(i, MIN_EIGENVALUE);
                    }
                }
            }

            protected void scaleEigenvalues(DoubleMatrix1D eigenvalues) {
                double sum = 0.0;
                for (int i = 0; i < eigenvalues.cardinality(); ++i) {
                    sum += eigenvalues.get(i);
                }

                double mean = -sum / eigenvalues.cardinality();

                for (int i = 0; i < eigenvalues.cardinality(); ++i) {
                    eigenvalues.set(i, eigenvalues.get(i) / mean);
                }
            }

            protected void normalizeEigenvalues(DoubleMatrix1D eigenvalues) {
                boundEigenvalues(eigenvalues);
                scaleEigenvalues(eigenvalues);
            }

            protected void inverseNegateEigenvalues(DoubleMatrix1D eigenvalues) {
                for (int i = 0; i < eigenvalues.cardinality(); i++) {
                    eigenvalues.set(i, -1.0 / eigenvalues.get(i));
                }
            }

            protected void negateEigenvalues(DoubleMatrix1D eigenvalues) {
                for (int i = 0; i < eigenvalues.cardinality(); i++) {
                    eigenvalues.set(i, -eigenvalues.get(i));
                }
            }

            public double[] transformMatrix(double[][] inputMatrix, int dim) {
                Algebra algebra = new Algebra();

                DoubleMatrix2D H = new DenseDoubleMatrix2D(inputMatrix);
                RobustEigenDecomposition decomposition = new RobustEigenDecomposition(H);
                DoubleMatrix1D eigenvalues = decomposition.getRealEigenvalues();

                normalizeEigenvalues(eigenvalues);

                DoubleMatrix2D V = decomposition.getV();

                transformEigenvalues(eigenvalues);

                double[][] negativeHessianInverse = algebra.mult(
                        algebra.mult(V, DoubleFactory2D.dense.diagonal(eigenvalues)),
                        algebra.inverse(V)
                ).toArray();

                double[] massArray = new double[dim * dim];
                for (int i = 0; i < dim; i++) {
                    System.arraycopy(negativeHessianInverse[i], 0, massArray, i * dim, dim);
                }
                return massArray;
            }

            abstract protected  void transformEigenvalues(DoubleMatrix1D eigenvalues);
        }

        private double[] computeInverseMass(WrappedMatrix.ArrayOfArray hessianMatrix, GradientWrtParameterProvider gradientProvider, PDTransformMatrix pdTransformMatrix) {

            double[][] transformedHessian = hessianMatrix.getArrays();

            if (transform != null) { // TODO: change 0 matrix into general TransformationHessian
                transformedHessian = transform.updateHessianLogDensity(transformedHessian, new double[dim][dim], gradientProvider.getGradientLogDensity(), gradientProvider.getParameter().getParameterValues(), 0, dim);
            }

            return pdTransformMatrix.transformMatrix(transformedHessian, dim);
        }

        @Override
        protected void computeInverseMass() {
            //TODO: change to ReadableMatrix
            WrappedMatrix.ArrayOfArray hessianMatrix = new WrappedMatrix.ArrayOfArray(hessian.getHessianLogDensity());

            setInverseMassFromArray(computeInverseMass(hessianMatrix, hessian, PDTransformMatrix.Invert));
        }

        @Override
        public void storeSecant(ReadableVector gradient, ReadableVector position) {
            // Do nothing
        }

        @Override
        public void updateVariance(WrappedVector position) {

        }

        @Override
        public WrappedVector getMass() {
            throw new RuntimeException("Not yet implemented!");
        }

        @Override
        public WrappedVector drawInitialMomentum() {

            MultivariateNormalDistribution mvn = new MultivariateNormalDistribution(
                    new double[dim], toArray(inverseMass.getParameterValues(), dim, dim)
            );

            return new WrappedVector.Raw(mvn.nextMultivariateNormal());
        }

        @Override
        public double getVelocity(int i, ReadableVector momentum) {
            double velocity = 0.0;

            for (int j = 0; j < dim; ++j) {
                velocity += inverseMass.getParameterValue(i * dim + j) * momentum.get(j);
            }

            return velocity;
        }

        private static double[][] toArray(double[] vector, int rowDim, int colDim) {
            double[][] array = new double[rowDim][];

            for (int row = 0; row < rowDim; ++row) {
                array[row] = new double[colDim];
                System.arraycopy(vector, colDim * row,
                        array[row], 0, colDim);
            }

            return array;
        }
    }

    class Secant extends FullHessianPreconditioning {

        private final SecantHessian secantHessian;

        Secant(SecantHessian secantHessian, Transform transform) {
            super(secantHessian, transform);
            this.secantHessian = secantHessian;
        }

        @Override
        public void storeSecant(ReadableVector gradient, ReadableVector position) {
            secantHessian.storeSecant(gradient, position);
        }
    }

    class AdaptiveFullHessianPreconditioning extends FullHessianPreconditioning {

        private final AdaptableCovariance adaptableCovariance;
        private final GradientWrtParameterProvider gradientProvider;
        private final AdaptableVector averageCovariance;
        private final double[] inverseMassBuffer;
        private final int minimumUpdates;

        AdaptiveFullHessianPreconditioning(GradientWrtParameterProvider gradientProvider,
                                           AdaptableCovariance adaptableCovariance,
                                           Transform transform,
                                           int dim,
                                           int preconditioningDelay) {
            super(null, transform, dim);
            this.adaptableCovariance = adaptableCovariance;
            this.gradientProvider = gradientProvider;
            this.averageCovariance = new AdaptableVector.Default(dim * dim);
            this.inverseMassBuffer = new double[dim * dim];
            this.minimumUpdates = preconditioningDelay;
        }

        @Override
        protected void computeInverseMass() {

            if (adaptableCovariance.getUpdateCount() > minimumUpdates) {
                WrappedMatrix.ArrayOfArray covariance = (WrappedMatrix.ArrayOfArray) adaptableCovariance.getCovariance();

<<<<<<< HEAD
            if (adaptableCovariance.getUpdateCount() > minimumUpdates) {
                WrappedMatrix.ArrayOfArray covariance = (WrappedMatrix.ArrayOfArray) adaptableCovariance.getCovariance();

=======
>>>>>>> 9f83c5c1
                double[] flatCovariance = new double[dim * dim];
                for (int i = 0; i < dim; i++) {
                    System.arraycopy(covariance.getArrays()[i], 0, flatCovariance, i * dim, dim);
                }

                averageCovariance.update(new WrappedVector.Raw(flatCovariance));

//            double[][] numericHessian = NumericalDerivative.getNumericalHessian(numeric1, gradientProvider.getParameter().getParameterValues());

                cacheAverageCovariance(normalizeCovariance((WrappedVector.Raw) averageCovariance.getMean()));

<<<<<<< HEAD
                return inverseMassBuffer;
            } else {
                return inverseMass;
            }
        }

        private ReadableVector normalizeCovariance(WrappedVector flatCovariance) {
            double sum = 0.0;
            for (int i = 0; i < dim; i++) {
                sum += flatCovariance.get(i * dim + i);
            }

            final double multiplier = dim / sum;
            for (int i = 0; i < dim * dim; i++) {
                flatCovariance.set(i, flatCovariance.get(i) * multiplier);
            }
            return flatCovariance;
        }

        private void cacheAverageCovariance(ReadableVector mean) {

=======
                setInverseMassFromArray(inverseMassBuffer);
            }
        }

        private ReadableVector normalizeCovariance(WrappedVector flatCovariance) {
            double sum = 0.0;
            for (int i = 0; i < dim; i++) {
                sum += flatCovariance.get(i * dim + i);
            }

            final double multiplier = dim / sum;
            for (int i = 0; i < dim * dim; i++) {
                flatCovariance.set(i, flatCovariance.get(i) * multiplier);
            }
            return flatCovariance;
        }

        private void cacheAverageCovariance(ReadableVector mean) {

>>>>>>> 9f83c5c1
            double[][] tempVariance = new double[dim][dim];
            for (int i = 0; i < dim; i++) {
                for (int j = 0; j < dim; j++) {
                    tempVariance[i][j] = -mean.get(i * dim + j);
                }
            }

            double[] transformedVariance = PDTransformMatrix.Default.transformMatrix(tempVariance, dim);


            for (int i = 0; i < dim; i++) {
                for (int j = 0; j < dim; j++) {
                    inverseMassBuffer[i * dim + j] = transformedVariance[i * dim + j];
                }
            }
        }

        @Override
        public void storeSecant(ReadableVector gradient, ReadableVector position) {
//            adaptableCovariance.update(gradient);
            adaptableCovariance.update(position);
        }

        protected MultivariateFunction numeric1 = new MultivariateFunction() {
            @Override
            public double evaluate(double[] argument) {

                for (int i = 0; i < argument.length; ++i) {
                    gradientProvider.getParameter().setParameterValue(i, argument[i]);
                }

//            treeDataLikelihood.makeDirty();
                return gradientProvider.getLikelihood().getLogLikelihood();
            }

            @Override
            public int getNumArguments() {
                return gradientProvider.getParameter().getDimension();
            }

            @Override
            public double getLowerBound(int n) {
                return 0;
            }

            @Override
            public double getUpperBound(int n) {
                return Double.POSITIVE_INFINITY;
            }
        };

    }
}<|MERGE_RESOLUTION|>--- conflicted
+++ resolved
@@ -7,12 +7,7 @@
 import cern.colt.matrix.linalg.Algebra;
 import dr.inference.hmc.GradientWrtParameterProvider;
 import dr.inference.hmc.HessianWrtParameterProvider;
-<<<<<<< HEAD
-import dr.inference.model.Parameter;
-import dr.inference.model.PriorPreconditioningProvider;
-=======
 import dr.inference.model.*;
->>>>>>> 9f83c5c1
 import dr.math.*;
 import dr.math.distributions.MultivariateNormalDistribution;
 import dr.math.matrixAlgebra.ReadableVector;
@@ -315,11 +310,7 @@
 
 
 
-<<<<<<< HEAD
-    abstract class AbstractMassPreconditioning implements MassPreconditioner {
-=======
     abstract class AbstractMassPreconditioning extends AbstractModel implements MassPreconditioner {
->>>>>>> 9f83c5c1
         final protected int dim;
         final protected Transform transform;
         protected Parameter inverseMass;
@@ -338,11 +329,6 @@
 
         public void updateMass() {
             computeInverseMass();
-        }
-
-        @Override
-        public int getDimension() {
-            return dim;
         }
 
         @Override
@@ -428,12 +414,8 @@
 
             double[] result = new double[dim];
             Arrays.fill(result, 1.0);
-<<<<<<< HEAD
-            inverseMass = normalizeVector(new WrappedVector.Raw(result), dim);
-=======
             double[] normalizedResult = normalizeVector(new WrappedVector.Raw(result), dim);
             setInverseMassFromArray(normalizedResult);
->>>>>>> 9f83c5c1
         }
 
         protected double[] normalizeVector(ReadableVector values, double targetSum) {
@@ -498,11 +480,7 @@
         public PriorPreconditioner(PriorPreconditioningProvider priorDistribution, Transform transform){
             super(priorDistribution.getDimension(), transform);
             this.priorDistribution = priorDistribution;
-<<<<<<< HEAD
-            inverseMass = computeInverseMass();
-=======
             computeInverseMass();
->>>>>>> 9f83c5c1
         }
 
         public MassPreconditioner factory(PriorPreconditioningProvider priorDistribution, Transform transform) {
@@ -510,16 +488,6 @@
         }
 
         @Override
-<<<<<<< HEAD
-        protected double[] computeInverseMass() {
-            double diagonal[] = new double[(priorDistribution.getDimension())];
-
-            for (int i = 0; i < priorDistribution.getDimension(); i++){
-                double stDev = priorDistribution.getStandardDeviation(i);
-                diagonal[i] = stDev * stDev;
-            }
-            return diagonal;
-=======
         protected void computeInverseMass() {
 
             for (int i = 0; i < priorDistribution.getDimension(); i++){
@@ -527,7 +495,6 @@
                 inverseMass.setParameterValue(i, stDev * stDev);
             }
 
->>>>>>> 9f83c5c1
         }
 
         @Override
@@ -697,11 +664,7 @@
             }
             gradient.getParameter().fireParameterChangedEvent();
             fillZeros(values);
-<<<<<<< HEAD
-            inverseMass = normalizeVector(new WrappedVector.Raw(values), dim);
-=======
             setInverseMassFromArray(normalizeVector(new WrappedVector.Raw(values), dim));
->>>>>>> 9f83c5c1
         }
 
         private void fillZeros(double[] positives) {
@@ -725,23 +688,13 @@
         }
 
         @Override
-<<<<<<< HEAD
-        protected double[] computeInverseMass() {
-=======
         protected void computeInverseMass() {
->>>>>>> 9f83c5c1
 
             if (variance.getUpdateCount() > minimumUpdates) {
                 double[] newVariance = variance.getVariance();
 //                adaptiveDiagonal.update(new WrappedVector.Raw(newVariance));
 //                return normalizeVector(adaptiveDiagonal.getMean(), dim);
-<<<<<<< HEAD
-                return normalizeVector(new WrappedVector.Raw(newVariance), dim);
-            } else {
-                return inverseMass;
-=======
                 setInverseMassFromArray(normalizeVector(new WrappedVector.Raw(newVariance), dim));
->>>>>>> 9f83c5c1
             }
 
         }
@@ -760,11 +713,7 @@
         public WrappedVector getMass() {
             double[] mass = new double[dim];
             for (int i = 0; i < dim; i++) {
-<<<<<<< HEAD
-                mass[i] = 1 / inverseMass[i];
-=======
                 mass[i] = 1 / inverseMass.getParameterValue(i);
->>>>>>> 9f83c5c1
             }
             return new WrappedVector.Raw(mass);
         }
@@ -1023,12 +972,6 @@
             if (adaptableCovariance.getUpdateCount() > minimumUpdates) {
                 WrappedMatrix.ArrayOfArray covariance = (WrappedMatrix.ArrayOfArray) adaptableCovariance.getCovariance();
 
-<<<<<<< HEAD
-            if (adaptableCovariance.getUpdateCount() > minimumUpdates) {
-                WrappedMatrix.ArrayOfArray covariance = (WrappedMatrix.ArrayOfArray) adaptableCovariance.getCovariance();
-
-=======
->>>>>>> 9f83c5c1
                 double[] flatCovariance = new double[dim * dim];
                 for (int i = 0; i < dim; i++) {
                     System.arraycopy(covariance.getArrays()[i], 0, flatCovariance, i * dim, dim);
@@ -1040,10 +983,7 @@
 
                 cacheAverageCovariance(normalizeCovariance((WrappedVector.Raw) averageCovariance.getMean()));
 
-<<<<<<< HEAD
-                return inverseMassBuffer;
-            } else {
-                return inverseMass;
+                setInverseMassFromArray(inverseMassBuffer);
             }
         }
 
@@ -1062,27 +1002,6 @@
 
         private void cacheAverageCovariance(ReadableVector mean) {
 
-=======
-                setInverseMassFromArray(inverseMassBuffer);
-            }
-        }
-
-        private ReadableVector normalizeCovariance(WrappedVector flatCovariance) {
-            double sum = 0.0;
-            for (int i = 0; i < dim; i++) {
-                sum += flatCovariance.get(i * dim + i);
-            }
-
-            final double multiplier = dim / sum;
-            for (int i = 0; i < dim * dim; i++) {
-                flatCovariance.set(i, flatCovariance.get(i) * multiplier);
-            }
-            return flatCovariance;
-        }
-
-        private void cacheAverageCovariance(ReadableVector mean) {
-
->>>>>>> 9f83c5c1
             double[][] tempVariance = new double[dim][dim];
             for (int i = 0; i < dim; i++) {
                 for (int j = 0; j < dim; j++) {
