/*
 * NoUTurnOperator.java
 *
 * Copyright (c) 2002-2017 Alexei Drummond, Andrew Rambaut and Marc Suchard
 *
 * This file is part of BEAST.
 * See the NOTICE file distributed with this work for additional
 * information regarding copyright ownership and licensing.
 *
 * BEAST is free software; you can redistribute it and/or modify
 * it under the terms of the GNU Lesser General Public License as
 * published by the Free Software Foundation; either version 2
 * of the License, or (at your option) any later version.
 *
 *  BEAST is distributed in the hope that it will be useful,
 *  but WITHOUT ANY WARRANTY; without even the implied warranty of
 *  MERCHANTABILITY or FITNESS FOR A PARTICULAR PURPOSE.  See the
 *  GNU Lesser General Public License for more details.
 *
 * You should have received a copy of the GNU Lesser General Public
 * License along with BEAST; if not, write to the
 * Free Software Foundation, Inc., 51 Franklin St, Fifth Floor,
 * Boston, MA  02110-1301  USA
 */

package dr.inference.operators.hmc;

import dr.inference.hmc.GradientWrtParameterProvider;
import dr.inference.model.Likelihood;
import dr.inference.model.Parameter;
import dr.inference.operators.CoercionMode;
import dr.inference.operators.GeneralOperator;
import dr.inference.operators.GibbsOperator;
import dr.math.MathUtils;
import dr.util.Transform;

import java.util.Arrays;

/**
 * @author Marc A. Suchard
 * @author Zhenyu Zhang
 */

public class NoUTurnOperator extends HamiltonianMonteCarloOperator implements GeneralOperator, GibbsOperator {

    private final int dim = gradientProvider.getDimension();

    private class Options { //TODO: these values might be adjusted for dual averaging.
        private double kappa = 0.75;
        private double t0 = 10.0;
        private double gamma = 0.05;
        private double delta = 0.2;
        private double deltaMax = 1000.0;
        private double muFactor = 10.0;

        private int findMax = 100;
        private int maxDepth = 100;
        private int adaptLength = 1000;
    }

    // TODO Magic numbers; pass as options
    private final Options options = new Options();

    public NoUTurnOperator(CoercionMode mode, double weight, GradientWrtParameterProvider gradientProvider,
                           Parameter parameter, Transform transform, double stepSize, int nSteps, double drawVariance) {
        super(mode, weight, gradientProvider, parameter, transform, stepSize, nSteps, drawVariance);
    }

    private class StepSize {
        final double initialStepSize;
        double stepSize;
        double logStepSize;
        double averageLogStepSize;
        double h;
        double mu;

        private StepSize(double initialStepSize) {
            this.initialStepSize = initialStepSize;
            this.stepSize = initialStepSize;
            this.logStepSize = Math.log(stepSize);
            this.averageLogStepSize = 0;
            this.h = 0;
            this.mu = Math.log(options.muFactor * initialStepSize);
        }

        private void update(long m, double alpha, double nAlpha, Options options) {

            if (m <= options.adaptLength) {

                h = (1 - 1 / (m + options.t0)) * h + 1 / (m + options.t0) * (options.delta - (alpha / nAlpha));
                logStepSize = mu - Math.sqrt(m) / options.gamma * h;
                averageLogStepSize = Math.pow(m, -options.kappa) * logStepSize +
                        (1 - Math.pow(m, -options.kappa)) * averageLogStepSize;
                stepSize = Math.exp(logStepSize);
            }
<<<<<<< HEAD

          // stepSize = 0.05; //todo: use to hand tune the stepsize.
            //stepSize = tempStepsize * (MathUtils.nextDouble()*0.2 + 0.9);//todo: randomize the stepsize each iteration.
            //System.err.println("m is " + m + " stepsize is " + stepSize);
=======
>>>>>>> bd385700
        }
    }

    private StepSize stepSizeInformation;

    @Override
    public String getOperatorName() {
        return "No-UTurn-Sampler operator";
    }

    @Override
    public double doOperation(Likelihood likelihood) {

<<<<<<< HEAD
        //double[] initialPosition = leapFrogEngine.getInitialPosition();
        final double initialLogLikelihood = gradientProvider.getLikelihood().getLogLikelihood();

        if (stepSizeInformation == null) {
            final double initialStepSize = findReasonableStepSize(leapFrogEngine.getInitialPosition());

            stepSizeInformation = new StepSize(initialStepSize);

            final double testLogLikelihood = gradientProvider.getLikelihood().getLogLikelihood();
            assert (testLogLikelihood == initialLogLikelihood);
            //assert (Arrays.equals(initialPosition,leapFrogEngine.getInitialPosition()));
        }

        final double[] initialPosition = leapFrogEngine.getInitialPosition();
        double[] position = takeOneStep(getCount() + 1, initialPosition);

        leapFrogEngine.setParameter(position);
        return 0.0;
    }

    private double[] takeOneStep(long m, double[] initialPosition) {

        double[] endPosition = Arrays.copyOf(initialPosition, initialPosition.length);
        final double[] initialMomentum = drawInitialMomentum(drawDistribution, dim);

        final double initialJointDensity = getJointProbability(gradientProvider, initialMomentum);

        double logSliceU = Math.log(MathUtils.nextDouble()) + initialJointDensity;

        TreeState root = new TreeState(initialPosition, initialMomentum, 1, true);

        int j = 0;

        while (root.flagContinue) {

            double[] tmp = updateRoot(root, j, logSliceU, initialJointDensity);
            if (tmp != null) {
                endPosition = tmp;
            }

            j++;

            if (j > options.maxDepth) {
                throw new RuntimeException("Reach maximum tree depth"); // TODO Handle more gracefully
            }
        }

        stepSizeInformation.update(m, root.alpha, root.nAlpha, options);

        return endPosition;
    }

    private double[] updateRoot(TreeState root, int j, double logSliceU, double initialJointDensity) {

        double[] endPosition = null;

        final double uniform1 = MathUtils.nextDouble();
        int direction = (uniform1 < 0.5) ? -1 : 1;

        TreeState node = buildTree(root.getPosition(direction), root.getMomentum(direction), direction,
                logSliceU, j, stepSizeInformation.stepSize, initialJointDensity);

        root.setPosition(direction, node.getPosition(direction));
        root.setMomentum(direction, node.getMomentum(direction));

        if (node.flagContinue) {

            final double uniform = MathUtils.nextDouble();
            final double p = (double) node.numNodes / (double)root.numNodes;

            if (uniform < p) {
                endPosition = node.getPosition(0);
            }
        }

        // Recursion
        root.numNodes += node.numNodes;
        root.flagContinue = computeStopCriterion(node.flagContinue, root);

        // Dual-averaging
        root.alpha += node.alpha;
        root.nAlpha += node.nAlpha;

        return endPosition;
    }

    private TreeState buildTree(double[] position, double[] momentum, int direction,
                                double logSliceU, int j, double stepSize, double initialJointDensity) {

        if (j == 0) {
            return buildBaseCase(position, momentum, direction, logSliceU, stepSize, initialJointDensity);
        } else {
            return buildRecursiveCase(position, momentum, direction, logSliceU, j, stepSize, initialJointDensity);
        }
    }

=======
        final double[] initialPosition = leapFrogEngine.getInitialPosition();
        final double initialLogLikelihood = gradientProvider.getLikelihood().getLogLikelihood();

        if (stepSizeInformation == null) {
            stepSizeInformation = findReasonableStepSize(initialPosition);

            final double testLogLikelihood = gradientProvider.getLikelihood().getLogLikelihood();
            assert (testLogLikelihood == initialLogLikelihood);
            assert (Arrays.equals(leapFrogEngine.getInitialPosition(), initialPosition));
        }

        double[] position = takeOneStep(getCount() + 1, initialPosition);
        leapFrogEngine.setParameter(position);

        return 0.0;
    }

    private double[] takeOneStep(long m, double[] initialPosition) {

        double[] endPosition = Arrays.copyOf(initialPosition, initialPosition.length);
        final double[] initialMomentum = drawInitialMomentum(drawDistribution, dim);

        final double initialJointDensity = getJointProbability(gradientProvider, initialMomentum);

        double logSliceU = Math.log(MathUtils.nextDouble()) + initialJointDensity;

        TreeState root = new TreeState(initialPosition, initialMomentum, 1, true);

        int j = 0;

        while (root.flagContinue) {

            double[] tmp = updateRoot(root, j, logSliceU, initialJointDensity);
            if (tmp != null) {
                endPosition = tmp;
            }

            j++;

            if (j > options.maxDepth) {
                throw new RuntimeException("Reach maximum tree depth"); // TODO Handle more gracefully
            }
        }

        stepSizeInformation.update(m, root.alpha, root.nAlpha, options);

        return endPosition;
    }

    private double[] updateRoot(TreeState root, int j, double logSliceU, double initialJointDensity) {

        double[] endPosition = null;

        final double uniform1 = MathUtils.nextDouble();
        int direction = (uniform1 < 0.5) ? -1 : 1;

        TreeState node = buildTree(root.getPosition(direction), root.getMomentum(direction), direction,
                logSliceU, j, stepSizeInformation.stepSize, initialJointDensity);

        root.setPosition(direction, node.getPosition(direction));
        root.setMomentum(direction, node.getMomentum(direction));

        if (node.flagContinue) {

            final double uniform = MathUtils.nextDouble();
            final double p = (double) node.numNodes / (double)root.numNodes;

            if (uniform < p) {
                endPosition = node.getPosition(0);
            }
        }

        // Recursion
        root.numNodes += node.numNodes;
        root.flagContinue = computeStopCriterion(node.flagContinue, root);

        // Dual-averaging
        root.alpha += node.alpha;
        root.nAlpha += node.nAlpha;

        return endPosition;
    }

    private TreeState buildTree(double[] position, double[] momentum, int direction,
                                double logSliceU, int j, double stepSize, double initialJointDensity) {

        if (j == 0) {
            return buildBaseCase(position, momentum, direction, logSliceU, stepSize, initialJointDensity);
        } else {
            return buildRecursiveCase(position, momentum, direction, logSliceU, j, stepSize, initialJointDensity);
        }
    }

>>>>>>> bd385700
    private TreeState buildBaseCase(double[] inPosition, double[] inMomentum, int direction,
                                    double logSliceU, double stepSize, double initialJointDensity) {

        // Make deep copy of position and momentum
        double[] position = Arrays.copyOf(inPosition, inPosition.length);
        double[] momentum = Arrays.copyOf(inMomentum, inMomentum.length);

        leapFrogEngine.setParameter(position);

        // "one frog jump!"
        doLeap(position, momentum, direction * stepSize);

        double logJointProbAfter = getJointProbability(gradientProvider, momentum);

        final int numNodes = (logSliceU <= logJointProbAfter ? 1 : 0);

        final boolean flagContinue = (logSliceU < options.deltaMax + logJointProbAfter);

        // Values for dual-averaging
        final double alpha = Math.min(1.0, Math.exp(logJointProbAfter - initialJointDensity));
        final int nAlpha = 1;

        leapFrogEngine.setParameter(inPosition);

        return new TreeState(position, momentum, numNodes, flagContinue, alpha, nAlpha);
    }

    private TreeState buildRecursiveCase(double[] inPosition, double[] inMomentum, int direction,
                                         double logSliceU, int j, double stepSize, double initialJointDensity) {

        TreeState node = buildTree(inPosition, inMomentum, direction, logSliceU,
                j - 1, // Recursion
                stepSize, initialJointDensity);

        if (node.flagContinue) {

            TreeState child = buildTree(node.getPosition(direction), node.getMomentum(direction), direction,
                    logSliceU, j - 1, stepSizeInformation.stepSize, initialJointDensity);

            node.setPosition(direction, child.getPosition(direction));
            node.setMomentum(direction, child.getMomentum(direction));

            double uniform = MathUtils.nextDouble();
            if (child.numNodes > 0
                    && uniform <  ((double) child.numNodes / (double) (node.numNodes + child.numNodes))) {

                node.setPosition(0, child.getPosition(0));
            }

            node.numNodes += child.numNodes;
            node.flagContinue = computeStopCriterion(child.flagContinue, node);

            node.alpha += child.alpha;
            node.nAlpha += child.nAlpha;

        }
        return node;
    }

    private void doLeap(final double[] position,
                        final double[] momentum,
                        final double stepSize) {
        leapFrogEngine.updateMomentum(position, momentum, gradientProvider.getGradientLogDensity(), stepSize / 2);
        leapFrogEngine.updatePosition(position, momentum, stepSize, 1.0);
        leapFrogEngine.updateMomentum(position, momentum, gradientProvider.getGradientLogDensity(), stepSize / 2);
    }

<<<<<<< HEAD
    private double findReasonableStepSize(double[] position) {
=======
    private StepSize findReasonableStepSize(double[] initialPosition) {
>>>>>>> bd385700

        double stepSize = 1;
        double[] momentum = drawInitialMomentum(drawDistribution, dim);
        int count = 1;

<<<<<<< HEAD
        double[] initialPosition = Arrays.copyOf(position, dim);
=======
        double[] position = Arrays.copyOf(initialPosition, dim);
>>>>>>> bd385700

        double probBefore = getJointProbability(gradientProvider, momentum);

        doLeap(position, momentum, stepSize);

        double probAfter = getJointProbability(gradientProvider, momentum);

        double a = ((probAfter - probBefore) > Math.log(0.5) ? 1 : -1);

        double probRatio = Math.exp(probAfter - probBefore);

        while (Math.pow(probRatio, a) > Math.pow(2, -a)) {

            probBefore = probAfter;

            //"one frog jump!"
            doLeap(position, momentum, stepSize);

            probAfter = getJointProbability(gradientProvider, momentum);
            probRatio = Math.exp(probAfter - probBefore);

            stepSize = Math.pow(2, a) * stepSize;
            count++;


            if (count > options.findMax) {
<<<<<<< HEAD
                throw new RuntimeException("Cannot find a reasonable stepsize in " + options.findMax + " iterations");
=======
                throw new RuntimeException("Cannot find a reasonable step size in " + options.findMax + " iterations");
>>>>>>> bd385700
            }
        }

        leapFrogEngine.setParameter(initialPosition);

<<<<<<< HEAD
        return stepSize;
=======
        return new StepSize(stepSize);
>>>>>>> bd385700
    }

    private static boolean computeStopCriterion(boolean flagContinue, TreeState state) {
        return computeStopCriterion(flagContinue,
                state.getPosition(1), state.getPosition(-1),
                state.getMomentum(1), state.getMomentum(-1));
    }

    private static boolean computeStopCriterion(boolean flagContinue,
                                                double[] positionPlus, double[] positionMinus,
                                                double[] momentumPlus, double[] momentumMinus) {

        double[] positionDifference = subtractArray(positionPlus, positionMinus);

        return flagContinue &&
                getDotProduct(positionDifference, momentumMinus) >= 0 &&
                getDotProduct(positionDifference, momentumPlus) >= 0;
    }

    private static double getDotProduct(double[] x, double[] y) {

        assert (x.length == y.length);
        final int dim = x.length;

        double total = 0.0;
        for (int i = 0; i < dim; i++) {
            total += x[i] * y[i];
        }
        return total;
    }

    private static double[] subtractArray(double[] a, double[] b) {

        assert (a.length == b.length);
        final int dim = a.length;

        double result[] = new double[dim];
        for (int i = 0; i < dim; i++) {
            result[i] = a[i] - b[i];
        }

        return result;
    }

    private  double getJointProbability(GradientWrtParameterProvider gradientProvider, double[] momentum) {

        assert (gradientProvider != null);
        assert (momentum != null);

        return gradientProvider.getLikelihood().getLogLikelihood() - getScaledDotProduct(momentum, 1.0)
                - leapFrogEngine.getParameterLogJacobian();
    }

    private class TreeState {

        private TreeState(double[] position, double[] moment,
                         int numNodes, boolean flagContinue) {
            this(position, moment, numNodes, flagContinue, 0.0, 0);
        }

        private TreeState(double[] position, double[] moment,
                         int numNodes, boolean flagContinue,
                         double alpha, int nAlpha) {
            this.position = new double[3][];
            this.momentum = new double[3][];

            for (int i = 0; i < 3; ++i) {
                this.position[i] = position;
                this.momentum[i] = moment;
            }

            // Recursion variables
            this.numNodes = numNodes;
            this.flagContinue = flagContinue;

            // Dual-averaging variables
            this.alpha = alpha;
            this.nAlpha = nAlpha;
        }

        private double[] getPosition(int direction) {
            return position[getIndex(direction)];
        }

        private double[] getMomentum(int direction) {
            return momentum[getIndex(direction)];
        }

        private void setPosition(int direction, double[] position) {
            this.position[getIndex(direction)] = position;
        }

        private void setMomentum(int direction, double[] momentum) {
            this.momentum[getIndex(direction)] = momentum;
        }

        private int getIndex(int direction) { // valid directions: -1, 0, +1
            assert (direction >= -1 && direction <= 1);
            return direction + 1;
        }

        final private double[][] position;
        final private double[][] momentum;

        private int numNodes;
        private boolean flagContinue;

        private double alpha;
        private int nAlpha;
    }
}

<|MERGE_RESOLUTION|>--- conflicted
+++ resolved
@@ -93,13 +93,6 @@
                         (1 - Math.pow(m, -options.kappa)) * averageLogStepSize;
                 stepSize = Math.exp(logStepSize);
             }
-<<<<<<< HEAD
-
-          // stepSize = 0.05; //todo: use to hand tune the stepsize.
-            //stepSize = tempStepsize * (MathUtils.nextDouble()*0.2 + 0.9);//todo: randomize the stepsize each iteration.
-            //System.err.println("m is " + m + " stepsize is " + stepSize);
-=======
->>>>>>> bd385700
         }
     }
 
@@ -113,24 +106,20 @@
     @Override
     public double doOperation(Likelihood likelihood) {
 
-<<<<<<< HEAD
-        //double[] initialPosition = leapFrogEngine.getInitialPosition();
+        final double[] initialPosition = leapFrogEngine.getInitialPosition();
         final double initialLogLikelihood = gradientProvider.getLikelihood().getLogLikelihood();
 
         if (stepSizeInformation == null) {
-            final double initialStepSize = findReasonableStepSize(leapFrogEngine.getInitialPosition());
-
-            stepSizeInformation = new StepSize(initialStepSize);
+            stepSizeInformation = findReasonableStepSize(initialPosition);
 
             final double testLogLikelihood = gradientProvider.getLikelihood().getLogLikelihood();
             assert (testLogLikelihood == initialLogLikelihood);
-            //assert (Arrays.equals(initialPosition,leapFrogEngine.getInitialPosition()));
-        }
-
-        final double[] initialPosition = leapFrogEngine.getInitialPosition();
+            assert (Arrays.equals(leapFrogEngine.getInitialPosition(), initialPosition));
+        }
+
         double[] position = takeOneStep(getCount() + 1, initialPosition);
-
         leapFrogEngine.setParameter(position);
+
         return 0.0;
     }
 
@@ -210,101 +199,6 @@
         }
     }
 
-=======
-        final double[] initialPosition = leapFrogEngine.getInitialPosition();
-        final double initialLogLikelihood = gradientProvider.getLikelihood().getLogLikelihood();
-
-        if (stepSizeInformation == null) {
-            stepSizeInformation = findReasonableStepSize(initialPosition);
-
-            final double testLogLikelihood = gradientProvider.getLikelihood().getLogLikelihood();
-            assert (testLogLikelihood == initialLogLikelihood);
-            assert (Arrays.equals(leapFrogEngine.getInitialPosition(), initialPosition));
-        }
-
-        double[] position = takeOneStep(getCount() + 1, initialPosition);
-        leapFrogEngine.setParameter(position);
-
-        return 0.0;
-    }
-
-    private double[] takeOneStep(long m, double[] initialPosition) {
-
-        double[] endPosition = Arrays.copyOf(initialPosition, initialPosition.length);
-        final double[] initialMomentum = drawInitialMomentum(drawDistribution, dim);
-
-        final double initialJointDensity = getJointProbability(gradientProvider, initialMomentum);
-
-        double logSliceU = Math.log(MathUtils.nextDouble()) + initialJointDensity;
-
-        TreeState root = new TreeState(initialPosition, initialMomentum, 1, true);
-
-        int j = 0;
-
-        while (root.flagContinue) {
-
-            double[] tmp = updateRoot(root, j, logSliceU, initialJointDensity);
-            if (tmp != null) {
-                endPosition = tmp;
-            }
-
-            j++;
-
-            if (j > options.maxDepth) {
-                throw new RuntimeException("Reach maximum tree depth"); // TODO Handle more gracefully
-            }
-        }
-
-        stepSizeInformation.update(m, root.alpha, root.nAlpha, options);
-
-        return endPosition;
-    }
-
-    private double[] updateRoot(TreeState root, int j, double logSliceU, double initialJointDensity) {
-
-        double[] endPosition = null;
-
-        final double uniform1 = MathUtils.nextDouble();
-        int direction = (uniform1 < 0.5) ? -1 : 1;
-
-        TreeState node = buildTree(root.getPosition(direction), root.getMomentum(direction), direction,
-                logSliceU, j, stepSizeInformation.stepSize, initialJointDensity);
-
-        root.setPosition(direction, node.getPosition(direction));
-        root.setMomentum(direction, node.getMomentum(direction));
-
-        if (node.flagContinue) {
-
-            final double uniform = MathUtils.nextDouble();
-            final double p = (double) node.numNodes / (double)root.numNodes;
-
-            if (uniform < p) {
-                endPosition = node.getPosition(0);
-            }
-        }
-
-        // Recursion
-        root.numNodes += node.numNodes;
-        root.flagContinue = computeStopCriterion(node.flagContinue, root);
-
-        // Dual-averaging
-        root.alpha += node.alpha;
-        root.nAlpha += node.nAlpha;
-
-        return endPosition;
-    }
-
-    private TreeState buildTree(double[] position, double[] momentum, int direction,
-                                double logSliceU, int j, double stepSize, double initialJointDensity) {
-
-        if (j == 0) {
-            return buildBaseCase(position, momentum, direction, logSliceU, stepSize, initialJointDensity);
-        } else {
-            return buildRecursiveCase(position, momentum, direction, logSliceU, j, stepSize, initialJointDensity);
-        }
-    }
-
->>>>>>> bd385700
     private TreeState buildBaseCase(double[] inPosition, double[] inMomentum, int direction,
                                     double logSliceU, double stepSize, double initialJointDensity) {
 
@@ -372,21 +266,13 @@
         leapFrogEngine.updateMomentum(position, momentum, gradientProvider.getGradientLogDensity(), stepSize / 2);
     }
 
-<<<<<<< HEAD
-    private double findReasonableStepSize(double[] position) {
-=======
     private StepSize findReasonableStepSize(double[] initialPosition) {
->>>>>>> bd385700
 
         double stepSize = 1;
         double[] momentum = drawInitialMomentum(drawDistribution, dim);
         int count = 1;
 
-<<<<<<< HEAD
-        double[] initialPosition = Arrays.copyOf(position, dim);
-=======
         double[] position = Arrays.copyOf(initialPosition, dim);
->>>>>>> bd385700
 
         double probBefore = getJointProbability(gradientProvider, momentum);
 
@@ -413,21 +299,13 @@
 
 
             if (count > options.findMax) {
-<<<<<<< HEAD
-                throw new RuntimeException("Cannot find a reasonable stepsize in " + options.findMax + " iterations");
-=======
                 throw new RuntimeException("Cannot find a reasonable step size in " + options.findMax + " iterations");
->>>>>>> bd385700
             }
         }
 
         leapFrogEngine.setParameter(initialPosition);
 
-<<<<<<< HEAD
-        return stepSize;
-=======
         return new StepSize(stepSize);
->>>>>>> bd385700
     }
 
     private static boolean computeStopCriterion(boolean flagContinue, TreeState state) {
