--- conflicted
+++ resolved
@@ -196,10 +196,6 @@
         if (taskPool != null) {
 
             firstBounce = getNextBounceParallel(position, velocity, action, gradient, momentum);
-<<<<<<< HEAD
-            firstBounceBinary = null;
-=======
->>>>>>> 9f83c5c1
 
         } else {
 
@@ -208,10 +204,6 @@
                 firstBounce = new MinimumTravelInformation(firstBounceBinary.time, firstBounceBinary.index, firstBounceBinary.type);
             } else {
                 firstBounce = getNextBounceSerial(position, velocity, action, gradient, momentum);
-<<<<<<< HEAD
-                firstBounceBinary = null;
-=======
->>>>>>> 9f83c5c1
             }
         }
 
@@ -220,11 +212,8 @@
         }
 
         if (nativeCodeOptions.testNativeFindNextBounce) {
-<<<<<<< HEAD
-=======
             firstBounce = getNextBounceSerial(position, velocity, action, gradient, momentum);
             firstBounceBinary = new MinimumTravelInformationBinary(firstBounce.time, firstBounce.index[0], firstBounce.type);
->>>>>>> 9f83c5c1
             testNative(firstBounceBinary, position, velocity, action, gradient, momentum);
         }
 
