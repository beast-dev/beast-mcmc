/*
 * MultivariateNormalDistributionModelParser.java
 *
 * Copyright (c) 2002-2015 Alexei Drummond, Andrew Rambaut and Marc Suchard
 *
 * This file is part of BEAST.
 * See the NOTICE file distributed with this work for additional
 * information regarding copyright ownership and licensing.
 *
 * BEAST is free software; you can redistribute it and/or modify
 * it under the terms of the GNU Lesser General Public License as
 * published by the Free Software Foundation; either version 2
 * of the License, or (at your option) any later version.
 *
 *  BEAST is distributed in the hope that it will be useful,
 *  but WITHOUT ANY WARRANTY; without even the implied warranty of
 *  MERCHANTABILITY or FITNESS FOR A PARTICULAR PURPOSE.  See the
 *  GNU Lesser General Public License for more details.
 *
 * You should have received a copy of the GNU Lesser General Public
 * License along with BEAST; if not, write to the
 * Free Software Foundation, Inc., 51 Franklin St, Fifth Floor,
 * Boston, MA  02110-1301  USA
 */

package dr.inferencexml.distribution.shrinkage;

import dr.inference.distribution.shrinkage.*;
import dr.inference.model.Parameter;
import dr.xml.*;

import static dr.inferencexml.distribution.shrinkage.BayesianBridgeLikelihoodParser.*;

public class BayesianBridgeDistributionModelParser extends AbstractXMLObjectParser {

    private static final String BAYESIAN_BRIDGE_DISTRIBUTION = "bayesianBridgeDistribution";
    private static final String DIMENSION = "dim";

    public String getParserName() {
        return BAYESIAN_BRIDGE_DISTRIBUTION;
    }

    public Object parseXMLObject(XMLObject xo) throws XMLParseException {

        XMLObject globalXo = xo.getChild(GLOBAL_SCALE);
        Parameter globalScale = (Parameter) globalXo.getChild(Parameter.class);

        Parameter localScale = null;
        int dim;
        if (xo.hasChildNamed(LOCAL_SCALE)) {
            XMLObject localXo = xo.getChild(LOCAL_SCALE);
            localScale = (Parameter) localXo.getChild(Parameter.class);

            dim = localScale.getDimension();

            if (xo.hasAttribute(DIMENSION) && (xo.getIntegerAttribute(DIMENSION) != dim)) {
                throw new XMLParseException("Invalid dimensions");
            }
        } else {
            dim = xo.getAttribute(DIMENSION, 1);
        }

        XMLObject exponentXo = xo.getChild(EXPONENT);
        Parameter exponent = (Parameter) exponentXo.getChild(Parameter.class);

        if (localScale != null) {
            return new JointBayesianBridgeDistributionModel(globalScale, localScale, exponent, dim);
        } else {
            return new MarginalBayesianBridgeDistributionModel(globalScale, exponent, dim);
        }
    }

    //************************************************************************
    // AbstractXMLObjectParser implementation
    //************************************************************************

    public XMLSyntaxRule[] getSyntaxRules() {
        return rules;
    }

    private final XMLSyntaxRule[] rules = {
            new ElementRule(GLOBAL_SCALE,
                    new XMLSyntaxRule[]{new ElementRule(Parameter.class)}),
            new ElementRule(EXPONENT,
                    new XMLSyntaxRule[]{new ElementRule(Parameter.class)}),
            new ElementRule(LOCAL_SCALE,
<<<<<<< HEAD
                    new XMLSyntaxRule[]{new ElementRule(MatrixParameter.class)}, true),
            AttributeRule.newIntegerRule(DIMENSION, true),
=======
                    new XMLSyntaxRule[]{new ElementRule(Parameter.class)}, true),
>>>>>>> 22f94ed6
    };

    public String getParserDescription() {
        return "Describes a scaled mixture of normals distribution with a given global and local scale " +
                "that can be used in a distributionLikelihood element";
    }

    public Class getReturnType() {
        return BayesianBridgeDistributionModel.class;
    }
}
<|MERGE_RESOLUTION|>--- conflicted
+++ resolved
@@ -1,103 +1,99 @@
-/*
- * MultivariateNormalDistributionModelParser.java
- *
- * Copyright (c) 2002-2015 Alexei Drummond, Andrew Rambaut and Marc Suchard
- *
- * This file is part of BEAST.
- * See the NOTICE file distributed with this work for additional
- * information regarding copyright ownership and licensing.
- *
- * BEAST is free software; you can redistribute it and/or modify
- * it under the terms of the GNU Lesser General Public License as
- * published by the Free Software Foundation; either version 2
- * of the License, or (at your option) any later version.
- *
- *  BEAST is distributed in the hope that it will be useful,
- *  but WITHOUT ANY WARRANTY; without even the implied warranty of
- *  MERCHANTABILITY or FITNESS FOR A PARTICULAR PURPOSE.  See the
- *  GNU Lesser General Public License for more details.
- *
- * You should have received a copy of the GNU Lesser General Public
- * License along with BEAST; if not, write to the
- * Free Software Foundation, Inc., 51 Franklin St, Fifth Floor,
- * Boston, MA  02110-1301  USA
- */
-
-package dr.inferencexml.distribution.shrinkage;
-
-import dr.inference.distribution.shrinkage.*;
-import dr.inference.model.Parameter;
-import dr.xml.*;
-
-import static dr.inferencexml.distribution.shrinkage.BayesianBridgeLikelihoodParser.*;
-
-public class BayesianBridgeDistributionModelParser extends AbstractXMLObjectParser {
-
-    private static final String BAYESIAN_BRIDGE_DISTRIBUTION = "bayesianBridgeDistribution";
-    private static final String DIMENSION = "dim";
-
-    public String getParserName() {
-        return BAYESIAN_BRIDGE_DISTRIBUTION;
-    }
-
-    public Object parseXMLObject(XMLObject xo) throws XMLParseException {
-
-        XMLObject globalXo = xo.getChild(GLOBAL_SCALE);
-        Parameter globalScale = (Parameter) globalXo.getChild(Parameter.class);
-
-        Parameter localScale = null;
-        int dim;
-        if (xo.hasChildNamed(LOCAL_SCALE)) {
-            XMLObject localXo = xo.getChild(LOCAL_SCALE);
-            localScale = (Parameter) localXo.getChild(Parameter.class);
-
-            dim = localScale.getDimension();
-
-            if (xo.hasAttribute(DIMENSION) && (xo.getIntegerAttribute(DIMENSION) != dim)) {
-                throw new XMLParseException("Invalid dimensions");
-            }
-        } else {
-            dim = xo.getAttribute(DIMENSION, 1);
-        }
-
-        XMLObject exponentXo = xo.getChild(EXPONENT);
-        Parameter exponent = (Parameter) exponentXo.getChild(Parameter.class);
-
-        if (localScale != null) {
-            return new JointBayesianBridgeDistributionModel(globalScale, localScale, exponent, dim);
-        } else {
-            return new MarginalBayesianBridgeDistributionModel(globalScale, exponent, dim);
-        }
-    }
-
-    //************************************************************************
-    // AbstractXMLObjectParser implementation
-    //************************************************************************
-
-    public XMLSyntaxRule[] getSyntaxRules() {
-        return rules;
-    }
-
-    private final XMLSyntaxRule[] rules = {
-            new ElementRule(GLOBAL_SCALE,
-                    new XMLSyntaxRule[]{new ElementRule(Parameter.class)}),
-            new ElementRule(EXPONENT,
-                    new XMLSyntaxRule[]{new ElementRule(Parameter.class)}),
-            new ElementRule(LOCAL_SCALE,
-<<<<<<< HEAD
-                    new XMLSyntaxRule[]{new ElementRule(MatrixParameter.class)}, true),
-            AttributeRule.newIntegerRule(DIMENSION, true),
-=======
-                    new XMLSyntaxRule[]{new ElementRule(Parameter.class)}, true),
->>>>>>> 22f94ed6
-    };
-
-    public String getParserDescription() {
-        return "Describes a scaled mixture of normals distribution with a given global and local scale " +
-                "that can be used in a distributionLikelihood element";
-    }
-
-    public Class getReturnType() {
-        return BayesianBridgeDistributionModel.class;
-    }
-}
+/*
+ * MultivariateNormalDistributionModelParser.java
+ *
+ * Copyright (c) 2002-2015 Alexei Drummond, Andrew Rambaut and Marc Suchard
+ *
+ * This file is part of BEAST.
+ * See the NOTICE file distributed with this work for additional
+ * information regarding copyright ownership and licensing.
+ *
+ * BEAST is free software; you can redistribute it and/or modify
+ * it under the terms of the GNU Lesser General Public License as
+ * published by the Free Software Foundation; either version 2
+ * of the License, or (at your option) any later version.
+ *
+ *  BEAST is distributed in the hope that it will be useful,
+ *  but WITHOUT ANY WARRANTY; without even the implied warranty of
+ *  MERCHANTABILITY or FITNESS FOR A PARTICULAR PURPOSE.  See the
+ *  GNU Lesser General Public License for more details.
+ *
+ * You should have received a copy of the GNU Lesser General Public
+ * License along with BEAST; if not, write to the
+ * Free Software Foundation, Inc., 51 Franklin St, Fifth Floor,
+ * Boston, MA  02110-1301  USA
+ */
+
+package dr.inferencexml.distribution.shrinkage;
+
+import dr.inference.distribution.shrinkage.*;
+import dr.inference.model.Parameter;
+import dr.xml.*;
+
+import static dr.inferencexml.distribution.shrinkage.BayesianBridgeLikelihoodParser.*;
+
+public class BayesianBridgeDistributionModelParser extends AbstractXMLObjectParser {
+
+    private static final String BAYESIAN_BRIDGE_DISTRIBUTION = "bayesianBridgeDistribution";
+    private static final String DIMENSION = "dim";
+
+    public String getParserName() {
+        return BAYESIAN_BRIDGE_DISTRIBUTION;
+    }
+
+    public Object parseXMLObject(XMLObject xo) throws XMLParseException {
+
+        XMLObject globalXo = xo.getChild(GLOBAL_SCALE);
+        Parameter globalScale = (Parameter) globalXo.getChild(Parameter.class);
+
+        Parameter localScale = null;
+        int dim;
+        if (xo.hasChildNamed(LOCAL_SCALE)) {
+            XMLObject localXo = xo.getChild(LOCAL_SCALE);
+            localScale = (Parameter) localXo.getChild(Parameter.class);
+
+            dim = localScale.getDimension();
+
+            if (xo.hasAttribute(DIMENSION) && (xo.getIntegerAttribute(DIMENSION) != dim)) {
+                throw new XMLParseException("Invalid dimensions");
+            }
+        } else {
+            dim = xo.getAttribute(DIMENSION, 1);
+        }
+
+        XMLObject exponentXo = xo.getChild(EXPONENT);
+        Parameter exponent = (Parameter) exponentXo.getChild(Parameter.class);
+
+        if (localScale != null) {
+            return new JointBayesianBridgeDistributionModel(globalScale, localScale, exponent, dim);
+        } else {
+            return new MarginalBayesianBridgeDistributionModel(globalScale, exponent, dim);
+        }
+    }
+
+    //************************************************************************
+    // AbstractXMLObjectParser implementation
+    //************************************************************************
+
+    public XMLSyntaxRule[] getSyntaxRules() {
+        return rules;
+    }
+
+    private final XMLSyntaxRule[] rules = {
+            new ElementRule(GLOBAL_SCALE,
+                    new XMLSyntaxRule[]{new ElementRule(Parameter.class)}),
+            new ElementRule(EXPONENT,
+                    new XMLSyntaxRule[]{new ElementRule(Parameter.class)}),
+            new ElementRule(LOCAL_SCALE,
+                    new XMLSyntaxRule[]{new ElementRule(Parameter.class)}, true),
+            AttributeRule.newIntegerRule(DIMENSION, true),
+    };
+
+    public String getParserDescription() {
+        return "Describes a scaled mixture of normals distribution with a given global and local scale " +
+                "that can be used in a distributionLikelihood element";
+    }
+
+    public Class getReturnType() {
+        return BayesianBridgeDistributionModel.class;
+    }
+}