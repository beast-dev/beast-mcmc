--- conflicted
+++ resolved
@@ -1,122 +1,114 @@
-/*
- * MultivariateNormalDistributionModelParser.java
- *
- * Copyright (c) 2002-2019 Alexei Drummond, Andrew Rambaut and Marc Suchard
- *
- * This file is part of BEAST.
- * See the NOTICE file distributed with this work for additional
- * information regarding copyright ownership and licensing.
- *
- * BEAST is free software; you can redistribute it and/or modify
- * it under the terms of the GNU Lesser General Public License as
- * published by the Free Software Foundation; either version 2
- * of the License, or (at your option) any later version.
- *
- *  BEAST is distributed in the hope that it will be useful,
- *  but WITHOUT ANY WARRANTY; without even the implied warranty of
- *  MERCHANTABILITY or FITNESS FOR A PARTICULAR PURPOSE.  See the
- *  GNU Lesser General Public License for more details.
- *
- * You should have received a copy of the GNU Lesser General Public
- * License along with BEAST; if not, write to the
- * Free Software Foundation, Inc., 51 Franklin St, Fifth Floor,
- * Boston, MA  02110-1301  USA
- */
-
-package dr.inferencexml.distribution.shrinkage;
-
-import dr.inference.distribution.shrinkage.*;
-import dr.inference.model.MatrixParameter;
-import dr.inference.model.Parameter;
-import dr.xml.*;
-
-public class BayesianBridgeLikelihoodParser extends AbstractXMLObjectParser {
-
-    public static final String BAYESIAN_BRIDGE = "bayesianBridge";
-    static final String GLOBAL_SCALE = "globalScale";
-    static final String LOCAL_SCALE = "localScale";
-    static final String EXPONENT = "exponent";
-    private static final String OLD = "old";
-
-    public String getParserName() {
-        return BAYESIAN_BRIDGE;
-    }
-
-    public Object parseXMLObject(XMLObject xo) throws XMLParseException {
-
-        Parameter coefficients = (Parameter) xo.getChild(Parameter.class);
-
-        XMLObject globalXo = xo.getChild(GLOBAL_SCALE);
-        Parameter globalScale = (Parameter) globalXo.getChild(Parameter.class);
-
-        Parameter localScale = null;
-        if (xo.hasChildNamed(LOCAL_SCALE)) {
-            XMLObject localXo = xo.getChild(LOCAL_SCALE);
-            localScale = (Parameter) localXo.getChild(Parameter.class);
-
-            if (localScale.getDimension() != coefficients.getDimension()) {
-                throw new XMLParseException("Local scale dimension (" + localScale.getDimension()
-                        + ") != coefficient dimension (" + coefficients.getDimension() + ")");
-            }
-        }
-
-        XMLObject exponentXo = xo.getChild(EXPONENT);
-        Parameter exponent = (Parameter) exponentXo.getChild(Parameter.class);
-
-        boolean old = xo.getAttribute(OLD, false);
-
-        if (localScale != null) {
-            if (old) {
-                return new OldJointBayesianBridge(coefficients, globalScale, localScale, exponent);
-            } else {
-                return new BayesianBridgeLikelihood(coefficients,
-<<<<<<< HEAD
-                        new JointBayesianBridgeDistributionModel(globalScale, localScale, exponent));
-=======
-                        new JointBayesianBridgeDistributionModel(globalScale, localScale, exponent,
-                                coefficients.getDimension()));
->>>>>>> 85e609b9
-            }
-        } else {
-            if (old) {
-                return new OldMarginalBayesianBridge(coefficients, globalScale, exponent);
-            } else {
-                return new BayesianBridgeLikelihood(coefficients,
-<<<<<<< HEAD
-                        new MarginalBayesianBridgeDistributionModel(globalScale, exponent));
-=======
-                        new MarginalBayesianBridgeDistributionModel(globalScale, exponent,
-                                coefficients.getDimension()));
->>>>>>> 85e609b9
-            }
-        }
-    }
-
-    //************************************************************************
-    // AbstractXMLObjectParser implementation
-    //************************************************************************
-
-    public XMLSyntaxRule[] getSyntaxRules() {
-        return rules;
-    }
-
-    private final XMLSyntaxRule[] rules = {
-            new ElementRule(Parameter.class),
-            new ElementRule(GLOBAL_SCALE,
-                    new XMLSyntaxRule[]{new ElementRule(Parameter.class)}),
-            new ElementRule(EXPONENT,
-                    new XMLSyntaxRule[]{new ElementRule(Parameter.class)}),
-            new ElementRule(LOCAL_SCALE,
-                    new XMLSyntaxRule[]{new ElementRule(MatrixParameter.class)}, true),
-            AttributeRule.newBooleanRule(OLD, true),
-    };
-
-    public String getParserDescription() {
-        return "Describes a scaled mixture of normals distribution with a given global and local scale " +
-                "that can be used in a distributionLikelihood element";
-    }
-
-    public Class getReturnType() {
-        return BayesianBridgeLikelihood.class;
-    }
-}
+/*
+ * MultivariateNormalDistributionModelParser.java
+ *
+ * Copyright (c) 2002-2019 Alexei Drummond, Andrew Rambaut and Marc Suchard
+ *
+ * This file is part of BEAST.
+ * See the NOTICE file distributed with this work for additional
+ * information regarding copyright ownership and licensing.
+ *
+ * BEAST is free software; you can redistribute it and/or modify
+ * it under the terms of the GNU Lesser General Public License as
+ * published by the Free Software Foundation; either version 2
+ * of the License, or (at your option) any later version.
+ *
+ *  BEAST is distributed in the hope that it will be useful,
+ *  but WITHOUT ANY WARRANTY; without even the implied warranty of
+ *  MERCHANTABILITY or FITNESS FOR A PARTICULAR PURPOSE.  See the
+ *  GNU Lesser General Public License for more details.
+ *
+ * You should have received a copy of the GNU Lesser General Public
+ * License along with BEAST; if not, write to the
+ * Free Software Foundation, Inc., 51 Franklin St, Fifth Floor,
+ * Boston, MA  02110-1301  USA
+ */
+
+package dr.inferencexml.distribution.shrinkage;
+
+import dr.inference.distribution.shrinkage.*;
+import dr.inference.model.MatrixParameter;
+import dr.inference.model.Parameter;
+import dr.xml.*;
+
+public class BayesianBridgeLikelihoodParser extends AbstractXMLObjectParser {
+
+    public static final String BAYESIAN_BRIDGE = "bayesianBridge";
+    static final String GLOBAL_SCALE = "globalScale";
+    static final String LOCAL_SCALE = "localScale";
+    static final String EXPONENT = "exponent";
+    private static final String OLD = "old";
+
+    public String getParserName() {
+        return BAYESIAN_BRIDGE;
+    }
+
+    public Object parseXMLObject(XMLObject xo) throws XMLParseException {
+
+        Parameter coefficients = (Parameter) xo.getChild(Parameter.class);
+
+        XMLObject globalXo = xo.getChild(GLOBAL_SCALE);
+        Parameter globalScale = (Parameter) globalXo.getChild(Parameter.class);
+
+        Parameter localScale = null;
+        if (xo.hasChildNamed(LOCAL_SCALE)) {
+            XMLObject localXo = xo.getChild(LOCAL_SCALE);
+            localScale = (Parameter) localXo.getChild(Parameter.class);
+
+            if (localScale.getDimension() != coefficients.getDimension()) {
+                throw new XMLParseException("Local scale dimension (" + localScale.getDimension()
+                        + ") != coefficient dimension (" + coefficients.getDimension() + ")");
+            }
+        }
+
+        XMLObject exponentXo = xo.getChild(EXPONENT);
+        Parameter exponent = (Parameter) exponentXo.getChild(Parameter.class);
+
+        boolean old = xo.getAttribute(OLD, false);
+
+        if (localScale != null) {
+            if (old) {
+                return new OldJointBayesianBridge(coefficients, globalScale, localScale, exponent);
+            } else {
+                return new BayesianBridgeLikelihood(coefficients,
+                        new JointBayesianBridgeDistributionModel(globalScale, localScale, exponent,
+                                coefficients.getDimension()));
+            }
+        } else {
+            if (old) {
+                return new OldMarginalBayesianBridge(coefficients, globalScale, exponent);
+            } else {
+                return new BayesianBridgeLikelihood(coefficients,
+                        new MarginalBayesianBridgeDistributionModel(globalScale, exponent,
+                                coefficients.getDimension()));
+            }
+        }
+    }
+
+    //************************************************************************
+    // AbstractXMLObjectParser implementation
+    //************************************************************************
+
+    public XMLSyntaxRule[] getSyntaxRules() {
+        return rules;
+    }
+
+    private final XMLSyntaxRule[] rules = {
+            new ElementRule(Parameter.class),
+            new ElementRule(GLOBAL_SCALE,
+                    new XMLSyntaxRule[]{new ElementRule(Parameter.class)}),
+            new ElementRule(EXPONENT,
+                    new XMLSyntaxRule[]{new ElementRule(Parameter.class)}),
+            new ElementRule(LOCAL_SCALE,
+                    new XMLSyntaxRule[]{new ElementRule(MatrixParameter.class)}, true),
+            AttributeRule.newBooleanRule(OLD, true),
+    };
+
+    public String getParserDescription() {
+        return "Describes a scaled mixture of normals distribution with a given global and local scale " +
+                "that can be used in a distributionLikelihood element";
+    }
+
+    public Class getReturnType() {
+        return BayesianBridgeLikelihood.class;
+    }
+}