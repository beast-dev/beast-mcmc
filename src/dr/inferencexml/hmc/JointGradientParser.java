/*
 * JointGradientParser.java
 *
 * Copyright (c) 2002-2017 Alexei Drummond, Andrew Rambaut and Marc Suchard
 *
 * This file is part of BEAST.
 * See the NOTICE file distributed with this work for additional
 * information regarding copyright ownership and licensing.
 *
 * BEAST is free software; you can redistribute it and/or modify
 * it under the terms of the GNU Lesser General Public License as
 * published by the Free Software Foundation; either version 2
 * of the License, or (at your option) any later version.
 *
 *  BEAST is distributed in the hope that it will be useful,
 *  but WITHOUT ANY WARRANTY; without even the implied warranty of
 *  MERCHANTABILITY or FITNESS FOR A PARTICULAR PURPOSE.  See the
 *  GNU Lesser General Public License for more details.
 *
 * You should have received a copy of the GNU Lesser General Public
 * License along with BEAST; if not, write to the
 * Free Software Foundation, Inc., 51 Franklin St, Fifth Floor,
 * Boston, MA  02110-1301  USA
 */

package dr.inferencexml.hmc;

import dr.inference.hmc.GradientWrtParameterProvider;
import dr.inference.hmc.JointGradient;
import dr.xml.*;

import java.util.ArrayList;
import java.util.List;

/**
 * @author Max Tolkoff
 * @author Marc A. Suchard
 */

public class JointGradientParser extends AbstractXMLObjectParser {

    private final static String SUM_DERIVATIVE = "sumDerivative";
<<<<<<< HEAD
    public final static String SUM_DERIVATIVE2 = "jointGradient";
=======
    public final static String JOINT_GRADIENT = "jointGradient";
>>>>>>> 20feeef4
    private static final String THREADS = "threads";

    @Override
    public String getParserName() {
        return SUM_DERIVATIVE;
    }

    @Override
    public String[] getParserNames() {
        return new String[] { SUM_DERIVATIVE, JOINT_GRADIENT };
    }

    @Override
    public Object parseXMLObject(XMLObject xo) throws XMLParseException {

        List<GradientWrtParameterProvider> derivativeList = new ArrayList<>();

        for (int i = 0; i < xo.getChildCount(); i++) {
            GradientWrtParameterProvider grad = (GradientWrtParameterProvider) xo.getChild(i);
            derivativeList.add(grad);
        }

        int threads = xo.getAttribute(THREADS, 0);

        return new JointGradient(derivativeList, threads);
    }

    @Override
    public XMLSyntaxRule[] getSyntaxRules() {
        return rules;
    }

    private final XMLSyntaxRule[] rules = {
            new ElementRule(GradientWrtParameterProvider.class, 1, Integer.MAX_VALUE),
            AttributeRule.newIntegerRule(THREADS, true),
    };

    @Override
    public String getParserDescription() {
        return null;
    }

    @Override
    public Class getReturnType() {
        return JointGradient.class;
    }
}<|MERGE_RESOLUTION|>--- conflicted
+++ resolved
@@ -40,11 +40,7 @@
 public class JointGradientParser extends AbstractXMLObjectParser {
 
     private final static String SUM_DERIVATIVE = "sumDerivative";
-<<<<<<< HEAD
-    public final static String SUM_DERIVATIVE2 = "jointGradient";
-=======
     public final static String JOINT_GRADIENT = "jointGradient";
->>>>>>> 20feeef4
     private static final String THREADS = "threads";
 
     @Override
