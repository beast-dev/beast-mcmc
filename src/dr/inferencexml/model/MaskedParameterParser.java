--- conflicted
+++ resolved
@@ -1,168 +1,148 @@
-/*
- * MaskedParameterParser.java
- *
- * Copyright (c) 2002-2015 Alexei Drummond, Andrew Rambaut and Marc Suchard
- *
- * This file is part of BEAST.
- * See the NOTICE file distributed with this work for additional
- * information regarding copyright ownership and licensing.
- *
- * BEAST is free software; you can redistribute it and/or modify
- * it under the terms of the GNU Lesser General Public License as
- * published by the Free Software Foundation; either version 2
- * of the License, or (at your option) any later version.
- *
- *  BEAST is distributed in the hope that it will be useful,
- *  but WITHOUT ANY WARRANTY; without even the implied warranty of
- *  MERCHANTABILITY or FITNESS FOR A PARTICULAR PURPOSE.  See the
- *  GNU Lesser General Public License for more details.
- *
- * You should have received a copy of the GNU Lesser General Public
- * License along with BEAST; if not, write to the
- * Free Software Foundation, Inc., 51 Franklin St, Fifth Floor,
- * Boston, MA  02110-1301  USA
- */
-
-package dr.inferencexml.model;
-
-import dr.inference.model.MaskedParameter;
-import dr.inference.model.Parameter;
-import dr.xml.*;
-
-import java.util.logging.Logger;
-
-/**
- * @author Marc A. Suchard
- */
-public class MaskedParameterParser extends AbstractXMLObjectParser {
-
-    public static final String MASKED_PARAMETER = "maskedParameter";
-    public static final String MASKING = "mask";
-    public static final String COMPLEMENT = "complement";
-    public static final String FROM = "from";
-    public static final String TO = "to";
-    public static final String EVERY = "every";
-    public static final String BUILD = "build";
-    private static final String SIGNAL_DEPENDENTS = "signalDependents";
-    private static final String IS_NA_MISSING = "isNaMissing";
-    private static final String VALUE = "value";
-
-    public Object parseXMLObject(XMLObject xo) throws XMLParseException {
-
-        Parameter parameter = (Parameter) xo.getChild(Parameter.class);
-        Parameter mask;
-
-        XMLObject cxo = xo.getChild(MASKING);
-        if (cxo != null) {
-            mask = (Parameter) cxo.getChild(Parameter.class);
-        } else if (xo.getAttribute(BUILD, false)) {
-            int total = 0;
-            boolean isNaMissing = xo.getAttribute(IS_NA_MISSING, false);
-            mask = new Parameter.Default(parameter.getDimension(), 0.0);
-            double[] defaultFillValue = new double[]{ 0.0 };
-            if (xo.hasAttribute(VALUE)) {
-                defaultFillValue = xo.getDoubleArrayAttribute(VALUE);
-            }
-            int offset = 0;
-            for (int i = 0; i < parameter.getDimension(); i++) {
-                if (isNaMissing && Double.isNaN(parameter.getParameterValue(i))) {
-<<<<<<< HEAD
-                    mask.setParameterValue(i, 1.0);
-                    double value = defaultFillValue[offset++];
-                    if (offset == defaultFillValue.length) {
-                        offset = 0;
-                    }
-                    parameter.setParameterValue(i, value);
-                    Logger.getLogger("dr.inferencexml.model").info("Setting dim " + (i + 1) + " in " +
-                            parameter.getId() + " to " + value);
-                    ++total;
-                }
-                if (!isNaMissing && parameter.getParameterValue(i) == 0) {
-                    mask.setParameterValue(i, 1.0);
-=======
-                    mask.setParameterValue(i, 1.0);
-                    double value = defaultFillValue[offset++];
-                    if (offset == defaultFillValue.length) {
-                        offset = 0;
-                    }
-                    parameter.setParameterValue(i, value);
-                    Logger.getLogger("dr.inferencexml.model").info("Setting dim " + (i + 1) + " in " +
-                            parameter.getId() + " to " + value);
-                    ++total;
-                }
-                if (!isNaMissing && parameter.getParameterValue(i) == 0) {
-                    mask.setParameterValue(i, 1.0);
->>>>>>> 20feeef4
-                    ++total;
-                }
-            }
-            Logger.getLogger("dr.inferencexml.model").info("Found in total " + total + " missing values\n");
-<<<<<<< HEAD
-        }
-        else {
-=======
-        } else {
->>>>>>> 20feeef4
-            int from = xo.getAttribute(FROM, 1) - 1;
-            int to = xo.getAttribute(TO, parameter.getDimension()) - 1;
-            int every = xo.getAttribute(EVERY, 1);
-
-            if (from < 0) throw new XMLParseException("illegal 'from' attribute in " + MASKED_PARAMETER
-                    + " element");
-            if (to < 0 || to < from) throw new XMLParseException("illegal 'to' attribute in "
-                    + MASKED_PARAMETER + " element");
-            if (every <= 0) throw new XMLParseException("illegal 'every' attribute in " + MASKED_PARAMETER
-                    + " element");
-
-            mask = new Parameter.Default(parameter.getDimension(), 0.0);
-            for (int i = from; i <= to; i += every) {
-                mask.setParameterValue(i, 1.0);
-            }
-        }
-
-        if (mask.getDimension() != parameter.getDimension())
-            throw new XMLParseException("dim(" + parameter.getId() + ":" + parameter.getDimension()
-                    + ") != dim(" + mask.getId() + ":" + mask.getDimension() + ")");
-
-        boolean signal = xo.getAttribute(SIGNAL_DEPENDENTS, true);
-
-        MaskedParameter maskedParameter = new MaskedParameter(parameter,
-                signal ? MaskedParameter.Signaling.NORMAL : MaskedParameter.Signaling.NO_DEPENDENT);
-        boolean ones = !xo.getAttribute(COMPLEMENT, false);
-        maskedParameter.addMask(mask, ones);
-
-        return maskedParameter;
-    }
-
-    public XMLSyntaxRule[] getSyntaxRules() {
-        return rules;
-    }
-
-    private final XMLSyntaxRule[] rules = {
-            new ElementRule(Parameter.class),
-            new ElementRule(MASKING,
-                    new XMLSyntaxRule[]{
-                            new ElementRule(Parameter.class)
-                    }, true),
-            AttributeRule.newBooleanRule(COMPLEMENT, true),
-            AttributeRule.newBooleanRule(BUILD, true),
-            AttributeRule.newIntegerRule(FROM, true),
-            AttributeRule.newIntegerRule(TO, true),
-            AttributeRule.newIntegerRule(EVERY, true),
-            AttributeRule.newBooleanRule(SIGNAL_DEPENDENTS, true),
-            AttributeRule.newBooleanRule(IS_NA_MISSING, true),
-            AttributeRule.newDoubleArrayRule(VALUE, true),
-    };
-
-    public String getParserDescription() {
-        return "A masked parameter.";
-    }
-
-    public Class getReturnType() {
-        return Parameter.class;
-    }
-
-    public String getParserName() {
-        return MASKED_PARAMETER;
-    }
-}
+/*
+ * MaskedParameterParser.java
+ *
+ * Copyright (c) 2002-2015 Alexei Drummond, Andrew Rambaut and Marc Suchard
+ *
+ * This file is part of BEAST.
+ * See the NOTICE file distributed with this work for additional
+ * information regarding copyright ownership and licensing.
+ *
+ * BEAST is free software; you can redistribute it and/or modify
+ * it under the terms of the GNU Lesser General Public License as
+ * published by the Free Software Foundation; either version 2
+ * of the License, or (at your option) any later version.
+ *
+ *  BEAST is distributed in the hope that it will be useful,
+ *  but WITHOUT ANY WARRANTY; without even the implied warranty of
+ *  MERCHANTABILITY or FITNESS FOR A PARTICULAR PURPOSE.  See the
+ *  GNU Lesser General Public License for more details.
+ *
+ * You should have received a copy of the GNU Lesser General Public
+ * License along with BEAST; if not, write to the
+ * Free Software Foundation, Inc., 51 Franklin St, Fifth Floor,
+ * Boston, MA  02110-1301  USA
+ */
+
+package dr.inferencexml.model;
+
+import dr.inference.model.MaskedParameter;
+import dr.inference.model.Parameter;
+import dr.xml.*;
+
+import java.util.logging.Logger;
+
+/**
+ * @author Marc A. Suchard
+ */
+public class MaskedParameterParser extends AbstractXMLObjectParser {
+
+    public static final String MASKED_PARAMETER = "maskedParameter";
+    public static final String MASKING = "mask";
+    public static final String COMPLEMENT = "complement";
+    public static final String FROM = "from";
+    public static final String TO = "to";
+    public static final String EVERY = "every";
+    public static final String BUILD = "build";
+    private static final String SIGNAL_DEPENDENTS = "signalDependents";
+    private static final String IS_NA_MISSING = "isNaMissing";
+    private static final String VALUE = "value";
+
+    public Object parseXMLObject(XMLObject xo) throws XMLParseException {
+
+        Parameter parameter = (Parameter) xo.getChild(Parameter.class);
+        Parameter mask;
+
+        XMLObject cxo = xo.getChild(MASKING);
+        if (cxo != null) {
+            mask = (Parameter) cxo.getChild(Parameter.class);
+        } else if (xo.getAttribute(BUILD, false)) {
+            int total = 0;
+            boolean isNaMissing = xo.getAttribute(IS_NA_MISSING, false);
+            mask = new Parameter.Default(parameter.getDimension(), 0.0);
+            double[] defaultFillValue = new double[]{ 0.0 };
+            if (xo.hasAttribute(VALUE)) {
+                defaultFillValue = xo.getDoubleArrayAttribute(VALUE);
+            }
+            int offset = 0;
+            for (int i = 0; i < parameter.getDimension(); i++) {
+                if (isNaMissing && Double.isNaN(parameter.getParameterValue(i))) {
+                    mask.setParameterValue(i, 1.0);
+                    double value = defaultFillValue[offset++];
+                    if (offset == defaultFillValue.length) {
+                        offset = 0;
+                    }
+                    parameter.setParameterValue(i, value);
+                    Logger.getLogger("dr.inferencexml.model").info("Setting dim " + (i + 1) + " in " +
+                            parameter.getId() + " to " + value);
+                    ++total;
+                }
+                if (!isNaMissing && parameter.getParameterValue(i) == 0) {
+                    mask.setParameterValue(i, 1.0);
+                    ++total;
+                }
+            }
+            Logger.getLogger("dr.inferencexml.model").info("Found in total " + total + " missing values\n");
+        } else {
+            int from = xo.getAttribute(FROM, 1) - 1;
+            int to = xo.getAttribute(TO, parameter.getDimension()) - 1;
+            int every = xo.getAttribute(EVERY, 1);
+
+            if (from < 0) throw new XMLParseException("illegal 'from' attribute in " + MASKED_PARAMETER
+                    + " element");
+            if (to < 0 || to < from) throw new XMLParseException("illegal 'to' attribute in "
+                    + MASKED_PARAMETER + " element");
+            if (every <= 0) throw new XMLParseException("illegal 'every' attribute in " + MASKED_PARAMETER
+                    + " element");
+
+            mask = new Parameter.Default(parameter.getDimension(), 0.0);
+            for (int i = from; i <= to; i += every) {
+                mask.setParameterValue(i, 1.0);
+            }
+        }
+
+        if (mask.getDimension() != parameter.getDimension())
+            throw new XMLParseException("dim(" + parameter.getId() + ":" + parameter.getDimension()
+                    + ") != dim(" + mask.getId() + ":" + mask.getDimension() + ")");
+
+        boolean signal = xo.getAttribute(SIGNAL_DEPENDENTS, true);
+
+        MaskedParameter maskedParameter = new MaskedParameter(parameter,
+                signal ? MaskedParameter.Signaling.NORMAL : MaskedParameter.Signaling.NO_DEPENDENT);
+        boolean ones = !xo.getAttribute(COMPLEMENT, false);
+        maskedParameter.addMask(mask, ones);
+
+        return maskedParameter;
+    }
+
+    public XMLSyntaxRule[] getSyntaxRules() {
+        return rules;
+    }
+
+    private final XMLSyntaxRule[] rules = {
+            new ElementRule(Parameter.class),
+            new ElementRule(MASKING,
+                    new XMLSyntaxRule[]{
+                            new ElementRule(Parameter.class)
+                    }, true),
+            AttributeRule.newBooleanRule(COMPLEMENT, true),
+            AttributeRule.newBooleanRule(BUILD, true),
+            AttributeRule.newIntegerRule(FROM, true),
+            AttributeRule.newIntegerRule(TO, true),
+            AttributeRule.newIntegerRule(EVERY, true),
+            AttributeRule.newBooleanRule(SIGNAL_DEPENDENTS, true),
+            AttributeRule.newBooleanRule(IS_NA_MISSING, true),
+            AttributeRule.newDoubleArrayRule(VALUE, true),
+    };
+
+    public String getParserDescription() {
+        return "A masked parameter.";
+    }
+
+    public Class getReturnType() {
+        return Parameter.class;
+    }
+
+    public String getParserName() {
+        return MASKED_PARAMETER;
+    }
+}