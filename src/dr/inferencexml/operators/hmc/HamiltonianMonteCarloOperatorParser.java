/*
 * HamiltonianMonteCarloOperatorParser.java
 *
 * Copyright (c) 2002-2017 Alexei Drummond, Andrew Rambaut and Marc Suchard
 *
 * This file is part of BEAST.
 * See the NOTICE file distributed with this work for additional
 * information regarding copyright ownership and licensing.
 *
 * BEAST is free software; you can redistribute it and/or modify
 * it under the terms of the GNU Lesser General Public License as
 * published by the Free Software Foundation; either version 2
 * of the License, or (at your option) any later version.
 *
 *  BEAST is distributed in the hope that it will be useful,
 *  but WITHOUT ANY WARRANTY; without even the implied warranty of
 *  MERCHANTABILITY or FITNESS FOR A PARTICULAR PURPOSE.  See the
 *  GNU Lesser General Public License for more details.
 *
 * You should have received a copy of the GNU Lesser General Public
 * License along with BEAST; if not, write to the
 * Free Software Foundation, Inc., 51 Franklin St, Fifth Floor,
 * Boston, MA  02110-1301  USA
 */

package dr.inferencexml.operators.hmc;

import dr.inference.hmc.GradientWrtParameterProvider;
import dr.inference.model.Parameter;
import dr.inference.operators.AdaptableMCMCOperator;
import dr.inference.operators.AdaptationMode;
import dr.inference.operators.MCMCOperator;
import dr.inference.operators.hmc.HamiltonianMonteCarloOperator;
import dr.inference.operators.hmc.MassPreconditioner;
import dr.inference.operators.hmc.NoUTurnOperator;
import dr.util.Transform;
import dr.xml.*;

import static dr.util.Transform.Util.parseTransform;

/**
 * @author Max Tolkoff
 * @author Marc A. Suchard
 */

public class HamiltonianMonteCarloOperatorParser extends AbstractXMLObjectParser {

    private final static String HMC_OPERATOR = "hamiltonianMonteCarloOperator";
    private final static String N_STEPS = "nSteps";
    private final static String STEP_SIZE = "stepSize";
    private final static String MODE = "mode";
    private final static String NUTS = "nuts";
    private final static String VANILLA = "vanilla";
    private final static String RANDOM_STEP_FRACTION = "randomStepCountFraction";
    private final static String PRECONDITIONING = "preconditioning";
    private final static String PRECONDITIONING_UPDATE_FREQUENCY = "preconditioningUpdateFrequency";
    private final static String PRECONDITIONING_DELAY = "preconditioningDelay";
    private final static String PRECONDITIONING_MEMORY = "preconditioningMemory";
    private final static String GRADIENT_CHECK_COUNT = "gradientCheckCount";
    private final static String GRADIENT_CHECK_TOLERANCE = "gradientCheckTolerance";
    private final static String MAX_ITERATIONS = "checkStepSizeMaxIterations";
    private final static String REDUCTION_FACTOR = "checkStepSizeReductionFactor";
    private final static String MASK = "mask";

    @Override
    public String getParserName() {
        return HMC_OPERATOR;
    }

    private int parseRunMode(XMLObject xo) throws XMLParseException {
        int mode = 0;
        if (xo.getAttribute(MODE, VANILLA).toLowerCase().compareTo(NUTS) == 0) {
            mode = 1;
        }
        return mode;
    }

    private MassPreconditioner.Type parsePreconditioning(XMLObject xo) throws XMLParseException {

        return MassPreconditioner.Type.parseFromString(
                xo.getAttribute(PRECONDITIONING, MassPreconditioner.Type.NONE.getName())
        );
    }

    @Override
    public Object parseXMLObject(XMLObject xo) throws XMLParseException {

        double weight = xo.getDoubleAttribute(MCMCOperator.WEIGHT);
        int nSteps = xo.getAttribute(N_STEPS, 10);
        double stepSize = xo.getDoubleAttribute(STEP_SIZE);
        int runMode = parseRunMode(xo);

        MassPreconditioner.Type preconditioningType = parsePreconditioning(xo);

        double randomStepFraction = Math.abs(xo.getAttribute(RANDOM_STEP_FRACTION, 0.0));
        if (randomStepFraction > 1) {
            throw new XMLParseException("Random step count fraction must be < 1.0");
        }

        int preconditioningUpdateFrequency = xo.getAttribute(PRECONDITIONING_UPDATE_FREQUENCY, 0);

        int preconditioningDelay = xo.getAttribute(PRECONDITIONING_DELAY, 0);

        int preconditioningMemory = xo.getAttribute(PRECONDITIONING_MEMORY, 0);

        AdaptationMode adaptationMode = AdaptationMode.parseMode(xo);

        GradientWrtParameterProvider derivative =
                (GradientWrtParameterProvider) xo.getChild(GradientWrtParameterProvider.class);

        Parameter parameter = (Parameter) xo.getChild(Parameter.class);

<<<<<<< HEAD
=======
        if (parameter == null) {
            parameter = derivative.getParameter();
        }

>>>>>>> e1951458
        Transform transform = parseTransform(xo);

        if (derivative.getDimension() != parameter.getDimension()) {
            throw new XMLParseException("Gradient (" + derivative.getDimension() +
                    ") must be the same dimensions as the parameter (" + parameter.getDimension() + ")");
        }

        Parameter mask = null;
        if (xo.hasChildNamed(MASK)) {
            mask = (Parameter) xo.getElementFirstChild(MASK);

            if (mask.getDimension() != derivative.getDimension()) {
                throw new XMLParseException("Mask (" + mask.getDimension()
                        + ") must be the same dimension as the gradient (" + derivative.getDimension() + ")");
            }
        }

        int gradientCheckCount = xo.getAttribute(GRADIENT_CHECK_COUNT, 0);
        double gradientCheckTolerance = xo.getAttribute(GRADIENT_CHECK_TOLERANCE, 1E-3);
        int maxIterations = xo.getAttribute(MAX_ITERATIONS, 10);
        double reductionFactor = xo.getAttribute(REDUCTION_FACTOR, 0.1);

        HamiltonianMonteCarloOperator.Options runtimeOptions = new HamiltonianMonteCarloOperator.Options(
                stepSize, nSteps, randomStepFraction,
                preconditioningUpdateFrequency, preconditioningDelay, preconditioningMemory,
                gradientCheckCount, gradientCheckTolerance,
                maxIterations, reductionFactor
        );

        return factory(adaptationMode, weight, derivative, parameter, transform, mask, runtimeOptions, preconditioningType, runMode);
    }

    protected HamiltonianMonteCarloOperator factory(AdaptationMode adaptationMode, double weight, GradientWrtParameterProvider derivative,
                                                    Parameter parameter, Transform transform, Parameter mask,
                                                    HamiltonianMonteCarloOperator.Options runtimeOptions, MassPreconditioner.Type preconditioningType,
                                                    int runMode) {
        if (runMode == 0) {
            return new HamiltonianMonteCarloOperator(adaptationMode, weight, derivative,
                    parameter, transform, mask,
                    runtimeOptions, preconditioningType);
        } else {
            return new NoUTurnOperator(adaptationMode, weight, derivative,
                    parameter,transform, mask,
                    runtimeOptions);
        }

    }

    @Override
    public XMLSyntaxRule[] getSyntaxRules() {
        return rules;
    }

    protected final XMLSyntaxRule[] rules = {
            AttributeRule.newDoubleRule(MCMCOperator.WEIGHT),
            AttributeRule.newIntegerRule(N_STEPS, true),
            AttributeRule.newDoubleRule(STEP_SIZE),
            AttributeRule.newBooleanRule(AdaptableMCMCOperator.AUTO_OPTIMIZE, true),
            AttributeRule.newStringRule(PRECONDITIONING, true),
            AttributeRule.newStringRule(MODE, true),
            AttributeRule.newDoubleRule(RANDOM_STEP_FRACTION, true),
            new ElementRule(Parameter.class, true),
            new ElementRule(Transform.MultivariableTransformWithParameter.class, true),
            new ElementRule(GradientWrtParameterProvider.class),
            new ElementRule(MASK, new XMLSyntaxRule[] {
                    new ElementRule(Parameter.class),

            }, true),
    };

    @Override
    public String getParserDescription() {
        return "Returns a Hamiltonian Monte Carlo transition kernel";
    }

    @Override
    public Class getReturnType() {
        return HamiltonianMonteCarloOperator.class;
    }
}<|MERGE_RESOLUTION|>--- conflicted
+++ resolved
@@ -110,13 +110,10 @@
 
         Parameter parameter = (Parameter) xo.getChild(Parameter.class);
 
-<<<<<<< HEAD
-=======
         if (parameter == null) {
             parameter = derivative.getParameter();
         }
 
->>>>>>> e1951458
         Transform transform = parseTransform(xo);
 
         if (derivative.getDimension() != parameter.getDimension()) {
