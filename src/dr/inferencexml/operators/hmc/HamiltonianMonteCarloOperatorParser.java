--- conflicted
+++ resolved
@@ -117,9 +117,6 @@
 
         Parameter parameter = (Parameter) xo.getChild(Parameter.class);
 
-<<<<<<< HEAD
-        Transform transform = parseTransform(xo);
-=======
         if (parameter == null) {
             parameter = derivative.getParameter();
         }
@@ -130,7 +127,6 @@
         if (transform != null && transform instanceof Transform.MultivariableTransform) {
             dimensionMismatch = ((Transform.MultivariableTransform) transform).getDimension() != parameter.getDimension();
         }
->>>>>>> 4cb8f9a8
 
         if (dimensionMismatch) {
             throw new XMLParseException("Gradient (" + derivative.getDimension() +
@@ -158,12 +154,8 @@
                 stepSize, nSteps, randomStepFraction,
                 preconditioningUpdateFrequency, preconditioningDelay, preconditioningMemory,
                 gradientCheckCount, gradientCheckTolerance,
-<<<<<<< HEAD
-                maxIterations, reductionFactor
-=======
                 maxIterations, reductionFactor,
                 targetAcceptanceProbability
->>>>>>> 4cb8f9a8
         );
 
         return factory(adaptationMode, weight, derivative, parameter, transform, mask, runtimeOptions, preconditioningType, runMode);
@@ -180,11 +172,7 @@
         } else {
             return new NoUTurnOperator(adaptationMode, weight, derivative,
                     parameter,transform, mask,
-<<<<<<< HEAD
-                    runtimeOptions);
-=======
                     runtimeOptions, preconditioningType);
->>>>>>> 4cb8f9a8
         }
 
     }
