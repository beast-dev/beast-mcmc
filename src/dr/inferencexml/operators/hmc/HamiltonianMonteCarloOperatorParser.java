--- conflicted
+++ resolved
@@ -49,17 +49,7 @@
     private final static String STEP_SIZE = "stepSize";
     private final static String RANDOM_STEP_FRACTION = "randomStepCountFraction";
     private final static String PRECONDITIONING = "preconditioning";
-<<<<<<< HEAD
-    private final static String PRECONDITIONING_SCHEDULE = "preconditioningSchedule";
-    private final static String PRECONDITIONING_UPDATE_FREQUENCY = "preconditioningUpdateFrequency";
-    final static String PRECONDITIONING_MAX_UPDATE = "preconditioningMaxUpdate";
-    final static String PRECONDITIONING_DELAY = "preconditioningDelay";
-    private final static String PRECONDITIONING_MEMORY = "preconditioningMemory";
     private final static String PRECONDITIONER = "preconditioner";
-    private final static String PRECONDITIONING_GUESS_INIT_MASS = "guessInitialMass";
-=======
-    private final static String PRECONDITIONER = "preconditioner";
->>>>>>> a16bfca9
     private final static String GRADIENT_CHECK_COUNT = "gradientCheckCount";
     public final static String GRADIENT_CHECK_TOLERANCE = "gradientCheckTolerance";
     private final static String MAX_ITERATIONS = "checkStepSizeMaxIterations";
@@ -73,26 +63,6 @@
         return HMC_OPERATOR;
     }
 
-<<<<<<< HEAD
-    static MassPreconditioner.Type parsePreconditioning(XMLObject xo) throws XMLParseException {
-
-        return MassPreconditioner.Type.parseFromString(
-                xo.getAttribute(PRECONDITIONING, MassPreconditioner.Type.NONE.getName())
-        );
-    }
-
-    static MassPreconditionScheduler.Type parsePreconditionScheduler(XMLObject xo,
-                                                                     MassPreconditioner.Type preconditioningType) throws XMLParseException {
-        if (preconditioningType == MassPreconditioner.Type.NONE) {
-            return MassPreconditionScheduler.Type.NONE;
-        } else {
-            return MassPreconditionScheduler.Type.parseFromString(
-                    xo.getAttribute(PRECONDITIONING_SCHEDULE, MassPreconditionScheduler.Type.DEFAULT.getName()));
-        }
-    }
-
-=======
->>>>>>> a16bfca9
     @Override
     public Object parseXMLObject(XMLObject xo) throws XMLParseException {
 
@@ -100,38 +70,16 @@
         int nSteps = xo.getAttribute(N_STEPS, 10);
         double stepSize = xo.getDoubleAttribute(STEP_SIZE);
 
-<<<<<<< HEAD
-        MassPreconditioner.Type preconditioningType;
-        if (xo.hasChildNamed(PRECONDITIONER)) {
-            preconditioningType = MassPreconditioner.Type.PRIOR_DIAGONAL;
-        } else {
-            preconditioningType = parsePreconditioning(xo);
-        }
-
-        MassPreconditionScheduler.Type preconditionSchedulerType = parsePreconditionScheduler(xo, preconditioningType);
-=======
         PreconditionHandler preconditionHandler = (PreconditionHandler) xo.getChild(PreconditionHandler.class);
         if (preconditionHandler == null) {
             preconditionHandler = PreconditionHandlerParser.parsePreconditionHandler(xo);
         }
->>>>>>> a16bfca9
 
         double randomStepFraction = Math.abs(xo.getAttribute(RANDOM_STEP_FRACTION, 0.0));
         if (randomStepFraction > 1) {
             throw new XMLParseException("Random step count fraction must be < 1.0");
         }
 
-<<<<<<< HEAD
-        int preconditioningUpdateFrequency = xo.getAttribute(PRECONDITIONING_UPDATE_FREQUENCY, 0);
-
-        int preconditioningMaxUpdate = xo.getAttribute(PRECONDITIONING_MAX_UPDATE, 0);
-
-        int preconditioningDelay = xo.getAttribute(PRECONDITIONING_DELAY, 0);
-
-        int preconditioningMemory = xo.getAttribute(PRECONDITIONING_MEMORY, 0);
-
-=======
->>>>>>> a16bfca9
         AdaptationMode adaptationMode = AdaptationMode.parseMode(xo);
 
         GradientWrtParameterProvider derivative =
@@ -184,44 +132,15 @@
                 0.8); // Stan default
         String instabilityHandlerCase = xo.getAttribute(INSTABILITY_HANDLER, "reject");
         HamiltonianMonteCarloOperator.InstabilityHandler instabilityHandler = HamiltonianMonteCarloOperator.InstabilityHandler.factory(instabilityHandlerCase);
-<<<<<<< HEAD
-        boolean guessInitialMass = xo.getAttribute(PRECONDITIONING_GUESS_INIT_MASS, false);
-
-        MassPreconditioningOptions preconditioningOptions = new MassPreconditioningOptions.Default(preconditioningUpdateFrequency, preconditioningMaxUpdate, preconditioningDelay, preconditioningMemory, guessInitialMass);
-
-        HamiltonianMonteCarloOperator.Options runtimeOptions = new HamiltonianMonteCarloOperator.Options(
-                stepSize, nSteps, randomStepFraction,
-                preconditioningOptions,
-=======
 
         HamiltonianMonteCarloOperator.Options runtimeOptions = new HamiltonianMonteCarloOperator.Options(
                 stepSize, nSteps, randomStepFraction,
                 preconditionHandler.getOptions(),
->>>>>>> a16bfca9
                 gradientCheckCount, gradientCheckTolerance,
                 maxIterations, reductionFactor,
                 targetAcceptanceProbability,
                 instabilityHandler);
-<<<<<<< HEAD
 
-        MassPreconditioner preconditioner;
-
-        if (xo.hasChildNamed(PRECONDITIONER)) {
-            PriorPreconditioningProvider priorPreconditioningProvider = (PriorPreconditioningProvider) xo.getChild(PRECONDITIONER).getChild(PriorPreconditioningProvider.class);
-            if (priorPreconditioningProvider !=  null) {
-                preconditioner = new MassPreconditioner.PriorPreconditioner(priorPreconditioningProvider, transform);
-            } else {
-                throw new XMLParseException("Unknown preconditioner specified");
-            }
-        } else {
-            preconditioner = preconditioningType.factory(derivative, transform, runtimeOptions);
-        }
-
-        PreconditionHandler preconditionHandler = new PreconditionHandler(preconditioner, preconditioningOptions, preconditionSchedulerType);
-
-=======
-
->>>>>>> a16bfca9
         return factory(adaptationMode, weight, derivative, parameter, transform, mask, runtimeOptions, preconditionHandler.getMassPreconditioner(), preconditionHandler.getSchedulerType());
     }
 
