--- conflicted
+++ resolved
@@ -44,15 +44,6 @@
 
 public class HamiltonianMonteCarloOperatorParser extends AbstractXMLObjectParser {
 
-<<<<<<< HEAD
-    private final static String HMC_OPERATOR = "hamiltonianMonteCarloOperator";
-    private final static String N_STEPS = "nSteps";
-    private final static String STEP_SIZE = "stepSize";
-    private final static String RANDOM_STEP_FRACTION = "randomStepCountFraction";
-    private final static String PRECONDITIONING = "preconditioning";
-    private final static String PRECONDITIONER = "preconditioner";
-    private final static String GRADIENT_CHECK_COUNT = "gradientCheckCount";
-=======
     public final static String HMC_OPERATOR = "hamiltonianMonteCarloOperator";
     public final static String N_STEPS = "nSteps";
     public final static String STEP_SIZE = "stepSize";
@@ -60,7 +51,6 @@
     public final static String PRECONDITIONING = "preconditioning";
     private final static String PRECONDITIONER = "preconditioner";
     public final static String GRADIENT_CHECK_COUNT = "gradientCheckCount";
->>>>>>> ac396174
     public final static String GRADIENT_CHECK_TOLERANCE = "gradientCheckTolerance";
     private final static String MAX_ITERATIONS = "checkStepSizeMaxIterations";
     private final static String REDUCTION_FACTOR = "checkStepSizeReductionFactor";
