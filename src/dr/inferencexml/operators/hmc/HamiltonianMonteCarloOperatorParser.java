--- conflicted
+++ resolved
@@ -63,14 +63,8 @@
     private final static String REDUCTION_FACTOR = "checkStepSizeReductionFactor";
     private final static String TARGET_ACCEPTANCE_PROBABILITY = "targetAcceptanceProbability";
     private final static String INSTABILITY_HANDLER = "instabilityHandler";
-<<<<<<< HEAD
     protected final static String MASK = "mask";
     //these are in the Skygrid+HMC XML files but were not (yet) defined here
-    public final static String MODE = "mode";
-    public final static String PRECONDITIONING_UPDATE_FREQUENCY = "preconditioningUpdateFrequency";
-=======
-    private final static String MASK = "mask";
->>>>>>> 1c9935d9
 
     @Override
     public String getParserName() {
