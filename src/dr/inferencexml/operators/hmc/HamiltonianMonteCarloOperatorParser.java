--- conflicted
+++ resolved
@@ -48,15 +48,9 @@
     public final static String N_STEPS = "nSteps";
     public final static String STEP_SIZE = "stepSize";
     private final static String RANDOM_STEP_FRACTION = "randomStepCountFraction";
-<<<<<<< HEAD
-    private final static String PRECONDITIONING = "preconditioning";
-    private final static String PRECONDITIONER = "preconditioner";
-    private final static String GRADIENT_CHECK_COUNT = "gradientCheckCount";
-=======
     public final static String PRECONDITIONING = "preconditioning";
     private final static String PRECONDITIONER = "preconditioner";
     public final static String GRADIENT_CHECK_COUNT = "gradientCheckCount";
->>>>>>> a3ff593c
     public final static String GRADIENT_CHECK_TOLERANCE = "gradientCheckTolerance";
     private final static String MAX_ITERATIONS = "checkStepSizeMaxIterations";
     private final static String REDUCTION_FACTOR = "checkStepSizeReductionFactor";
