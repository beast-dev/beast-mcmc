--- conflicted
+++ resolved
@@ -41,18 +41,8 @@
  */
 
 public class HamiltonianMonteCarloOperatorParser extends AbstractXMLObjectParser {
-<<<<<<< HEAD
-    public final static String HMC_OPERATOR = "hamiltonianMonteCarloOperator";
 
-    public final static String N_STEPS = "nSteps";
-    public final static String STEP_SIZE = "stepSize";
-    public final static String DRAW_VARIANCE = "drawVariance";
-    public static final String MODE = "mode";
-    public static final String MASKING = MaskedParameterParser.MASKING;
-=======
->>>>>>> d12f9c05
-
-    private final static String HMC_OPERATOR = "HamiltonianMonteCarloOperator";
+    private final static String HMC_OPERATOR = "hamiltonianMonteCarloOperator";
     private final static String N_STEPS = "nSteps";
     private final static String STEP_SIZE = "stepSize";
     private final static String DRAW_VARIANCE = "drawVariance";
