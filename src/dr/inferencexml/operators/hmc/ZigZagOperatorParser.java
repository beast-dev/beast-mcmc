/*
 * HamiltonianMonteCarloOperatorParser.java
 *
 * Copyright (c) 2002-2017 Alexei Drummond, Andrew Rambaut and Marc Suchard
 *
 * This file is part of BEAST.
 * See the NOTICE file distributed with this work for additional
 * information regarding copyright ownership and licensing.
 *
 * BEAST is free software; you can redistribute it and/or modify
 * it under the terms of the GNU Lesser General Public License as
 * published by the Free Software Foundation; either version 2
 * of the License, or (at your option) any later version.
 *
 *  BEAST is distributed in the hope that it will be useful,
 *  but WITHOUT ANY WARRANTY; without even the implied warranty of
 *  MERCHANTABILITY or FITNESS FOR A PARTICULAR PURPOSE.  See the
 *  GNU Lesser General Public License for more details.
 *
 * You should have received a copy of the GNU Lesser General Public
 * License along with BEAST; if not, write to the
 * Free Software Foundation, Inc., 51 Franklin St, Fifth Floor,
 * Boston, MA  02110-1301  USA
 */

package dr.inferencexml.operators.hmc;

import dr.inference.hmc.GradientWrtParameterProvider;
import dr.inference.hmc.PrecisionColumnProvider;
import dr.inference.hmc.PrecisionMatrixVectorProductProvider;
import dr.inference.model.Parameter;
import dr.inference.operators.MCMCOperator;
import dr.inference.operators.hmc.*;
import dr.xml.*;

import static dr.evomodelxml.continuous.hmc.TaskPoolParser.THREAD_COUNT;
import static dr.inferencexml.operators.hmc.BouncyParticleOperatorParser.*;
<<<<<<< HEAD
import static dr.inferencexml.operators.hmc.HamiltonianMonteCarloOperatorParser.*;
=======
>>>>>>> a16bfca9

/**
 * @author Aki Nishimura
 * @author Zhenyu Zhang
 * @author Marc A. Suchard
 */

public class ZigZagOperatorParser extends AbstractXMLObjectParser {

    private final static String ZIG_ZAG_PARSER = "zigZagOperator";
    private final static String REVERSIBLE_FLG = "reversibleFlag";
    private final static String REFRESH_VELOCITY = "refreshVelocity";
    private final static String CATE_CLASS = "categoryClasses";

    @Override
    public String getParserName() {
        return ZIG_ZAG_PARSER;
    }

    @Override
    public Object parseXMLObject(XMLObject xo) throws XMLParseException {

        double weight = xo.getDoubleAttribute(MCMCOperator.WEIGHT);

        GradientWrtParameterProvider derivative =
                (GradientWrtParameterProvider) xo.getChild(GradientWrtParameterProvider.class);

        PrecisionMatrixVectorProductProvider productProvider = (PrecisionMatrixVectorProductProvider)
                xo.getChild(PrecisionMatrixVectorProductProvider.class);

        PrecisionColumnProvider columnProvider = (PrecisionColumnProvider)
                xo.getChild(PrecisionColumnProvider.class);

        Parameter mask = parseMask(xo);

        Parameter categoryClass = null;
        if (xo.hasChildNamed(CATE_CLASS)) {
            categoryClass = (Parameter) xo.getElementFirstChild(CATE_CLASS);
        }

        AbstractParticleOperator.Options runtimeOptions = parseRuntimeOptions(xo);
        AbstractParticleOperator.NativeCodeOptions nativeCodeOptions = parseNativeCodeOptions(xo);

        int threadCount = xo.getAttribute(THREAD_COUNT, 1);

        boolean reversible = xo.getAttribute(REVERSIBLE_FLG, true);
        boolean refreshVelocity = xo.getAttribute(REFRESH_VELOCITY, true);

<<<<<<< HEAD
        MassPreconditioner.Type preconditioningType = parsePreconditioning(xo);
        MassPreconditionScheduler.Type preconditionSchedulerType = parsePreconditionScheduler(xo, preconditioningType);
=======
        MassPreconditioner.Type preconditioningType = PreconditionHandlerParser.parsePreconditioning(xo);
        MassPreconditionScheduler.Type preconditionSchedulerType = PreconditionHandlerParser.parsePreconditionScheduler(xo, preconditioningType);
>>>>>>> a16bfca9
        MassPreconditioner preconditioner = preconditioningType.factory(derivative, null, runtimeOptions);


        if (reversible){
            return new ReversibleZigZagOperator(derivative, productProvider, columnProvider, weight,
                    runtimeOptions, nativeCodeOptions, refreshVelocity, mask, categoryClass, threadCount, preconditioner, preconditionSchedulerType);
        } else {
            return new IrreversibleZigZagOperator(derivative, productProvider, columnProvider, weight,
                    runtimeOptions, nativeCodeOptions, refreshVelocity, mask, categoryClass, threadCount,preconditioner, preconditionSchedulerType);
        }
    }

    @Override
    public XMLSyntaxRule[] getSyntaxRules() {
        return XMLSyntaxRule.Utils.concatenate(BouncyParticleOperatorParser.rules, additionalRules);
    }

    private final XMLSyntaxRule[] additionalRules = {
            new ElementRule(PrecisionColumnProvider.class),
            AttributeRule.newIntegerRule(THREAD_COUNT, true),
    };

    @Override
    public String getParserDescription() {
        return "Returns a bouncy particle transition kernel for truncated normals";
    }

    @Override
    public Class getReturnType() {
        return ReversibleZigZagOperator.class;
    }
}<|MERGE_RESOLUTION|>--- conflicted
+++ resolved
@@ -35,10 +35,6 @@
 
 import static dr.evomodelxml.continuous.hmc.TaskPoolParser.THREAD_COUNT;
 import static dr.inferencexml.operators.hmc.BouncyParticleOperatorParser.*;
-<<<<<<< HEAD
-import static dr.inferencexml.operators.hmc.HamiltonianMonteCarloOperatorParser.*;
-=======
->>>>>>> a16bfca9
 
 /**
  * @author Aki Nishimura
@@ -87,13 +83,8 @@
         boolean reversible = xo.getAttribute(REVERSIBLE_FLG, true);
         boolean refreshVelocity = xo.getAttribute(REFRESH_VELOCITY, true);
 
-<<<<<<< HEAD
-        MassPreconditioner.Type preconditioningType = parsePreconditioning(xo);
-        MassPreconditionScheduler.Type preconditionSchedulerType = parsePreconditionScheduler(xo, preconditioningType);
-=======
         MassPreconditioner.Type preconditioningType = PreconditionHandlerParser.parsePreconditioning(xo);
         MassPreconditionScheduler.Type preconditionSchedulerType = PreconditionHandlerParser.parsePreconditionScheduler(xo, preconditioningType);
->>>>>>> a16bfca9
         MassPreconditioner preconditioner = preconditioningType.factory(derivative, null, runtimeOptions);
 
 
