--- conflicted
+++ resolved
@@ -48,10 +48,7 @@
 
     private final static String ZIG_ZAG_PARSER = "zigZagOperator";
     private final static String REVERSIBLE_FLG = "reversibleFlag";
-<<<<<<< HEAD
-=======
     private final static String REFRESH_VELOCITY = "refreshVelocity";
->>>>>>> ea952cf3
 
     @Override
     public String getParserName() {
@@ -79,15 +76,6 @@
         int threadCount = xo.getAttribute(THREAD_COUNT, 1);
 
         boolean reversible = xo.getAttribute(REVERSIBLE_FLG, true);
-<<<<<<< HEAD
-
-        if (reversible){
-            return new ReversibleZigZagOperator(derivative, productProvider, columnProvider, weight,
-                    runtimeOptions, nativeCodeOptions, mask, threadCount);
-        } else {
-            return new IrreversibleZigZagOperator(derivative, productProvider, columnProvider, weight,
-                    runtimeOptions, nativeCodeOptions, mask, threadCount);
-=======
         boolean refreshVelocity = xo.getAttribute(REFRESH_VELOCITY, true);
 
         if (reversible){
@@ -96,7 +84,6 @@
         } else {
             return new IrreversibleZigZagOperator(derivative, productProvider, columnProvider, weight,
                     runtimeOptions, nativeCodeOptions, refreshVelocity, mask, threadCount);
->>>>>>> ea952cf3
         }
     }
 
