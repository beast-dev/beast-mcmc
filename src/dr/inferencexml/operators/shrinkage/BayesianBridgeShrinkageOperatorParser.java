--- conflicted
+++ resolved
@@ -26,8 +26,6 @@
 
         GammaDistribution globalScalePrior = null;
 
-        GammaDistribution globalScalePrior = null;
-
         DistributionLikelihood prior = (DistributionLikelihood) xo.getChild(DistributionLikelihood.class);
         if (prior != null) {
             if (prior.getDistribution() instanceof GammaDistribution) {
@@ -36,17 +34,6 @@
                 throw new XMLParseException("Gibbs sampler only implemented for a gamma distributed global scale");
             }
         }
-<<<<<<< HEAD
-
-        Parameter mask = null;
-        if (xo.hasChildNamed(MASK)) {
-            mask = (Parameter) xo.getElementFirstChild(MASK);
-        }
-
-        return new BayesianBridgeShrinkageOperator(bayesianBridge, globalScalePrior, mask, weight);
-    }
-=======
->>>>>>> 9f83c5c1
 
         Parameter mask = null;
         if (xo.hasChildNamed(MASK)) {
@@ -63,14 +50,7 @@
 
     private XMLSyntaxRule[] rules = new XMLSyntaxRule[]{
             AttributeRule.newDoubleRule(WEIGHT),
-<<<<<<< HEAD
-            new XORRule(
-                    new ElementRule(BayesianBridgeStatisticsProvider.class),
-                    new ElementRule(AutoCorrelatedBranchRatesDistribution.class)
-            ),
-=======
             new ElementRule(BayesianBridgeStatisticsProvider.class),
->>>>>>> 9f83c5c1
             new ElementRule(DistributionLikelihood.class, true),
             new ElementRule(MASK, new XMLSyntaxRule[]{
                     new ElementRule(Parameter.class),
