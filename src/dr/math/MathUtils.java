/*
 * MathUtils.java
 *
 * Copyright (c) 2002-2015 Alexei Drummond, Andrew Rambaut and Marc Suchard
 *
 * This file is part of BEAST.
 * See the NOTICE file distributed with this work for additional
 * information regarding copyright ownership and licensing.
 *
 * BEAST is free software; you can redistribute it and/or modify
 * it under the terms of the GNU Lesser General Public License as
 * published by the Free Software Foundation; either version 2
 * of the License, or (at your option) any later version.
 *
 *  BEAST is distributed in the hope that it will be useful,
 *  but WITHOUT ANY WARRANTY; without even the implied warranty of
 *  MERCHANTABILITY or FITNESS FOR A PARTICULAR PURPOSE.  See the
 *  GNU Lesser General Public License for more details.
 *
 * You should have received a copy of the GNU Lesser General Public
 * License along with BEAST; if not, write to the
 * Free Software Foundation, Inc., 51 Franklin St, Fifth Floor,
 * Boston, MA  02110-1301  USA
 */

package dr.math;

import dr.util.NumberFormatter;

import java.text.NumberFormat;
import java.text.ParseException;

/**
 * Handy utility functions which have some Mathematical relavance.
 *
 * @author Matthew Goode
 * @author Alexei Drummond
 * @author Gerton Lunter
 * @version $Id: MathUtils.java,v 1.13 2006/08/31 14:57:24 rambaut Exp $
 */
public class MathUtils {

	private MathUtils() {
	}

	/**
	 * A random number generator that is initialized with the clock when this
	 * class is loaded into the JVM. Use this for all random numbers.
	 * Note: This method or getting random numbers in not thread-safe. Since
	 * MersenneTwisterFast is currently (as of 9/01) not synchronized using
	 * this function may cause concurrency issues. Use the static get methods of the
	 * MersenneTwisterFast class for access to a single instance of the class, that
	 * has synchronization.
	 */
	private static final MersenneTwisterFast random = MersenneTwisterFast.DEFAULT_INSTANCE;

	// Chooses one category if a cumulative probability distribution is given
	public static int randomChoice(double[] cf) {

		double U = MathUtils.nextDouble();

		int s;
		if (U <= cf[0]) {
			s = 0;
		} else {
			for (s = 1; s < cf.length; s++) {
				if (U <= cf[s] && U > cf[s - 1]) {
					break;
				}
			}
		}

		return s;
	}


	/**
	 * @param pdf array of unnormalized probabilities
	 * @return a sample according to an unnormalized probability distribution
	 */
	public static int randomChoicePDF(double[] pdf) {

		double U = MathUtils.nextDouble() * getTotal(pdf);
		for (int i = 0; i < pdf.length; i++) {

			U -= pdf[i];
			if (U < 0.0) {
				return i;
			}

		}
<<<<<<< HEAD

		// fallen through so throw error...
		StringBuilder sb = new StringBuilder("pdf=[");
		sb.append(pdf[0]);
		for (int i = 1; i < pdf.length; i++) {
			sb.append(",");
			sb.append(pdf[i]);
=======
		for (int i = 0; i < pdf.length; i++) {
			System.err.println(i + "\t" + pdf[i]);
>>>>>>> ade547a4
		}
		sb.append("]");
		throw new Error("randomChoicePDF falls through -- negative, infinite or NaN components in input " +
				"distribution, or all zeroes? " + sb.toString());
	}

	/**
	 * @param logpdf array of unnormalised log probabilities
	 * @return a sample according to an unnormalised probability distribution
	 * <p/>
	 * Use this if probabilities are rounding to zero when converted to real space
	 */
	public static int randomChoiceLogPDF(double[] logpdf) {

		double scalingFactor = Double.NEGATIVE_INFINITY;

		for (double aLogpdf : logpdf) {
			if (aLogpdf > scalingFactor) {
				scalingFactor = aLogpdf;
			}
		}

		if (scalingFactor == Double.NEGATIVE_INFINITY) {
			throw new Error("randomChoiceLogPDF falls through -- all -INF components in input distribution");
		}

		for (int j = 0; j < logpdf.length; j++) {
			logpdf[j] = logpdf[j] - scalingFactor;
		}

		double[] pdf = new double[logpdf.length];

		for (int j = 0; j < logpdf.length; j++) {
			pdf[j] = Math.exp(logpdf[j]);
		}

		return randomChoicePDF(pdf);

	}

	/**
	 * @param array to normalize
	 * @return a new double array where all the values sum to 1.
	 * Relative ratios are preserved.
	 */
	public static double[] getNormalized(double[] array) {
		double[] newArray = new double[array.length];
		double total = getTotal(array);
		for (int i = 0; i < array.length; i++) {
			newArray[i] = array[i] / total;
		}
		return newArray;
	}


	/**
	 * @param array entries to be summed
	 * @param start start position
	 * @param end   the index of the element after the last one to be included
	 * @return the total of a the values in a range of an array
	 */
	public static double getTotal(double[] array, int start, int end) {
		double total = 0.0;
		for (int i = start; i < end; i++) {
			total += array[i];
		}
		return total;
	}

	/**
	 * @param array to sum over
	 * @return the total of the values in an array
	 */
	public static double getTotal(double[] array) {
		return getTotal(array, 0, array.length);

	}

	// ===================== (Synchronized) Static access methods to the private random instance ===========

	/**
	 * Access a default instance of this class, access is synchronized
	 */
	public static long getSeed() {
		synchronized (random) {
			return random.getSeed();
		}
	}

	/**
	 * Access a default instance of this class, access is synchronized
	 */
	public static void setSeed(long seed) {
		synchronized (random) {
			random.setSeed(seed);
		}
	}

	/**
	 * Access a default instance of this class, access is synchronized
	 */
	public static byte nextByte() {
		synchronized (random) {
			return random.nextByte();
		}
	}

	/**
	 * Access a default instance of this class, access is synchronized
	 */
	public static boolean nextBoolean() {
		synchronized (random) {
			return random.nextBoolean();
		}
	}

	/**
	 * Access a default instance of this class, access is synchronized
	 */
	public static void nextBytes(byte[] bs) {
		synchronized (random) {
			random.nextBytes(bs);
		}
	}

	/**
	 * Access a default instance of this class, access is synchronized
	 */
	public static char nextChar() {
		synchronized (random) {
			return random.nextChar();
		}
	}

	/**
	 * Access a default instance of this class, access is synchronized
	 */
	public static double nextGaussian() {
		synchronized (random) {
			return random.nextGaussian();
		}
	}

	//Mean = alpha / lambda
	//Variance = alpha / (lambda*lambda)

	public static double nextGamma(double alpha, double lambda) {
		synchronized (random) {
			return random.nextGamma(alpha, lambda);
		}
	}

	//Mean = alpha/(alpha+beta)
	//Variance = (alpha*beta)/(alpha+beta)^2*(alpha+beta+1)

	public static double nextBeta(double alpha, double beta) {
		double x = nextGamma(alpha, 1);
		double y = nextGamma(beta, 1);
		return x / (x + y);
	}


	/**
	 * Access a default instance of this class, access is synchronized
	 *
	 * @return a pseudo random double precision floating point number in [01)
	 */
	public static double nextDouble() {
		synchronized (random) {
			return random.nextDouble();
		}
	}

	/**
	 * @return log of random variable in [0,1]
	 */
	public static double randomLogDouble() {
		return Math.log(nextDouble());
	}

	/**
	 * Access a default instance of this class, access is synchronized
	 */
	public static double nextExponential(double lambda) {
		synchronized (random) {
			return -1.0 * Math.log(1 - random.nextDouble()) / lambda;
		}
	}

	/**
	 * Access a default instance of this class, access is synchronized
	 */
	public static double nextInverseGaussian(double mu, double lambda) {
		synchronized (random) {
			/* CODE TAKEN FROM WIKIPEDIA. TESTING DONE WITH RESULTS GENERATED IN R AND LOOK COMPARABLE */
			double v = random.nextGaussian();   // sample from a normal distribution with a mean of 0 and 1 standard deviation
			double y = v * v;
			double x = mu + (mu * mu * y) / (2 * lambda) - (mu / (2 * lambda)) * Math.sqrt(4 * mu * lambda * y + mu * mu * y * y);
			double test = MathUtils.nextDouble();  // sample from a uniform distribution between 0 and 1
			if (test <= (mu) / (mu + x)) {
				return x;
			} else {
				return (mu * mu) / x;
			}
		}
	}


	/**
	 * Access a default instance of this class, access is synchronized
	 */
	public static float nextFloat() {
		synchronized (random) {
			return random.nextFloat();
		}
	}

	/**
	 * Access a default instance of this class, access is synchronized
	 */
	public static long nextLong() {
		synchronized (random) {
			return random.nextLong();
		}
	}

	/**
	 * Access a default instance of this class, access is synchronized
	 */
	public static short nextShort() {
		synchronized (random) {
			return random.nextShort();
		}
	}

	/**
	 * Access a default instance of this class, access is synchronized
	 */
	public static int nextInt() {
		synchronized (random) {
			return random.nextInt();
		}
	}

	/**
	 * Access a default instance of this class, access is synchronized
	 */
	public static int nextInt(int n) {
		synchronized (random) {
			return random.nextInt(n);
		}
	}

	/**
	 * @param low
	 * @param high
	 * @return uniform between low and high
	 */
	public static double uniform(double low, double high) {
		return low + nextDouble() * (high - low);
	}

	/**
	 * Shuffles an array.
	 */
	public static void shuffle(int[] array) {
		synchronized (random) {
			random.shuffle(array);
		}
	}

	/**
	 * Shuffles an array. Shuffles numberOfShuffles times
	 */
	public static void shuffle(int[] array, int numberOfShuffles) {
		synchronized (random) {
			random.shuffle(array, numberOfShuffles);
		}
	}

	/**
	 * Returns an array of shuffled indices of length l.
	 *
	 * @param l length of the array required.
	 */
	public static int[] shuffled(int l) {
		synchronized (random) {
			return random.shuffled(l);
		}
	}


	public static int[] sampleIndicesWithReplacement(int length) {
		synchronized (random) {
			int[] result = new int[length];
			for (int i = 0; i < length; i++)
				result[i] = random.nextInt(length);
			return result;
		}
	}

	/**
	 * Permutes an array.
	 */
	public static void permute(int[] array) {
		synchronized (random) {
			random.permute(array);
		}
	}

	/**
	 * Returns a uniform random permutation of 0,...,l-1
	 *
	 * @param l length of the array required.
	 */
	public static int[] permuted(int l) {
		synchronized (random) {
			return random.permuted(l);
		}
	}


	public static double logHyperSphereVolume(int dimension, double radius) {
		return dimension * (0.5723649429247001 + Math.log(radius)) +
				-GammaFunction.lnGamma(dimension / 2.0 + 1.0);
	}

	/**
	 * Returns sqrt(a^2 + b^2) without under/overflow.
	 */
	public static double hypot(double a, double b) {
		double r;
		if (Math.abs(a) > Math.abs(b)) {
			r = b / a;
			r = Math.abs(a) * Math.sqrt(1 + r * r);
		} else if (b != 0) {
			r = a / b;
			r = Math.abs(b) * Math.sqrt(1 + r * r);
		} else {
			r = 0.0;
		}
		return r;
	}

	/**
	 * return double *.????
	 *
	 * @param value
	 * @param sf
	 * @return
	 */
	public static double round(double value, int sf) {
		NumberFormatter formatter = new NumberFormatter(sf);
		try {
			return NumberFormat.getInstance().parse(formatter.format(value)).doubleValue();
		} catch (ParseException e) {
			return value;
		}
	}

	public static int[] getRandomState() {
		synchronized (random) {
			return random.getRandomState();
		}
	}

	public static void setRandomState(int[] rngState) {
		synchronized (random) {
			random.setRandomState(rngState);
		}
	}

	public static boolean isClose(double[] x, double[] y, double tolerance) {
		if (x.length != y.length) return false;

		for (int i = 0, dim = x.length; i < dim; ++i) {
			if (Double.isNaN(x[i]) || Double.isNaN(y[i])) return false;
			if (Math.abs(x[i] - y[i]) > tolerance) return false;
		}

		return true;
	}

	public static boolean isRelativelyClose(double[] x, double[] y, double relativeTolerance) {
		if (x.length != y.length) return false;

		for (int i = 0, dim = x.length; i < dim; ++i) {
			double relativeDifference = 2 * (x[i] - y[i]) / (x[i] + y[i]);
			if (Math.abs(relativeDifference) > relativeTolerance) {
				return false;
			}
		}

		return true;
	}
}<|MERGE_RESOLUTION|>--- conflicted
+++ resolved
@@ -89,22 +89,11 @@
 			}
 
 		}
-<<<<<<< HEAD
-
-		// fallen through so throw error...
-		StringBuilder sb = new StringBuilder("pdf=[");
-		sb.append(pdf[0]);
-		for (int i = 1; i < pdf.length; i++) {
-			sb.append(",");
-			sb.append(pdf[i]);
-=======
 		for (int i = 0; i < pdf.length; i++) {
 			System.err.println(i + "\t" + pdf[i]);
->>>>>>> ade547a4
-		}
-		sb.append("]");
+		}
 		throw new Error("randomChoicePDF falls through -- negative, infinite or NaN components in input " +
-				"distribution, or all zeroes? " + sb.toString());
+				"distribution, or all zeroes? " );
 	}
 
 	/**
