--- conflicted
+++ resolved
@@ -40,7 +40,6 @@
  */
 public class MathUtils {
 
-<<<<<<< HEAD
     private MathUtils() {
     }
 
@@ -88,465 +87,6 @@
             if (U < 0.0) {
                 return i;
             }
-
-		}
-		for (int i = 0; i < pdf.length; i++) {
-			System.err.println(i + "\t" + pdf[i]);
-		}
-		throw new Error("randomChoicePDF falls through -- negative, infinite or NaN components in input " +
-				"distribution, or all zeroes? " );
-	}
-
-    /**
-     * @param logpdf array of unnormalised log probabilities
-     * @return a sample according to an unnormalised probability distribution
-     * <p/>
-     * Use this if probabilities are rounding to zero when converted to real space
-     */
-    public static int randomChoiceLogPDF(double[] logpdf) {
-
-        double scalingFactor = Double.NEGATIVE_INFINITY;
-
-        for (double aLogpdf : logpdf) {
-            if (aLogpdf > scalingFactor) {
-                scalingFactor = aLogpdf;
-            }
-        }
-
-        if (scalingFactor == Double.NEGATIVE_INFINITY) {
-            throw new Error("randomChoiceLogPDF falls through -- all -INF components in input distribution");
-        }
-
-        for (int j = 0; j < logpdf.length; j++) {
-            logpdf[j] = logpdf[j] - scalingFactor;
-        }
-
-        double[] pdf = new double[logpdf.length];
-
-        for (int j = 0; j < logpdf.length; j++) {
-            pdf[j] = Math.exp(logpdf[j]);
-        }
-
-        return randomChoicePDF(pdf);
-
-    }
-
-    /**
-     * @param array to normalize
-     * @return a new double array where all the values sum to 1.
-     * Relative ratios are preserved.
-     */
-    public static double[] getNormalized(double[] array) {
-        double[] newArray = new double[array.length];
-        double total = getTotal(array);
-        for (int i = 0; i < array.length; i++) {
-            newArray[i] = array[i] / total;
-        }
-        return newArray;
-    }
-
-
-    /**
-     * @param array entries to be summed
-     * @param start start position
-     * @param end   the index of the element after the last one to be included
-     * @return the total of a the values in a range of an array
-     */
-    public static double getTotal(double[] array, int start, int end) {
-        double total = 0.0;
-        for (int i = start; i < end; i++) {
-            total += array[i];
-        }
-        return total;
-    }
-
-    /**
-     * @param array to sum over
-     * @return the total of the values in an array
-     */
-    public static double getTotal(double[] array) {
-        return getTotal(array, 0, array.length);
-
-    }
-
-    // ===================== (Synchronized) Static access methods to the private random instance ===========
-
-    /**
-     * Access a default instance of this class, access is synchronized
-     */
-    public static long getSeed() {
-        synchronized (random) {
-            return random.getSeed();
-        }
-    }
-
-    /**
-     * Access a default instance of this class, access is synchronized
-     */
-    public static void setSeed(long seed) {
-        synchronized (random) {
-            random.setSeed(seed);
-        }
-    }
-
-    /**
-     * Access a default instance of this class, access is synchronized
-     */
-    public static byte nextByte() {
-        synchronized (random) {
-            return random.nextByte();
-        }
-    }
-
-    /**
-     * Access a default instance of this class, access is synchronized
-     */
-    public static boolean nextBoolean() {
-        synchronized (random) {
-            return random.nextBoolean();
-        }
-    }
-
-    /**
-     * Access a default instance of this class, access is synchronized
-     */
-    public static void nextBytes(byte[] bs) {
-        synchronized (random) {
-            random.nextBytes(bs);
-        }
-    }
-
-    /**
-     * Access a default instance of this class, access is synchronized
-     */
-    public static char nextChar() {
-        synchronized (random) {
-            return random.nextChar();
-        }
-    }
-
-    /**
-     * Access a default instance of this class, access is synchronized
-     */
-    public static double nextGaussian() {
-        synchronized (random) {
-            return random.nextGaussian();
-        }
-    }
-
-    //Mean = alpha / lambda
-    //Variance = alpha / (lambda*lambda)
-
-    public static double nextGamma(double alpha, double lambda) {
-        synchronized (random) {
-            return random.nextGamma(alpha, lambda);
-        }
-    }
-
-    //Mean = alpha/(alpha+beta)
-    //Variance = (alpha*beta)/(alpha+beta)^2*(alpha+beta+1)
-
-    public static double nextBeta(double alpha, double beta) {
-        double x = nextGamma(alpha, 1);
-        double y = nextGamma(beta, 1);
-        return x / (x + y);
-    }
-
-
-    /**
-     * Access a default instance of this class, access is synchronized
-     *
-     * @return a pseudo random double precision floating point number in [01)
-     */
-    public static double nextDouble() {
-        synchronized (random) {
-            return random.nextDouble();
-        }
-    }
-
-    /**
-     * @return log of random variable in [0,1]
-     */
-    public static double randomLogDouble() {
-        return Math.log(nextDouble());
-    }
-
-    /**
-     * Access a default instance of this class, access is synchronized
-     */
-    public static double nextExponential(double lambda) {
-        synchronized (random) {
-            return -1.0 * Math.log(1 - random.nextDouble()) / lambda;
-        }
-    }
-
-    /**
-     * Access a default instance of this class, access is synchronized
-     */
-    public static double nextInverseGaussian(double mu, double lambda) {
-        synchronized (random) {
-            /* CODE TAKEN FROM WIKIPEDIA. TESTING DONE WITH RESULTS GENERATED IN R AND LOOK COMPARABLE */
-            double v = random.nextGaussian();   // sample from a normal distribution with a mean of 0 and 1 standard deviation
-            double y = v * v;
-            double x = mu + (mu * mu * y) / (2 * lambda) - (mu / (2 * lambda)) * Math.sqrt(4 * mu * lambda * y + mu * mu * y * y);
-            double test = MathUtils.nextDouble();  // sample from a uniform distribution between 0 and 1
-            if (test <= (mu) / (mu + x)) {
-                return x;
-            } else {
-                return (mu * mu) / x;
-            }
-        }
-    }
-
-
-    /**
-     * Access a default instance of this class, access is synchronized
-     */
-    public static float nextFloat() {
-        synchronized (random) {
-            return random.nextFloat();
-        }
-    }
-
-    /**
-     * Access a default instance of this class, access is synchronized
-     */
-    public static long nextLong() {
-        synchronized (random) {
-            return random.nextLong();
-        }
-    }
-
-    /**
-     * Access a default instance of this class, access is synchronized
-     */
-    public static short nextShort() {
-        synchronized (random) {
-            return random.nextShort();
-        }
-    }
-
-    /**
-     * Access a default instance of this class, access is synchronized
-     */
-    public static int nextInt() {
-        synchronized (random) {
-            return random.nextInt();
-        }
-    }
-
-    /**
-     * Access a default instance of this class, access is synchronized
-     */
-    public static int nextInt(int n) {
-        synchronized (random) {
-            return random.nextInt(n);
-        }
-    }
-
-    /**
-     * @param low
-     * @param high
-     * @return uniform between low and high
-     */
-    public static double uniform(double low, double high) {
-        return low + nextDouble() * (high - low);
-    }
-
-    /**
-     * Shuffles an array.
-     */
-    public static void shuffle(int[] array) {
-        synchronized (random) {
-            random.shuffle(array);
-        }
-    }
-
-    /**
-     * Shuffles an array. Shuffles numberOfShuffles times
-     */
-    public static void shuffle(int[] array, int numberOfShuffles) {
-        synchronized (random) {
-            random.shuffle(array, numberOfShuffles);
-        }
-    }
-
-    /**
-     * Returns an array of shuffled indices of length l.
-     *
-     * @param l length of the array required.
-     */
-    public static int[] shuffled(int l) {
-        synchronized (random) {
-            return random.shuffled(l);
-        }
-    }
-
-
-    public static int[] sampleIndicesWithReplacement(int length) {
-        synchronized (random) {
-            int[] result = new int[length];
-            for (int i = 0; i < length; i++)
-                result[i] = random.nextInt(length);
-            return result;
-        }
-    }
-
-    /**
-     * Permutes an array.
-     */
-    public static void permute(int[] array) {
-        synchronized (random) {
-            random.permute(array);
-        }
-    }
-
-    /**
-     * Returns a uniform random permutation of 0,...,l-1
-     *
-     * @param l length of the array required.
-     */
-    public static int[] permuted(int l) {
-        synchronized (random) {
-            return random.permuted(l);
-        }
-    }
-
-
-    public static double logHyperSphereVolume(int dimension, double radius) {
-        return dimension * (0.5723649429247001 + Math.log(radius)) +
-                -GammaFunction.lnGamma(dimension / 2.0 + 1.0);
-    }
-
-    /**
-     * Returns sqrt(a^2 + b^2) without under/overflow.
-     */
-    public static double hypot(double a, double b) {
-        double r;
-        if (Math.abs(a) > Math.abs(b)) {
-            r = b / a;
-            r = Math.abs(a) * Math.sqrt(1 + r * r);
-        } else if (b != 0) {
-            r = a / b;
-            r = Math.abs(b) * Math.sqrt(1 + r * r);
-        } else {
-            r = 0.0;
-        }
-        return r;
-    }
-
-    /**
-     * return double *.????
-     *
-     * @param value
-     * @param sf
-     * @return
-     */
-    public static double round(double value, int sf) {
-        NumberFormatter formatter = new NumberFormatter(sf);
-        try {
-            return NumberFormat.getInstance().parse(formatter.format(value)).doubleValue();
-        } catch (ParseException e) {
-            return value;
-        }
-    }
-
-    public static int[] getRandomState() {
-        synchronized (random) {
-            return random.getRandomState();
-        }
-    }
-
-    public static void setRandomState(int[] rngState) {
-        synchronized (random) {
-            random.setRandomState(rngState);
-        }
-    }
-
-    public static boolean isClose(double[] x, double[] y, double tolerance) {
-        if (x.length != y.length) return false;
-
-        for (int i = 0, dim = x.length; i < dim; ++i) {
-            if (Double.isNaN(x[i]) || Double.isNaN(y[i])) return false;
-            if (Math.abs(x[i] - y[i]) > tolerance) return false;
-        }
-
-        return true;
-    }
-
-    public static boolean isClose(double x, double y, double tolerance) {
-        return Math.abs(x - y) < tolerance;
-    }
-
-
-    public static boolean isRelativelyClose(double[] x, double[] y, double relativeTolerance) {
-        if (x.length != y.length) return false;
-
-        for (int i = 0, dim = x.length; i < dim; ++i) {
-            if (!isRelativelyClose(x[i], y[i], relativeTolerance)) {
-                return false;
-            }
-        }
-
-        return true;
-    }
-
-
-    public static boolean isRelativelyClose(double x, double y, double relativeTolerance) {
-        double relativeDifference = 2 * (x - y) / (x + y);
-        if (Math.abs(relativeDifference) > relativeTolerance) {
-            return false;
-        }
-        return true;
-    }
-=======
-	private MathUtils() {
-	}
-
-	/**
-	 * A random number generator that is initialized with the clock when this
-	 * class is loaded into the JVM. Use this for all random numbers.
-	 * Note: This method or getting random numbers in not thread-safe. Since
-	 * MersenneTwisterFast is currently (as of 9/01) not synchronized using
-	 * this function may cause concurrency issues. Use the static get methods of the
-	 * MersenneTwisterFast class for access to a single instance of the class, that
-	 * has synchronization.
-	 */
-	private static final MersenneTwisterFast random = MersenneTwisterFast.DEFAULT_INSTANCE;
-
-	// Chooses one category if a cumulative probability distribution is given
-	public static int randomChoice(double[] cf) {
-
-		double U = MathUtils.nextDouble();
-
-		int s;
-		if (U <= cf[0]) {
-			s = 0;
-		} else {
-			for (s = 1; s < cf.length; s++) {
-				if (U <= cf[s] && U > cf[s - 1]) {
-					break;
-				}
-			}
-		}
-
-		return s;
-	}
-
-
-	/**
-	 * @param pdf array of unnormalized probabilities
-	 * @return a sample according to an unnormalized probability distribution
-	 */
-	public static int randomChoicePDF(double[] pdf) {
-
-		double U = MathUtils.nextDouble() * getTotal(pdf);
-		for (int i = 0; i < pdf.length; i++) {
-
-			U -= pdf[i];
-			if (U < 0.0) {
-				return i;
-			}
 
 		}
 
@@ -562,408 +102,408 @@
 				"distribution, or all zeroes? " + sb.toString());
 	}
 
-	/**
-	 * @param logpdf array of unnormalised log probabilities
-	 * @return a sample according to an unnormalised probability distribution
-	 * <p/>
-	 * Use this if probabilities are rounding to zero when converted to real space
-	 */
-	public static int randomChoiceLogPDF(double[] logpdf) {
-
-		double scalingFactor = Double.NEGATIVE_INFINITY;
-
-		for (double aLogpdf : logpdf) {
-			if (aLogpdf > scalingFactor) {
-				scalingFactor = aLogpdf;
-			}
-		}
-
-		if (scalingFactor == Double.NEGATIVE_INFINITY) {
-			throw new Error("randomChoiceLogPDF falls through -- all -INF components in input distribution");
-		}
-
-		for (int j = 0; j < logpdf.length; j++) {
-			logpdf[j] = logpdf[j] - scalingFactor;
-		}
-
-		double[] pdf = new double[logpdf.length];
-
-		for (int j = 0; j < logpdf.length; j++) {
-			pdf[j] = Math.exp(logpdf[j]);
-		}
-
-		return randomChoicePDF(pdf);
-
-	}
-
-	/**
-	 * @param array to normalize
-	 * @return a new double array where all the values sum to 1.
-	 * Relative ratios are preserved.
-	 */
-	public static double[] getNormalized(double[] array) {
-		double[] newArray = new double[array.length];
-		double total = getTotal(array);
-		for (int i = 0; i < array.length; i++) {
-			newArray[i] = array[i] / total;
-		}
-		return newArray;
-	}
-
-
-	/**
-	 * @param array entries to be summed
-	 * @param start start position
-	 * @param end   the index of the element after the last one to be included
-	 * @return the total of a the values in a range of an array
-	 */
-	public static double getTotal(double[] array, int start, int end) {
-		double total = 0.0;
-		for (int i = start; i < end; i++) {
-			total += array[i];
-		}
-		return total;
-	}
-
-	/**
-	 * @param array to sum over
-	 * @return the total of the values in an array
-	 */
-	public static double getTotal(double[] array) {
-		return getTotal(array, 0, array.length);
-
-	}
-
-	// ===================== (Synchronized) Static access methods to the private random instance ===========
-
-	/**
-	 * Access a default instance of this class, access is synchronized
-	 */
-	public static long getSeed() {
-		synchronized (random) {
-			return random.getSeed();
-		}
-	}
-
-	/**
-	 * Access a default instance of this class, access is synchronized
-	 */
-	public static void setSeed(long seed) {
-		synchronized (random) {
-			random.setSeed(seed);
-		}
-	}
-
-	/**
-	 * Access a default instance of this class, access is synchronized
-	 */
-	public static byte nextByte() {
-		synchronized (random) {
-			return random.nextByte();
-		}
-	}
-
-	/**
-	 * Access a default instance of this class, access is synchronized
-	 */
-	public static boolean nextBoolean() {
-		synchronized (random) {
-			return random.nextBoolean();
-		}
-	}
-
-	/**
-	 * Access a default instance of this class, access is synchronized
-	 */
-	public static void nextBytes(byte[] bs) {
-		synchronized (random) {
-			random.nextBytes(bs);
-		}
-	}
-
-	/**
-	 * Access a default instance of this class, access is synchronized
-	 */
-	public static char nextChar() {
-		synchronized (random) {
-			return random.nextChar();
-		}
-	}
-
-	/**
-	 * Access a default instance of this class, access is synchronized
-	 */
-	public static double nextGaussian() {
-		synchronized (random) {
-			return random.nextGaussian();
-		}
-	}
-
-	//Mean = alpha / lambda
-	//Variance = alpha / (lambda*lambda)
-
-	public static double nextGamma(double alpha, double lambda) {
-		synchronized (random) {
-			return random.nextGamma(alpha, lambda);
-		}
-	}
-
-	//Mean = alpha/(alpha+beta)
-	//Variance = (alpha*beta)/(alpha+beta)^2*(alpha+beta+1)
-
-	public static double nextBeta(double alpha, double beta) {
-		double x = nextGamma(alpha, 1);
-		double y = nextGamma(beta, 1);
-		return x / (x + y);
-	}
-
-
-	/**
-	 * Access a default instance of this class, access is synchronized
-	 *
-	 * @return a pseudo random double precision floating point number in [01)
-	 */
-	public static double nextDouble() {
-		synchronized (random) {
-			return random.nextDouble();
-		}
-	}
-
-	/**
-	 * @return log of random variable in [0,1]
-	 */
-	public static double randomLogDouble() {
-		return Math.log(nextDouble());
-	}
-
-	/**
-	 * Access a default instance of this class, access is synchronized
-	 */
-	public static double nextExponential(double lambda) {
-		synchronized (random) {
-			return -1.0 * Math.log(1 - random.nextDouble()) / lambda;
-		}
-	}
-
-	/**
-	 * Access a default instance of this class, access is synchronized
-	 */
-	public static double nextInverseGaussian(double mu, double lambda) {
-		synchronized (random) {
-			/* CODE TAKEN FROM WIKIPEDIA. TESTING DONE WITH RESULTS GENERATED IN R AND LOOK COMPARABLE */
-			double v = random.nextGaussian();   // sample from a normal distribution with a mean of 0 and 1 standard deviation
-			double y = v * v;
-			double x = mu + (mu * mu * y) / (2 * lambda) - (mu / (2 * lambda)) * Math.sqrt(4 * mu * lambda * y + mu * mu * y * y);
-			double test = MathUtils.nextDouble();  // sample from a uniform distribution between 0 and 1
-			if (test <= (mu) / (mu + x)) {
-				return x;
-			} else {
-				return (mu * mu) / x;
-			}
-		}
-	}
-
-
-	/**
-	 * Access a default instance of this class, access is synchronized
-	 */
-	public static float nextFloat() {
-		synchronized (random) {
-			return random.nextFloat();
-		}
-	}
-
-	/**
-	 * Access a default instance of this class, access is synchronized
-	 */
-	public static long nextLong() {
-		synchronized (random) {
-			return random.nextLong();
-		}
-	}
-
-	/**
-	 * Access a default instance of this class, access is synchronized
-	 */
-	public static short nextShort() {
-		synchronized (random) {
-			return random.nextShort();
-		}
-	}
-
-	/**
-	 * Access a default instance of this class, access is synchronized
-	 */
-	public static int nextInt() {
-		synchronized (random) {
-			return random.nextInt();
-		}
-	}
-
-	/**
-	 * Access a default instance of this class, access is synchronized
-	 */
-	public static int nextInt(int n) {
-		synchronized (random) {
-			return random.nextInt(n);
-		}
-	}
-
-	/**
-	 * @param low
-	 * @param high
-	 * @return uniform between low and high
-	 */
-	public static double uniform(double low, double high) {
-		return low + nextDouble() * (high - low);
-	}
-
-	/**
-	 * Shuffles an array.
-	 */
-	public static void shuffle(int[] array) {
-		synchronized (random) {
-			random.shuffle(array);
-		}
-	}
-
-	/**
-	 * Shuffles an array. Shuffles numberOfShuffles times
-	 */
-	public static void shuffle(int[] array, int numberOfShuffles) {
-		synchronized (random) {
-			random.shuffle(array, numberOfShuffles);
-		}
-	}
-
-	/**
-	 * Returns an array of shuffled indices of length l.
-	 *
-	 * @param l length of the array required.
-	 */
-	public static int[] shuffled(int l) {
-		synchronized (random) {
-			return random.shuffled(l);
-		}
-	}
-
-
-	public static int[] sampleIndicesWithReplacement(int length) {
-		synchronized (random) {
-			int[] result = new int[length];
-			for (int i = 0; i < length; i++)
-				result[i] = random.nextInt(length);
-			return result;
-		}
-	}
-
-	/**
-	 * Permutes an array.
-	 */
-	public static void permute(int[] array) {
-		synchronized (random) {
-			random.permute(array);
-		}
-	}
-
-	/**
-	 * Returns a uniform random permutation of 0,...,l-1
-	 *
-	 * @param l length of the array required.
-	 */
-	public static int[] permuted(int l) {
-		synchronized (random) {
-			return random.permuted(l);
-		}
-	}
-
-
-	public static double logHyperSphereVolume(int dimension, double radius) {
-		return dimension * (0.5723649429247001 + Math.log(radius)) +
-				-GammaFunction.lnGamma(dimension / 2.0 + 1.0);
-	}
-
-	/**
-	 * Returns sqrt(a^2 + b^2) without under/overflow.
-	 */
-	public static double hypot(double a, double b) {
-		double r;
-		if (Math.abs(a) > Math.abs(b)) {
-			r = b / a;
-			r = Math.abs(a) * Math.sqrt(1 + r * r);
-		} else if (b != 0) {
-			r = a / b;
-			r = Math.abs(b) * Math.sqrt(1 + r * r);
-		} else {
-			r = 0.0;
-		}
-		return r;
-	}
-
-	/**
-	 * return double *.????
-	 *
-	 * @param value
-	 * @param sf
-	 * @return
-	 */
-	public static double round(double value, int sf) {
-		NumberFormatter formatter = new NumberFormatter(sf);
-		try {
-			return NumberFormat.getInstance().parse(formatter.format(value)).doubleValue();
-		} catch (ParseException e) {
-			return value;
-		}
-	}
-
-	public static int[] getRandomState() {
-		synchronized (random) {
-			return random.getRandomState();
-		}
-	}
-
-	public static void setRandomState(int[] rngState) {
-		synchronized (random) {
-			random.setRandomState(rngState);
-		}
-	}
-
-	public static boolean isClose(double[] x, double[] y, double tolerance) {
-		if (x.length != y.length) return false;
-
-		for (int i = 0, dim = x.length; i < dim; ++i) {
-			if (Double.isNaN(x[i]) || Double.isNaN(y[i])) return false;
-			if (Math.abs(x[i] - y[i]) > tolerance) return false;
-		}
-
-		return true;
-	}
-
-	public static boolean isClose(double x, double y, double tolerance) {
-		return Math.abs(x - y) < tolerance;
-	}
-
-	public static boolean isRelativelyClose(double[] x, double[] y, double relativeTolerance) {
-		if (x.length != y.length) return false;
-
-		for (int i = 0, dim = x.length; i < dim; ++i) {
-			if (!isRelativelyClose(x[i], y[i], relativeTolerance)) {
-				return false;
-			}
-		}
-
-		return true;
-	}
-
-	public static boolean isRelativelyClose(double x, double y, double relativeTolerance) {
-		double relativeDifference = 2 * (x - y) / (x + y);
-		if (Math.abs(relativeDifference) > relativeTolerance) {
-			return false;
-		}
-
-		return true;
-	}
->>>>>>> a842bab4
+    /**
+     * @param logpdf array of unnormalised log probabilities
+     * @return a sample according to an unnormalised probability distribution
+     * <p/>
+     * Use this if probabilities are rounding to zero when converted to real space
+     */
+    public static int randomChoiceLogPDF(double[] logpdf) {
+
+        double scalingFactor = Double.NEGATIVE_INFINITY;
+
+        for (double aLogpdf : logpdf) {
+            if (aLogpdf > scalingFactor) {
+                scalingFactor = aLogpdf;
+            }
+        }
+
+        if (scalingFactor == Double.NEGATIVE_INFINITY) {
+            throw new Error("randomChoiceLogPDF falls through -- all -INF components in input distribution");
+        }
+
+        for (int j = 0; j < logpdf.length; j++) {
+            logpdf[j] = logpdf[j] - scalingFactor;
+        }
+
+        double[] pdf = new double[logpdf.length];
+
+        for (int j = 0; j < logpdf.length; j++) {
+            pdf[j] = Math.exp(logpdf[j]);
+        }
+
+        return randomChoicePDF(pdf);
+
+    }
+
+    /**
+     * @param array to normalize
+     * @return a new double array where all the values sum to 1.
+     * Relative ratios are preserved.
+     */
+    public static double[] getNormalized(double[] array) {
+        double[] newArray = new double[array.length];
+        double total = getTotal(array);
+        for (int i = 0; i < array.length; i++) {
+            newArray[i] = array[i] / total;
+        }
+        return newArray;
+    }
+
+
+    /**
+     * @param array entries to be summed
+     * @param start start position
+     * @param end   the index of the element after the last one to be included
+     * @return the total of a the values in a range of an array
+     */
+    public static double getTotal(double[] array, int start, int end) {
+        double total = 0.0;
+        for (int i = start; i < end; i++) {
+            total += array[i];
+        }
+        return total;
+    }
+
+    /**
+     * @param array to sum over
+     * @return the total of the values in an array
+     */
+    public static double getTotal(double[] array) {
+        return getTotal(array, 0, array.length);
+
+    }
+
+    // ===================== (Synchronized) Static access methods to the private random instance ===========
+
+    /**
+     * Access a default instance of this class, access is synchronized
+     */
+    public static long getSeed() {
+        synchronized (random) {
+            return random.getSeed();
+        }
+    }
+
+    /**
+     * Access a default instance of this class, access is synchronized
+     */
+    public static void setSeed(long seed) {
+        synchronized (random) {
+            random.setSeed(seed);
+        }
+    }
+
+    /**
+     * Access a default instance of this class, access is synchronized
+     */
+    public static byte nextByte() {
+        synchronized (random) {
+            return random.nextByte();
+        }
+    }
+
+    /**
+     * Access a default instance of this class, access is synchronized
+     */
+    public static boolean nextBoolean() {
+        synchronized (random) {
+            return random.nextBoolean();
+        }
+    }
+
+    /**
+     * Access a default instance of this class, access is synchronized
+     */
+    public static void nextBytes(byte[] bs) {
+        synchronized (random) {
+            random.nextBytes(bs);
+        }
+    }
+
+    /**
+     * Access a default instance of this class, access is synchronized
+     */
+    public static char nextChar() {
+        synchronized (random) {
+            return random.nextChar();
+        }
+    }
+
+    /**
+     * Access a default instance of this class, access is synchronized
+     */
+    public static double nextGaussian() {
+        synchronized (random) {
+            return random.nextGaussian();
+        }
+    }
+
+    //Mean = alpha / lambda
+    //Variance = alpha / (lambda*lambda)
+
+    public static double nextGamma(double alpha, double lambda) {
+        synchronized (random) {
+            return random.nextGamma(alpha, lambda);
+        }
+    }
+
+    //Mean = alpha/(alpha+beta)
+    //Variance = (alpha*beta)/(alpha+beta)^2*(alpha+beta+1)
+
+    public static double nextBeta(double alpha, double beta) {
+        double x = nextGamma(alpha, 1);
+        double y = nextGamma(beta, 1);
+        return x / (x + y);
+    }
+
+
+    /**
+     * Access a default instance of this class, access is synchronized
+     *
+     * @return a pseudo random double precision floating point number in [01)
+     */
+    public static double nextDouble() {
+        synchronized (random) {
+            return random.nextDouble();
+        }
+    }
+
+    /**
+     * @return log of random variable in [0,1]
+     */
+    public static double randomLogDouble() {
+        return Math.log(nextDouble());
+    }
+
+    /**
+     * Access a default instance of this class, access is synchronized
+     */
+    public static double nextExponential(double lambda) {
+        synchronized (random) {
+            return -1.0 * Math.log(1 - random.nextDouble()) / lambda;
+        }
+    }
+
+    /**
+     * Access a default instance of this class, access is synchronized
+     */
+    public static double nextInverseGaussian(double mu, double lambda) {
+        synchronized (random) {
+            /* CODE TAKEN FROM WIKIPEDIA. TESTING DONE WITH RESULTS GENERATED IN R AND LOOK COMPARABLE */
+            double v = random.nextGaussian();   // sample from a normal distribution with a mean of 0 and 1 standard deviation
+            double y = v * v;
+            double x = mu + (mu * mu * y) / (2 * lambda) - (mu / (2 * lambda)) * Math.sqrt(4 * mu * lambda * y + mu * mu * y * y);
+            double test = MathUtils.nextDouble();  // sample from a uniform distribution between 0 and 1
+            if (test <= (mu) / (mu + x)) {
+                return x;
+            } else {
+                return (mu * mu) / x;
+            }
+        }
+    }
+
+
+    /**
+     * Access a default instance of this class, access is synchronized
+     */
+    public static float nextFloat() {
+        synchronized (random) {
+            return random.nextFloat();
+        }
+    }
+
+    /**
+     * Access a default instance of this class, access is synchronized
+     */
+    public static long nextLong() {
+        synchronized (random) {
+            return random.nextLong();
+        }
+    }
+
+    /**
+     * Access a default instance of this class, access is synchronized
+     */
+    public static short nextShort() {
+        synchronized (random) {
+            return random.nextShort();
+        }
+    }
+
+    /**
+     * Access a default instance of this class, access is synchronized
+     */
+    public static int nextInt() {
+        synchronized (random) {
+            return random.nextInt();
+        }
+    }
+
+    /**
+     * Access a default instance of this class, access is synchronized
+     */
+    public static int nextInt(int n) {
+        synchronized (random) {
+            return random.nextInt(n);
+        }
+    }
+
+    /**
+     * @param low
+     * @param high
+     * @return uniform between low and high
+     */
+    public static double uniform(double low, double high) {
+        return low + nextDouble() * (high - low);
+    }
+
+    /**
+     * Shuffles an array.
+     */
+    public static void shuffle(int[] array) {
+        synchronized (random) {
+            random.shuffle(array);
+        }
+    }
+
+    /**
+     * Shuffles an array. Shuffles numberOfShuffles times
+     */
+    public static void shuffle(int[] array, int numberOfShuffles) {
+        synchronized (random) {
+            random.shuffle(array, numberOfShuffles);
+        }
+    }
+
+    /**
+     * Returns an array of shuffled indices of length l.
+     *
+     * @param l length of the array required.
+     */
+    public static int[] shuffled(int l) {
+        synchronized (random) {
+            return random.shuffled(l);
+        }
+    }
+
+
+    public static int[] sampleIndicesWithReplacement(int length) {
+        synchronized (random) {
+            int[] result = new int[length];
+            for (int i = 0; i < length; i++)
+                result[i] = random.nextInt(length);
+            return result;
+        }
+    }
+
+    /**
+     * Permutes an array.
+     */
+    public static void permute(int[] array) {
+        synchronized (random) {
+            random.permute(array);
+        }
+    }
+
+    /**
+     * Returns a uniform random permutation of 0,...,l-1
+     *
+     * @param l length of the array required.
+     */
+    public static int[] permuted(int l) {
+        synchronized (random) {
+            return random.permuted(l);
+        }
+    }
+
+
+    public static double logHyperSphereVolume(int dimension, double radius) {
+        return dimension * (0.5723649429247001 + Math.log(radius)) +
+                -GammaFunction.lnGamma(dimension / 2.0 + 1.0);
+    }
+
+    /**
+     * Returns sqrt(a^2 + b^2) without under/overflow.
+     */
+    public static double hypot(double a, double b) {
+        double r;
+        if (Math.abs(a) > Math.abs(b)) {
+            r = b / a;
+            r = Math.abs(a) * Math.sqrt(1 + r * r);
+        } else if (b != 0) {
+            r = a / b;
+            r = Math.abs(b) * Math.sqrt(1 + r * r);
+        } else {
+            r = 0.0;
+        }
+        return r;
+    }
+
+    /**
+     * return double *.????
+     *
+     * @param value
+     * @param sf
+     * @return
+     */
+    public static double round(double value, int sf) {
+        NumberFormatter formatter = new NumberFormatter(sf);
+        try {
+            return NumberFormat.getInstance().parse(formatter.format(value)).doubleValue();
+        } catch (ParseException e) {
+            return value;
+        }
+    }
+
+    public static int[] getRandomState() {
+        synchronized (random) {
+            return random.getRandomState();
+        }
+    }
+
+    public static void setRandomState(int[] rngState) {
+        synchronized (random) {
+            random.setRandomState(rngState);
+        }
+    }
+
+    public static boolean isClose(double[] x, double[] y, double tolerance) {
+        if (x.length != y.length) return false;
+
+        for (int i = 0, dim = x.length; i < dim; ++i) {
+            if (Double.isNaN(x[i]) || Double.isNaN(y[i])) return false;
+            if (Math.abs(x[i] - y[i]) > tolerance) return false;
+        }
+
+        return true;
+    }
+
+    public static boolean isClose(double x, double y, double tolerance) {
+        return Math.abs(x - y) < tolerance;
+    }
+
+
+    public static boolean isRelativelyClose(double[] x, double[] y, double relativeTolerance) {
+        if (x.length != y.length) return false;
+
+        for (int i = 0, dim = x.length; i < dim; ++i) {
+            if (!isRelativelyClose(x[i], y[i], relativeTolerance)) {
+                return false;
+            }
+        }
+
+        return true;
+    }
+
+
+    public static boolean isRelativelyClose(double x, double y, double relativeTolerance) {
+        double relativeDifference = 2 * (x - y) / (x + y);
+        if (Math.abs(relativeDifference) > relativeTolerance) {
+            return false;
+        }
+        return true;
+    }
 
     public static double maximum(double[] array) {
         double max = array[0];
