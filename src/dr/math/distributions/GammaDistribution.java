--- conflicted
+++ resolved
@@ -29,10 +29,7 @@
 import cern.jet.random.engine.MersenneTwister;
 import cern.jet.random.engine.RandomEngine;
 import dr.inference.model.GradientProvider;
-<<<<<<< HEAD
-=======
 import dr.inference.model.HessianProvider;
->>>>>>> 85e609b9
 import dr.math.GammaFunction;
 import dr.math.MathUtils;
 import dr.math.UnivariateFunction;
@@ -52,11 +49,7 @@
  * @author Gerton Lunter
  * @version $Id: GammaDistribution.java,v 1.9 2006/03/30 11:12:47 rambaut Exp $
  */
-<<<<<<< HEAD
-public class GammaDistribution implements Distribution, GradientProvider {
-=======
 public class GammaDistribution implements Distribution, GradientProvider, HessianProvider {
->>>>>>> 85e609b9
     //
     // Public stuff
     //
@@ -498,10 +491,6 @@
     }
 
     public static double gradLogPdf(double x, double shape, double scale) {
-<<<<<<< HEAD
-        // TODO Check
-=======
->>>>>>> 85e609b9
 
         if (x < 0) {
             return 0;
@@ -519,9 +508,6 @@
     }
 
     public static double hessianLogPdf(double x, double shape, double scale) {
-<<<<<<< HEAD
-        throw new RuntimeException("Not yet implemented");
-=======
 
         if (x < 0) {
             return 0;
@@ -536,7 +522,6 @@
         } else  {
             return (1.0 - shape) / (x * x);
         }
->>>>>>> 85e609b9
     }
 
     // Private
@@ -931,8 +916,6 @@
         }
         return result;
     }
-<<<<<<< HEAD
-=======
 
     @Override
     public double[] getDiagonalHessianLogDensity(Object obj) {
@@ -948,5 +931,4 @@
     public double[][] getHessianLogDensity(Object obj) {
         return HessianProvider.expandDiagonals(getDiagonalHessianLogDensity(obj));
     }
->>>>>>> 85e609b9
 }
