/*
 * NormalDistribution.java
 *
 * Copyright (c) 2002-2015 Alexei Drummond, Andrew Rambaut and Marc Suchard
 *
 * This file is part of BEAST.
 * See the NOTICE file distributed with this work for additional
 * information regarding copyright ownership and licensing.
 *
 * BEAST is free software; you can redistribute it and/or modify
 * it under the terms of the GNU Lesser General Public License as
 * published by the Free Software Foundation; either version 2
 * of the License, or (at your option) any later version.
 *
 *  BEAST is distributed in the hope that it will be useful,
 *  but WITHOUT ANY WARRANTY; without even the implied warranty of
 *  MERCHANTABILITY or FITNESS FOR A PARTICULAR PURPOSE.  See the
 *  GNU Lesser General Public License for more details.
 *
 * You should have received a copy of the GNU Lesser General Public
 * License along with BEAST; if not, write to the
 * Free Software Foundation, Inc., 51 Franklin St, Fifth Floor,
 * Boston, MA  02110-1301  USA
 */

package dr.math.distributions;

import dr.inference.model.GradientProvider;
import dr.math.ErrorFunction;
import dr.math.MathUtils;
import dr.math.UnivariateFunction;

/**
 * normal distribution (pdf, cdf, quantile)
 *
 * @author Korbinian Strimmer
 * @version $Id: NormalDistribution.java,v 1.7 2005/05/24 20:26:01 rambaut Exp $
 */
<<<<<<< HEAD
public class NormalDistribution implements Distribution, GradientProvider, RandomGenerator {
=======
public class NormalDistribution implements Distribution, RandomGenerator, GradientProvider {
>>>>>>> 22f94ed6
    //
    // Public stuff
    //

    /**
     * Constructor
     */
    public NormalDistribution(double mean, double sd) {
        this.m = mean;
        this.sd = sd;
    }

    public double getMean() {
        return m;
    }

    public void setMean(double value) {
        m = value;
    }

    public double getSD() {
        return sd;
    }

    public void setSD(double value) {
        sd = value;
    }

    public double pdf(double x) {
        return pdf(x, m, sd);
    }

    public double logPdf(double x) {
        return logPdf(x, m, sd);
    }

    public double cdf(double x) {
        return cdf(x, m, sd);
    }

    public double quantile(double y) {
        return quantile(y, m, sd);
    }

    public double mean() {
        return mean(m, sd);
    }

    public double variance() {
        return variance(m, sd);
    }

    public final UnivariateFunction getProbabilityDensityFunction() {
        return pdfFunction;
    }

    private final UnivariateFunction pdfFunction = new UnivariateFunction() {
        public final double evaluate(double x) {
            return pdf(x);
        }

        public final double getLowerBound() {
            return Double.NEGATIVE_INFINITY;
        }

        public final double getUpperBound() {
            return Double.POSITIVE_INFINITY;
        }
    };

    /**
     * probability density function
     *
     * @param x  argument
     * @param m  mean
     * @param sd standard deviation
     * @return pdf at x
     */
    public static double pdf(double x, double m, double sd) {
        double a = 1.0 / (Math.sqrt(2.0 * Math.PI) * sd);
        double b = -(x - m) * (x - m) / (2.0 * sd * sd);

        return a * Math.exp(b);
    }

    /**
     * the natural log of the probability density function of the distribution
     *
     * @param x  argument
     * @param m  mean
     * @param sd standard deviation
     * @return log pdf at x
     */
    public static double logPdf(double x, double m, double sd) {
        double a = 1.0 / (Math.sqrt(2.0 * Math.PI) * sd);
        double b = -(x - m) * (x - m) / (2.0 * sd * sd);

        return Math.log(a) + b;
    }

    public static double gradLogPdf(double x, double m, double sd) {
        return (m - x) / (sd * sd);
    }

    public static double hessianLogPdf(double x, double m, double sd) {
        return - 1.0 / (sd * sd);
    }

    /**
     * cumulative density function
     *
     * @param x  argument
     * @param m  mean
     * @param sd standard deviation
     * @return cdf at x
     */
    public static double cdf(double x, double m, double sd) {
        return cdf(x, m, sd, false);
//        double a = (x - m) / (Math.sqrt(2.0) * sd);
//
//        return 0.5 * (1.0 + ErrorFunction.erf(a));
    }

    /**
     * quantiles (=inverse cumulative density function)
     *
     * @param z  argument
     * @param m  mean
     * @param sd standard deviation
     * @return icdf at z
     */
    public static double quantile(double z, double m, double sd) {
        return m + Math.sqrt(2.0) * sd * ErrorFunction.inverseErf(2.0 * z - 1.0);
    }

    /**
     * mean
     *
     * @param m  mean
     * @param sd standard deviation
     * @return mean
     */
    public static double mean(double m, double sd) {
        return m;
    }

    /**
     * variance
     *
     * @param m  mean
     * @param sd standard deviation
     * @return variance
     */
    public static double variance(double m, double sd) {
        return sd * sd;
    }


    /**
     * A more accurate and faster implementation of the cdf (taken from function pnorm in the R statistical language)
     * This implementation has discrepancies depending on the programming language and system architecture
     * In Java, returned values become zero once z reaches -37.5193 exactly on the machine tested
     * In the other implementation, the returned value 0 at about z = -8
     * In C, this 0 value is reached approximately z = -37.51938
     * <p/>
     * Will later need to be optimised for BEAST
     *
     * @param x     argument
     * @param mu    mean
     * @param sigma standard deviation
     * @param log_p is p logged
     * @return cdf at x
     */
    public static double cdf(double x, double mu, double sigma, boolean log_p) {

        if (Double.isNaN(x) || Double.isNaN(mu) || Double.isNaN(sigma)) {
            return Double.NaN;
        }
        if (Double.isInfinite(x) && mu == x) { /* x-mu is NaN */
            return Double.NaN;
        }
        if (sigma <= 0) {
            if (sigma < 0) {
                return Double.NaN;
            }
            return (x < mu) ? 0.0 : 1.0;
        }
        double p = (x - mu) / sigma;
        if (Double.isInfinite(p)) {
            return (x < mu) ? 0.0 : 1.0;
        }
        return standardCDF(p, log_p);
    }

    /**
     * A more accurate and faster implementation of the cdf (taken from function pnorm in the R statistical language)
     * This implementation has discrepancies depending on the programming language and system architecture
     * In Java, returned values become zero once z reaches -37.5193 exactly on the machine tested
     * In the other implementation, the returned value 0 at about z = -8
     * In C, this 0 value is reached approximately z = -37.51938
     * <p/>
     * Will later need to be optimised for BEAST
     *
     * @param x     argument
     * @param log_p is p logged
     * @return cdf at x
     */
    public static double standardCDF(double x, boolean log_p) {
        boolean i_tail = false;
        if (Double.isNaN(x)) {
            return Double.NaN;
        }

        double xden, xnum, temp, del, eps, xsq, y;
        int i;
        double p = x, cp = Double.NaN;
        boolean lower, upper;
        eps = DBL_EPSILON * 0.5;
        lower = !i_tail;
        upper = i_tail;

        y = Math.abs(x);
        if (y <= 0.67448975) { /* Normal.quantile(3/4, 1, 0) = 0.67448975 */
            if (y > eps) {
                xsq = x * x;
                xnum = a[4] * xsq;
                xden = xsq;
                for (i = 0; i < 3; i++) {
                    xnum = (xnum + a[i]) * xsq;
                    xden = (xden + b[i]) * xsq;
                }
            } else {
                xnum = xden = 0.0;
            }
            temp = x * (xnum + a[3]) / (xden + b[3]);
            if (lower) {
                p = 0.5 + temp;
            }
            if (upper) {
                cp = 0.5 - temp;
            }
            if (log_p) {
                if (lower) {
                    p = Math.log(p);
                }
                if (upper) {
                    cp = Math.log(cp);
                }
            }
        } else if (y <= M_SQRT_32) {
            /* Evaluate pnorm for 0.67448975 = Normal.quantile(3/4, 1, 0) < |x| <= sqrt(32) ~= 5.657 */

            xnum = c[8] * y;
            xden = y;
            for (i = 0; i < 7; i++) {
                xnum = (xnum + c[i]) * y;
                xden = (xden + d[i]) * y;
            }
            temp = (xnum + c[7]) / (xden + d[7]);

            //do_del(y);
            //swap_tail;
            //#define do_del(X)							\
            xsq = ((int) (y * CUTOFF)) * 1.0 / CUTOFF;
            del = (y - xsq) * (y + xsq);
            if (log_p) {
                p = (-xsq * xsq * 0.5) + (-del * 0.5) + Math.log(temp);
                if ((lower && x > 0.0) || (upper && x <= 0.0)) {
                    cp = Math.log(1.0 - Math.exp(-xsq * xsq * 0.5) * Math.exp(-del * 0.5) * temp);
                }
            } else {
                p = Math.exp(-xsq * xsq * 0.5) * Math.exp(-del * 0.5) * temp;
                cp = 1.0 - p;
            }
            //#define swap_tail						\
            if (x > 0.0) {
                temp = p;
                if (lower) {
                    p = cp;
                }
                cp = temp;
            }
        }
        /* else	  |x| > sqrt(32) = 5.657 :
         * the next two case differentiations were really for lower=T, log=F
         * Particularly	 *not*	for  log_p !
         * Cody had (-37.5193 < x  &&  x < 8.2924) ; R originally had y < 50
         * Note that we do want symmetry(0), lower/upper -> hence use y
         */
        else if (log_p || (lower && -37.5193 < x && x < 8.2924)
                || (upper && -8.2924 < x && x < 37.5193)) {

            /* Evaluate pnorm for x in (-37.5, -5.657) union (5.657, 37.5) */
            xsq = 1.0 / (x * x);
            xnum = p_[5] * xsq;
            xden = xsq;
            for (i = 0; i < 4; i++) {
                xnum = (xnum + p_[i]) * xsq;
                xden = (xden + q[i]) * xsq;
            }
            temp = xsq * (xnum + p_[4]) / (xden + q[4]);
            temp = (M_1_SQRT_2PI - temp) / y;

            //do_del(x);
            xsq = ((int) (x * CUTOFF)) * 1.0 / CUTOFF;
            del = (x - xsq) * (x + xsq);
            if (log_p) {
                p = (-xsq * xsq * 0.5) + (-del * 0.5) + Math.log(temp);
                if ((lower && x > 0.0) || (upper && x <= 0.0)) {
                    cp = Math.log(1.0 - Math.exp(-xsq * xsq * 0.5) * Math.exp(-del * 0.5) * temp);
                }
            } else {
                p = Math.exp(-xsq * xsq * 0.5) * Math.exp(-del * 0.5) * temp;
                cp = 1.0 - p;
            }
            //swap_tail;
            if (x > 0.0) {
                temp = p;
                if (lower) {
                    p = cp;
                }
                cp = temp;
            }
        } else { /* no log_p , large x such that probs are 0 or 1 */
            if (x > 0) {
                p = 1.0;
                cp = 0.0;
            } else {
                p = 0.0;
                cp = 1.0;
            }
        }
        return p;

    }

    // Private

    protected double m, sd;

    private static final double[] a = {
            2.2352520354606839287,
            161.02823106855587881,
            1067.6894854603709582,
            18154.981253343561249,
            0.065682337918207449113
    };
    private static final double[] b = {
            47.20258190468824187,
            976.09855173777669322,
            10260.932208618978205,
            45507.789335026729956
    };
    private static final double[] c = {
            0.39894151208813466764,
            8.8831497943883759412,
            93.506656132177855979,
            597.27027639480026226,
            2494.5375852903726711,
            6848.1904505362823326,
            11602.651437647350124,
            9842.7148383839780218,
            1.0765576773720192317e-8
    };
    private static final double[] d = {
            22.266688044328115691,
            235.38790178262499861,
            1519.377599407554805,
            6485.558298266760755,
            18615.571640885098091,
            34900.952721145977266,
            38912.003286093271411,
            19685.429676859990727
    };
    private static final double[] p_ = {
            0.21589853405795699,
            0.1274011611602473639,
            0.022235277870649807,
            0.001421619193227893466,
            2.9112874951168792e-5,
            0.02307344176494017303
    };
    private static final double[] q = {
            1.28426009614491121,
            0.468238212480865118,
            0.0659881378689285515,
            0.00378239633202758244,
            7.29751555083966205e-5
    };

    private static final int CUTOFF = 16; /* Cutoff allowing exact "*" and "/" */

    private static final double M_SQRT_32 = 5.656854249492380195206754896838; /* The square root of 32 */
    private static final double M_1_SQRT_2PI = 0.398942280401432677939946059934;
    private static final double DBL_EPSILON = 2.2204460492503131e-016;

    public static double standardTail(double x, boolean isUpper) {
        if (x < 0.0D) {
            isUpper = !isUpper;
            x = -x;
        }
        double d1;
        if ((x <= 8.0D) || ((isUpper) && (x <= 37.0D))) {
            double d2 = 0.5D * x * x;
            if (x >= 1.28D) {
                d1 = 0.398942280385D * Math.exp(-d2) / (x - 3.8052E-08D + 1.00000615302D / (x + 0.000398064794D + 1.98615381364D / (x - 0.151679116635D + 5.29330324926D / (x + 4.8385912808D - 15.150897245099999D / (x + 0.742380924027D + 30.789933034000001D / (x + 3.99019417011D))))));
            } else {
                d1 = 0.5D - x * (0.398942280444D - 0.399903438504D * d2 / (d2 + 5.75885480458D - 29.821355780800001D / (d2 + 2.62433121679D + 48.6959930692D / (d2 + 5.92885724438D))));
            }
        } else {
            d1 = 0.0D;
        }
        if (!isUpper) {
            d1 = 1.0D - d1;
        }
        return d1;
    }

    public static double tailCDF(double x, double mu, double sigma) {
        return standardTail((x - mu) / sigma, true);
    }

    public static double tailCDF(double x, double mu, double sigma, boolean isUpper) {
        return standardTail((x - mu) / sigma, isUpper);
    }


    public double tailCDF(double x) {
        return standardTail((x - this.m) / this.sd, true);
    }

    static void testTail(double x, double mu, double sigma) {
        double cdf1 = NormalDistribution.cdf(x, mu, sigma);
        double tail1 = 1.0 - cdf1;
        double cdf2 = NormalDistribution.cdf(x, mu, sigma, false);
        double tail2 = 1.0 - cdf2;
        double tail3 = NormalDistribution.tailCDF(x, mu, sigma);

        System.out.println(">" + x + " N(" + mu + ", " + sigma + ")");
        System.out.println("Original CDF: " + tail1);
        System.out.println("     New CDF: " + tail2);
        System.out.println("     tailCDF: " + tail3);
    }

    public static void main(String[] args) {
        testTail(0.1, 0.0, 1.0);
        System.out.println();
        testTail(1, 0.0, 1.0);
        System.out.println();
        testTail(5, 0.0, 1.0);
        System.out.println();
        testTail(7, 0.0, 1.0);
        System.out.println();
        testTail(8, 0.0, 1.0);
        System.out.println();
        testTail(8.25, 0.0, 1.0);
        System.out.println();
        testTail(10, 0.0, 1.0);
        System.out.println(NormalDistribution.standardCDF(2.0 / 0.5, true));
    }

    // RandomGenerator interface
    public Object nextRandom() {
        double eps = MathUtils.nextGaussian();
        eps *= getSD();
        eps += getMean();
        return eps;
    }

    public double logPdf(Object x) {
        double v = (Double) x;
        return logPdf(x);
    }

    @Override
    public int getDimension() {
        return 1;
    }

    @Override
    public double[] getGradientLogDensity(Object obj) {
        double[] x = GradientProvider.toDoubleArray(obj);
        double[] result = new double[x.length];
        for (int i = 0; i < x.length; ++i) {
<<<<<<< HEAD
            result[i] = gradLogPdf(x[i], m, sd);
=======
            result[i] = gradLogPdf(x[i], getMean(), getSD());
>>>>>>> 22f94ed6
        }
        return result;
    }
}<|MERGE_RESOLUTION|>--- conflicted
+++ resolved
@@ -36,11 +36,7 @@
  * @author Korbinian Strimmer
  * @version $Id: NormalDistribution.java,v 1.7 2005/05/24 20:26:01 rambaut Exp $
  */
-<<<<<<< HEAD
-public class NormalDistribution implements Distribution, GradientProvider, RandomGenerator {
-=======
 public class NormalDistribution implements Distribution, RandomGenerator, GradientProvider {
->>>>>>> 22f94ed6
     //
     // Public stuff
     //
@@ -525,11 +521,7 @@
         double[] x = GradientProvider.toDoubleArray(obj);
         double[] result = new double[x.length];
         for (int i = 0; i < x.length; ++i) {
-<<<<<<< HEAD
-            result[i] = gradLogPdf(x[i], m, sd);
-=======
             result[i] = gradLogPdf(x[i], getMean(), getSD());
->>>>>>> 22f94ed6
         }
         return result;
     }
