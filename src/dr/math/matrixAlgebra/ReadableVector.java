--- conflicted
+++ resolved
@@ -119,7 +119,7 @@
     }
 
     class Utils {
-        
+
         public static void setParameter(ReadableVector position, Parameter parameter) {
             for (int j = 0, dim = position.getDim(); j < dim; ++j) {
                 parameter.setParameterValueQuietly(j, position.get(j));
@@ -139,20 +139,17 @@
             return sum;
         }
 
-<<<<<<< HEAD
         public static double norm(ReadableVector vector) {
 
             return Math.sqrt(innerProduct(vector, vector));
         }
 
-=======
         public static double[] getBuffer(ReadableVector vector) {
             double[] buffer = new double[vector.getDim()];
             for (int i = 0; i < vector.getDim(); ++i) {
                 buffer[i] = vector.get(i);
             }
             return buffer;
-        }
->>>>>>> 833e2f65
+        } // TODO Remove? Defeats purpose
     }
 }