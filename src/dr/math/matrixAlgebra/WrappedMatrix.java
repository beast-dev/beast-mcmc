--- conflicted
+++ resolved
@@ -37,11 +37,7 @@
  * @author Marc A. Suchard
  */
 
-<<<<<<< HEAD
-public interface WrappedMatrix extends ReadableMatrix, WritableMatrix {
-=======
 public interface WrappedMatrix extends ReadableMatrix, WritableVector, WritableMatrix {
->>>>>>> 720f5d61
 
     void set(final int i, final int j, final double x);
 
