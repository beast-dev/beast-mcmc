package dr.math.matrixAlgebra.missingData;

import dr.inference.model.MatrixParameterInterface;
import dr.math.matrixAlgebra.*;
import org.ejml.alg.dense.decomposition.lu.LUDecompositionAlt_D64;
import org.ejml.alg.dense.linsol.lu.LinearSolverLu_D64;
import org.ejml.alg.dense.linsol.svd.SolvePseudoInverseSvd;
import org.ejml.alg.dense.misc.UnrolledDeterminantFromMinor;
import org.ejml.alg.dense.misc.UnrolledInverseFromMinor;
import org.ejml.data.DenseMatrix64F;
import org.ejml.factory.DecompositionFactory;
import org.ejml.factory.LinearSolverFactory;
import org.ejml.interfaces.decomposition.SingularValueDecomposition;
import org.ejml.interfaces.linsol.LinearSolver;
import org.ejml.ops.CommonOps;
import org.ejml.ops.SingularOps;

import java.util.Arrays;

import static dr.math.matrixAlgebra.missingData.InversionResult.Code.*;
import static dr.util.EuclideanToInfiniteNormUnitBallTransform.projection;

/**
 * @author Marc A. Suchard
 */
public class MissingOps {


    public static DenseMatrix64F wrap(final double[] source, final int offset,
                                      final int numRows, final int numCols) {
        double[] buffer = new double[numRows * numCols];
        return wrap(source, offset, numRows, numCols, buffer);
    }

    public static DenseMatrix64F wrap(final double[] source, final int offset,
                                      final int numRows, final int numCols,
                                      final double[] buffer) {
        System.arraycopy(source, offset, buffer, 0, numRows * numCols);
        return DenseMatrix64F.wrap(numRows, numCols, buffer);
    }

    public static DenseMatrix64F wrap(MatrixParameterInterface A) {
        return wrap(A.getParameterValues(), 0, A.getRowDimension(), A.getColumnDimension());
    }

    public static DenseMatrix64F wrapDiagonal(final double[] source, final int offset,
                                              final int dim) {
        double[] buffer = new double[dim * dim];
        return wrapDiagonal(source, offset, dim, buffer);
    }

    public static DenseMatrix64F wrapSpherical(final double[] source, final int offset,
                                               final int dim) {
        double[] buffer = new double[dim * dim];
        return wrapSpherical(source, offset, dim, buffer);
    }

    public static DenseMatrix64F wrapSpherical(final double[] source, final int offset,
                                               final int dim,
                                               final double[] buffer) {
        fillSpherical(source, offset, dim, buffer);
        DenseMatrix64F res = DenseMatrix64F.wrap(dim, dim, buffer);
        CommonOps.transpose(res); // Column major.
        return res;
    }

    private static void fillSpherical(final double[] source, final int offset,
                                      final int dim, final double[] buffer) {
        for (int i = 0; i < dim; i++) {
            System.arraycopy(source, offset + i * (dim - 1),
                    buffer, i * dim, dim - 1);
            buffer[(i + 1) * dim - 1] = projection(source, offset + i * (dim - 1), dim - 1);
        }
    }

    public static DenseMatrix64F wrapDiagonal(final double[] source, final int offset,
                                              final int dim,
                                              final double[] buffer) {
        for (int i = 0; i < dim; ++i) {
            buffer[i * dim + i] = source[i];
        }
        return DenseMatrix64F.wrap(dim, dim, buffer);
    }

    public static DenseMatrix64F wrapDiagonalInverse(final double[] source, final int offset,
                                                     final int dim) {
        double[] buffer = new double[dim * dim];
        return wrapDiagonalInverse(source, offset, dim, buffer);
    }

    public static DenseMatrix64F wrapDiagonalInverse(final double[] source, final int offset,
                                                     final int dim,
                                                     final double[] buffer) {
        for (int i = 0; i < dim; ++i) {
            buffer[i * dim + i] = 1 / source[i];
        }
        return DenseMatrix64F.wrap(dim, dim, buffer);
    }

    public static DenseMatrix64F copy(ReadableMatrix source) {
        final int len = source.getDim();
        double[] buffer = new double[len];
        for (int i = 0; i < len; ++i) {
            buffer[i] = source.get(i);
        }
        return DenseMatrix64F.wrap(source.getMinorDim(), source.getMajorDim(), buffer);
    }

    public static void copy(DenseMatrix64F source, WritableMatrix destination) {
        final int len = destination.getDim();
        for (int i = 0; i < len; ++i) {
            destination.set(i, source.get(i));
        }
    }

    public static void gatherRowsAndColumns(final DenseMatrix64F source, final DenseMatrix64F destination,
                                            final int[] rowIndices, final int[] colIndices) {

        final int rowLength = rowIndices.length;
        final int colLength = colIndices.length;
        final double[] out = destination.getData();

        int index = 0;
        for (int i = 0; i < rowLength; ++i) {
            final int rowIndex = rowIndices[i];
            for (int j = 0; j < colLength; ++j) {
                out[index] = source.unsafe_get(rowIndex, colIndices[j]);
                ++index;
            }
        }
    }

    public static void copyRowsAndColumns(final DenseMatrix64F source, final DenseMatrix64F destination,
                                          final int[] rowIndices, final int[] colIndices, final boolean clear) {
        if (clear) {
            Arrays.fill(destination.getData(), 0.0);
        }
        for (int row : rowIndices) {
            for (int col : colIndices) {
                destination.unsafe_set(row, col, source.unsafe_get(row, col));
            }
        }
    }

    public static void scatterRowsAndColumns(final DenseMatrix64F source, final DenseMatrix64F destination,
                                             final int[] rowIdices, final int[] colIndices, final boolean clear) {
        if (clear) {
            Arrays.fill(destination.getData(), 0.0);
        }

        final int rowLength = rowIdices.length;
        final int colLength = colIndices.length;
        final double[] in = source.getData();

        int index = 0;
        for (int i = 0; i < rowLength; ++i) {
            final int rowIndex = rowIdices[i];
            for (int j = 0; j < colLength; ++j) {
                destination.unsafe_set(rowIndex, colIndices[j], in[index]);
                ++index;
            }
        }
    }

    public static void unwrap(final DenseMatrix64F source, final double[] destination, final int offset) {
        System.arraycopy(source.getData(), 0, destination, offset, source.getNumElements());
    }

    public static void unwrapIdentity(final double[] destination, final int offset, final int dim) {
        for (int i = 0; i < dim; i++) {
            for (int j = 0; j < i; j++) {
                destination[offset + i * dim + j] = 0.0;
            }
            destination[offset + i * dim + i] = 1.0;
            for (int j = i + 1; j < dim; j++) {
                destination[offset + i * dim + j] = 0.0;
            }
        }
    }

    public static void blockUnwrap(final DenseMatrix64F block, final double[] destination,
                                   final int destinationOffset,
                                   final int offsetRow, final int offsetCol,
                                   final int nCols) {
        for (int i = 0; i < block.getNumRows(); i++) { // Rows
            for (int j = 0; j < block.getNumCols(); j++) {
                destination[destinationOffset + (i + offsetRow) * nCols + j + offsetCol] = block.get(i, j);
            }
        }
    }

    public static boolean anyDiagonalInfinities(DenseMatrix64F source) {
        boolean anyInfinities = false;
        for (int i = 0; i < source.getNumCols() && !anyInfinities; ++i) {
            if (Double.isInfinite(source.unsafe_get(i, i))) {
                anyInfinities = true;
            }
        }
        return anyInfinities;
    }

    public static boolean allFiniteDiagonals(DenseMatrix64F source) {
        boolean allFinite = true;

        final int length = source.getNumCols();
        for (int i = 0; i < length; ++i) {
            allFinite &= !Double.isInfinite(source.unsafe_get(i, i));
        }
        return allFinite;
    }

    public static int countFiniteDiagonals(DenseMatrix64F source) {
        final int length = source.getNumCols();

        int count = 0;
        for (int i = 0; i < length; ++i) {
            final double d = source.unsafe_get(i, i);
            if (!Double.isInfinite(d)) {
                ++count;
            }
        }
        return count;
    }

    public static int countZeroDiagonals(DenseMatrix64F source) {
        final int length = source.getNumCols();

        int count = 0;
        for (int i = 0; i < length; ++i) {
            final double d = source.unsafe_get(i, i);
            if (d == 0.0) {
                ++count;
            }
        }
        return count;
    }

    public static boolean allZeroDiagonals(DenseMatrix64F source) {
        final int length = source.getNumCols();

        for (int i = 0; i < length; ++i) {
            if (source.unsafe_get(i, i) != 0.0) {
                return false;
            }
        }
        return true;
    }

    public static void getFiniteDiagonalIndices(final DenseMatrix64F source, final int[] indices) {
        final int length = source.getNumCols();

        int index = 0;
        for (int i = 0; i < length; ++i) {
            final double d = source.unsafe_get(i, i);
            if (!Double.isInfinite(d)) {
                indices[index] = i;
                ++index;
            }
        }
    }

    public static int countFiniteNonZeroDiagonals(ReadableMatrix source) {
        final int length = source.getMajorDim();

        int count = 0;
        for (int i = 0; i < length; ++i) {
            final double d = source.get(i, i);
            if (!Double.isInfinite(d) && d != 0.0) {
                ++count;
            }
        }
        return count;
    }

    public static int countFiniteNonZeroDiagonals(DenseMatrix64F source) {
        final int length = source.getNumCols();

        int count = 0;
        for (int i = 0; i < length; ++i) {
            final double d = source.unsafe_get(i, i);
            if (!Double.isInfinite(d) && d != 0.0) {
                ++count;
            }
        }
        return count;
    }

    public static void getFiniteNonZeroDiagonalIndices(final DenseMatrix64F source, final int[] indices) {
        final int length = source.getNumCols();

        int index = 0;
        for (int i = 0; i < length; ++i) {
            final double d = source.unsafe_get(i, i);
            if (!Double.isInfinite(d) && d != 0.0) {
                indices[index] = i;
                ++index;
            }
        }
    }

    public static void addToDiagonal(DenseMatrix64F source, double increment) {
        final int width = source.getNumRows();
        for (int i = 0; i < width; ++i) {
            source.unsafe_set(i, i, source.unsafe_get(i, i) + increment);
        }
    }

    public static double det(DenseMatrix64F mat) {
        int numCol = mat.getNumCols();
        int numRow = mat.getNumRows();
        if (numCol != numRow) {
            throw new IllegalArgumentException("Must be a square matrix.");
        } else if (numCol <= 6) {
            return numCol >= 2 ? UnrolledDeterminantFromMinor.det(mat) : mat.get(0);
        } else {
            LUDecompositionAlt_D64 alg = new LUDecompositionAlt_D64();
            if (alg.inputModified()) {
                mat = mat.copy();
            }

            return !alg.decompose(mat) ? 0.0D : alg.computeDeterminant().real;
        }
    }

    public static double invertAndGetDeterminant(DenseMatrix64F mat, DenseMatrix64F result, boolean log) {

        final int numCol = mat.getNumCols();
        final int numRow = mat.getNumRows();
        if (numCol != numRow) {
            throw new IllegalArgumentException("Must be a square matrix.");
        }

        if (numCol <= 5) {

            if (numCol >= 2) {
                UnrolledInverseFromMinor.inv(mat, result);
            } else {
                result.set(0, 1.0D / mat.get(0));
            }

            double det = numCol >= 2 ?
                    UnrolledDeterminantFromMinor.det(mat) :
                    mat.get(0);
            return log ? Math.log(det) : det;

        } else {

            LUDecompositionAlt_D64 alg = new LUDecompositionAlt_D64();
            LinearSolverLu_D64 solver = new LinearSolverLu_D64(alg);
            if (solver.modifiesA()) {
                mat = mat.copy();
            }

            if (!solver.setA(mat)) {
                return Double.NaN;
            }

            solver.invert(result);

            return log ? computeLogDeterminant(alg) : alg.computeDeterminant().real;

        }
    }

    private static double computeLogDeterminant(LUDecompositionAlt_D64 alg) {
        int n = alg.getLU().getNumCols();
        if (n != alg.getLU().getNumRows()) {
            throw new IllegalArgumentException("Must be a square matrix.");
        } else {
            double logDet = 0;
            double[] dataLU = alg.getLU().getData();
            for (int i = 0; i < n * n; i += n + 1) {
                logDet += Math.log(Math.abs(dataLU[i]));
            }

            return logDet;
        }
    }

    public static InversionResult safeDeterminant(DenseMatrix64F source, boolean invert) {
        final int finiteCount = countFiniteNonZeroDiagonals(source);

        InversionResult result;

        if (finiteCount == 0) {
            result = new InversionResult(NOT_OBSERVED, 0, Double.NEGATIVE_INFINITY, true);
        } else {
//            LinearSolver<DenseMatrix64F> solver = LinearSolverFactory.pseudoInverse(true);
//            solver.setA(source);
//
//            SingularValueDecomposition<DenseMatrix64F> svd = solver.getDecomposition();
//            double[] values = svd.getSingularValues();
//
//            if (values == null) {
//                throw new RuntimeException("Unable to perform SVD");
//            }

            SingularValueDecomposition<DenseMatrix64F> svd = DecompositionFactory.svd(source.getNumRows(), source.getNumCols(), false, false, false);
            if (!svd.decompose(source)) {
                if (SingularOps.rank(svd) == 0)
                    return new InversionResult(NOT_OBSERVED, 0, Double.NEGATIVE_INFINITY, true);
                throw new RuntimeException("SVD decomposition failed");
            }
            double[] values = svd.getSingularValues();
<<<<<<< HEAD
//            double tol = SingularOps.singularThreshold(svd);
            double tol = 0.0;
=======
            double tol = SingularOps.singularThreshold(svd);
//            double tol = 0.0;
>>>>>>> 85e609b9

            int dim = 0;
            double logDet = 0;
            for (int i = 0; i < values.length; i++) {
                final double lambda = values[i];
                if (lambda > tol) {
                    logDet += Math.log(lambda);
                    ++dim;
                }
            }

            if (invert) {
                logDet = -logDet;
            }

            result = new InversionResult(dim == source.getNumCols() ? FULLY_OBSERVED : PARTIALLY_OBSERVED, dim, logDet, true);
        }

        return result;
    }

    public static InversionResult safeSolve(DenseMatrix64F A,
                                            WrappedVector b,
                                            WrappedVector x,
                                            boolean getDeterminat) {
        final int dim = b.getDim();

        assert (A.getNumRows() == dim && A.getNumCols() == dim);

        final DenseMatrix64F B = wrap(b.getBuffer(), b.getOffset(), dim, 1);
        final DenseMatrix64F X = new DenseMatrix64F(dim, 1);

        InversionResult ir = safeSolve(A, B, X, getDeterminat);


        for (int row = 0; row < dim; ++row) {
            x.set(row, X.unsafe_get(row, 0));
        }

        return ir;
    }

    public static InversionResult safeSolve(DenseMatrix64F A, DenseMatrix64F B, DenseMatrix64F X, boolean getLogDeterminant) {

        final int finiteCount = countFiniteNonZeroDiagonals(A);

        InversionResult result;
        if (finiteCount == 0) {
            Arrays.fill(X.getData(), 0);
            result = new InversionResult(NOT_OBSERVED, 0, Double.NEGATIVE_INFINITY, true);
        } else {

            LinearSolver<DenseMatrix64F> solver = LinearSolverFactory.pseudoInverse(true);
            ((SolvePseudoInverseSvd) solver).setThreshold(1e-8); // TODO No magic numbers, define as static final somewhere obvsious
            solver.setA(A);
            solver.solve(B, X);

            int dim = 0;
            double logDet = 0;

            //TODO: getLogDeterminant should never be used any more
            assert !getLogDeterminant;
//            if (getLogDeterminant) {
////                SingularValueDecomposition<DenseMatrix64F> svd = solver.getDecomposition();
////                double[] values = svd.getSingularValues();
//
//                SingularValueDecomposition<DenseMatrix64F> svd = DecompositionFactory.svd(A.getNumRows(), A.getNumCols(), false, false, false);
//                if (!svd.decompose(A)) {
//                    if (SingularOps.rank(svd) == 0)
//                        return new InversionResult(NOT_OBSERVED, 0, Double.NEGATIVE_INFINITY, true);
//                    throw new RuntimeException("SVD decomposition failed");
//                }
//                double[] values = svd.getSingularValues();
//
//                double tol = SingularOps.singularThreshold(svd);
//
//                for (int i = 0; i < values.length; ++i) {
//                    final double lambda = values[i];
//                    if (lambda > tol) {
//                        logDet += Math.log(lambda);
//                        ++dim;
//                    }
//                }
//            }

            result = new InversionResult(dim == A.getNumCols() ? FULLY_OBSERVED : PARTIALLY_OBSERVED, dim, logDet, true);
        }

        return result;
    }

//    public static InversionResult safeInvert(DenseMatrix64F source, DenseMatrix64F destination, boolean getDeterminant) {
//
//        final int dim = source.getNumCols();
//        final int finiteCount = countFiniteNonZeroDiagonals(source);
//        double logDet = 0;
//
//        if (finiteCount == dim) {
//            if (getDeterminant) {
//                logDet = invertAndGetDeterminant(source, destination, true);
//            } else {
////                CommonOps.invert(copyOfSource, result);
//                symmPosDefInvert(source, destination);
//            }
//            return new InversionResult(FULLY_OBSERVED, dim, logDet, true);
//        } else {
//            if (finiteCount == 0) {
//                Arrays.fill(destination.getData(), 0);
//                return new InversionResult(NOT_OBSERVED, 0, 0);
//            } else {
//                final int[] finiteIndices = new int[finiteCount];
//                getFiniteNonZeroDiagonalIndices(source, finiteIndices);
//
//                final DenseMatrix64F subSource = new DenseMatrix64F(finiteCount, finiteCount);
//                gatherRowsAndColumns(source, subSource, finiteIndices, finiteIndices);
//
//                final DenseMatrix64F inverseSubSource = new DenseMatrix64F(finiteCount, finiteCount);
//                if (getDeterminant) {
//                    logDet = invertAndGetDeterminant(subSource, inverseSubSource, true);
//                } else {
//                    CommonOps.invert(subSource, inverseSubSource);
//                }
//
//                scatterRowsAndColumns(inverseSubSource, destination, finiteIndices, finiteIndices, true);
//
//                return new InversionResult(PARTIALLY_OBSERVED, finiteCount, logDet, true);
//            }
//        }
//    }

    //TODO: Just have one safeInvert function after checking to make sure it doesn't break anything
    // TODO: change all inversion to return logDeterminant
    public static InversionResult safeInvert2(DenseMatrix64F source, DenseMatrix64F destination, boolean getLogDeterminant) {

        final int dim = source.getNumCols();
        final PermutationIndices permutationIndices = new PermutationIndices(source);
        final int finiteNonZeroCount = permutationIndices.getNumberOfNonZeroFiniteDiagonals();

        double logDet = 0;

        if (finiteNonZeroCount == dim) {
            if (getLogDeterminant) {
                logDet = invertAndGetDeterminant(source, destination, true);
            } else {
//                CommonOps.invert(source, destination);
                symmPosDefInvert(source, destination);
            }
            return new InversionResult(FULLY_OBSERVED, dim, logDet, true);
        } else {
            if (finiteNonZeroCount == 0) {
                Arrays.fill(destination.getData(), 0);
                //TODO: should NOT_OBSERVED vs FULLY_OBSERVED depend on whether this is a variance vs precision matrix?
                int infCount = permutationIndices.getNumberOfInfiniteDiagonals();

                if (infCount == dim) { //All infinity on diagonals of original matrix

                    return new InversionResult(NOT_OBSERVED, 0, Double.NEGATIVE_INFINITY, true);

                } else {

                    int zeroCount = permutationIndices.getNumberOfZeroDiagonals();

                    if (zeroCount == dim) { //All zero on diagonals of original matrix
                        for (int i = 0; i < dim; i++) {
                            destination.set(i, i, Double.POSITIVE_INFINITY);
                        }
                        return new InversionResult(FULLY_OBSERVED, dim, Double.POSITIVE_INFINITY, true);

                    } else { //Both zeros and infinities (but no non-zero finite entries) on diagonal
                        int[] zeroInds = permutationIndices.getZeroIndices();
                        int[] infInds = permutationIndices.getInfiniteIndices();
                        for (int i : zeroInds) {
                            destination.set(i, i, Double.POSITIVE_INFINITY);
                        }
                        //TODO: not sure what to do here with regard to dimension (it could be zeroCount or infCount
                        //TODO: depending on whether this is a variance or precision matrix respectively.
                        System.err.println("Warning: safeInvert2 in MissingOps is not designed to invert matrices " +
                                "with both zero and infinite diagonal entries.");
                        return new InversionResult(PARTIALLY_OBSERVED, zeroCount, Double.POSITIVE_INFINITY, true);
                    }
                }

            } else {

                final int[] finiteIndices = permutationIndices.getNonZeroFiniteIndices();
                final int[] zeroIndices = permutationIndices.getZeroIndices();

                final DenseMatrix64F subSource = new DenseMatrix64F(finiteNonZeroCount, finiteNonZeroCount);
                gatherRowsAndColumns(source, subSource, finiteIndices, finiteIndices);

                final DenseMatrix64F inverseSubSource = new DenseMatrix64F(finiteNonZeroCount, finiteNonZeroCount);
                if (getLogDeterminant) {
                    logDet = invertAndGetDeterminant(subSource, inverseSubSource, true);
                } else {
//                    CommonOps.invert(subSource, inverseSubSource);
                    symmPosDefInvert(subSource, inverseSubSource);
                }

                scatterRowsAndColumns(inverseSubSource, destination, finiteIndices, finiteIndices, true);

                for (int i = 0; i < zeroIndices.length; i++) {
                    int index = zeroIndices[i];
                    destination.set(index, index, Double.POSITIVE_INFINITY);
                }

                return new InversionResult(PARTIALLY_OBSERVED, finiteNonZeroCount, logDet, true);
            }
        }
    }

    public static void symmPosDefInvert(DenseMatrix64F P, DenseMatrix64F P_inv) {
        LinearSolver<DenseMatrix64F> solver = LinearSolverFactory.symmPosDef(P.getNumCols());
        DenseMatrix64F Pbis = new DenseMatrix64F(P);
        if (!solver.setA(Pbis)) {
            CommonOps.invert(P, P_inv);
        } else {
            solver.invert(P_inv);
        }
    }

    public static void safeMult(DenseMatrix64F sourceA, DenseMatrix64F sourceB, DenseMatrix64F destination) {

        final int dim = sourceA.getNumCols();
        assert ((dim == sourceA.getNumRows()) && dim == sourceB.getNumCols() && dim == sourceB.getNumRows()) :
                "In safeMult, A and B must be square with the same dimension.";
        final PermutationIndices permutationIndicesA = new PermutationIndices(sourceA);
        final int infiniteCountA = permutationIndicesA.getNumberOfInfiniteDiagonals();
        final PermutationIndices permutationIndicesB = new PermutationIndices(sourceB);
        final int infiniteCountB = permutationIndicesB.getNumberOfInfiniteDiagonals();

        if (infiniteCountA == 0 && infiniteCountB == 0) {
            CommonOps.mult(sourceA, sourceB, destination);
        } else if (infiniteCountA == dim) {
            CommonOps.scale(1.0, sourceA, destination);
        } else if (infiniteCountB == dim) {
            CommonOps.scale(1.0, sourceB, destination);
        } else {
            throw new RuntimeException("Partial safeMult not yet implemented.");
        }
    }


//    public static void safeAdd(DenseMatrix64F source0, DenseMatrix64F source1, DenseMatrix64F destination) {
//        CommonOps.add(source0, source1, destination);
//
//        for (int i = 0; i < destination.numCols; ++i) {
//            if (Double.isInfinite(destination.unsafe_get(i, i))) {
//                for (int j = 0; j < destination.numRows; ++j) {
//                    if (i != j) {
//                        destination.unsafe_set(i, j, 0.0);
//                        destination.unsafe_set(j, i, 0.0);
//                    }
//                }
//            }
//        }
//    }

    public static void matrixVectorMultiple(final DenseMatrix64F A,
                                            final WrappedVector x,
                                            final WrappedVector y,
                                            final int dim) {
        if (buffer.length < dim) {
            buffer = new double[dim];
        }

        for (int row = 0; row < dim; ++row) {
            double sum = 0.0;
            for (int col = 0; col < dim; ++col) {
                sum += A.unsafe_get(row, col) * x.get(col);
            }
            buffer[row] = sum;
        }

        for (int col = 0; col < dim; ++col) {
            y.set(col, buffer[col]);
        }
    }

    private static double[] buffer = new double[16];

    public static void safeWeightedAverage(final WrappedVector mi,
                                           final DenseMatrix64F Pi,
                                           final WrappedVector mj,
                                           final DenseMatrix64F Pj,
                                           final WrappedVector mk,
                                           final DenseMatrix64F Vk,
                                           final int dimTrait) {
//        countZeroDiagonals(Vk);
        final double[] tmp = new double[dimTrait];
        for (int g = 0; g < dimTrait; ++g) {
            double sum = 0.0;
            boolean iInf = Double.isInfinite(Pi.unsafe_get(g, g));
            boolean jInf = Double.isInfinite(Pj.unsafe_get(g, g));
            if (iInf && jInf) {
                throw new IllegalArgumentException("Both precision matrices are infinite in dimension " + g);
            } else if (iInf) {
                sum = mi.get(g);
            } else if (jInf) {
                sum = mj.get(g);
            } else {
                for (int h = 0; h < dimTrait; ++h) {
                    sum += Pi.unsafe_get(g, h) * mi.get(h);
                    sum += Pj.unsafe_get(g, h) * mj.get(h);
                }
            }

            tmp[g] = sum;
        }

        for (int g = 0; g < dimTrait; ++g) {
            double sum = 0.0;
            if (Vk.unsafe_get(g, g) == 0.0) {
                sum = tmp[g];
            } else {
                for (int h = 0; h < dimTrait; ++h) {
                    sum += Vk.unsafe_get(g, h) * tmp[h];
                }
            }
            mk.set(g, sum);
        }
    }

    public static void weightedAverage(final ReadableVector mi,
                                       final DenseMatrix64F Pi,
                                       final ReadableVector mj,
                                       final DenseMatrix64F Pj,
                                       final WritableVector mk,
                                       final DenseMatrix64F Vk,
                                       final int dimTrait) {
        final double[] tmp = new double[dimTrait];
        for (int g = 0; g < dimTrait; ++g) {
            double sum = 0.0;
            for (int h = 0; h < dimTrait; ++h) {
                sum += Pi.unsafe_get(g, h) * mi.get(h);
                sum += Pj.unsafe_get(g, h) * mj.get(h);
            }
            tmp[g] = sum;
        }
        for (int g = 0; g < dimTrait; ++g) {
            double sum = 0.0;
            for (int h = 0; h < dimTrait; ++h) {
                sum += Vk.unsafe_get(g, h) * tmp[h];
            }
            mk.set(g, sum);
        }
    }

    public static void weightedAverage(final ReadableVector mi,
                                       final ReadableMatrix Pi,
                                       final ReadableVector mj,
                                       final ReadableMatrix Pj,
                                       final WritableVector mk,
                                       final ReadableMatrix Vk,
                                       final int dimTrait) {
        final double[] tmp = new double[dimTrait];
        for (int g = 0; g < dimTrait; ++g) {
            double sum = 0.0;
            for (int h = 0; h < dimTrait; ++h) {
                sum += Pi.get(g, h) * mi.get(h);
                sum += Pj.get(g, h) * mj.get(h);
            }
            tmp[g] = sum;
        }
        for (int g = 0; g < dimTrait; ++g) {
            double sum = 0.0;
            for (int h = 0; h < dimTrait; ++h) {
                sum += Vk.get(g, h) * tmp[h];
            }
            mk.set(g, sum);
        }
    }

    public static void weightedAverage(final double[] ipartial,
                                       final int ibo,
                                       final DenseMatrix64F Pi,
                                       final double[] jpartial,
                                       final int jbo,
                                       final DenseMatrix64F Pj,
                                       final double[] kpartial,
                                       final int kbo,
                                       final DenseMatrix64F Vk,
                                       final int dimTrait) {
        final double[] tmp = new double[dimTrait];
        weightedAverage(ipartial, ibo, Pi, jpartial, jbo, Pj, kpartial, kbo, Vk, dimTrait, tmp);
    }

    public static void weightedSum(final double[] ipartial,
                                   final int ibo,
                                   final DenseMatrix64F Pi,
                                   final double[] jpartial,
                                   final int jbo,
                                   final DenseMatrix64F Pj,
                                   final int dimTrait,
                                   final double[] out) {
        for (int g = 0; g < dimTrait; ++g) {
            double sum = 0.0;
            for (int h = 0; h < dimTrait; ++h) {
                sum += Pi.unsafe_get(g, h) * ipartial[ibo + h];
                sum += Pj.unsafe_get(g, h) * jpartial[jbo + h];
            }
            out[g] = sum;
        }
    }

    public static void weightedSumActualized(final double[] ipartial,
                                             final int ibo,
                                             final DenseMatrix64F Pi,
                                             final double[] iactualization,
                                             final int ido,
                                             final double[] jpartial,
                                             final int jbo,
                                             final DenseMatrix64F Pj,
                                             final double[] jactualization,
                                             final int jdo,
                                             final int dimTrait,
                                             final double[] out) {
        for (int g = 0; g < dimTrait; ++g) {
            double sum = 0.0;
            for (int h = 0; h < dimTrait; ++h) {
                sum += iactualization[ido + g] * Pi.unsafe_get(g, h) * ipartial[ibo + h];
                sum += jactualization[jdo + g] * Pj.unsafe_get(g, h) * jpartial[jbo + h];
            }
            out[g] = sum;
        }
    }

    public static void weightedAverage(final double[] ipartial,
                                       final int ibo,
                                       final DenseMatrix64F Pi,
                                       final double[] jpartial,
                                       final int jbo,
                                       final DenseMatrix64F Pj,
                                       final double[] kpartial,
                                       final int kbo,
                                       final DenseMatrix64F Vk,
                                       final int dimTrait,
                                       final double[] tmp) {
        weightedSum(ipartial, ibo, Pi, jpartial, jbo, Pj, dimTrait, tmp);
        for (int g = 0; g < dimTrait; ++g) {
            if (!Double.isInfinite(Vk.unsafe_get(g, g))) {
                double sum = 0.0;
                for (int h = 0; h < dimTrait; ++h) {
                    if (!Double.isInfinite(Vk.unsafe_get(h, h))) {

                        sum += Vk.unsafe_get(g, h) * tmp[h];

                    }
                }
                kpartial[kbo + g] = sum;

            }
        }
    }

    public static double weightedInnerProduct(final double[] partials,
                                              final int bo,
                                              final DenseMatrix64F P,
                                              final int dimTrait) {
        double SS = 0;

        // vector-matrix-vector
        for (int g = 0; g < dimTrait; ++g) {
            final double ig = partials[bo + g];
            for (int h = 0; h < dimTrait; ++h) {
                final double ih = partials[bo + h];
                SS += ig * P.unsafe_get(g, h) * ih;
            }
        }

        return SS;
    }

    public static double weightedInnerProductOfDifferences(final double[] source1,
                                                           final int source1Offset,
                                                           final double[] source2,
                                                           final int source2Offset,
                                                           final DenseMatrix64F P,
                                                           final int dimTrait) {
        double SS = 0;
        for (int g = 0; g < dimTrait; ++g) {
            final double gDifference = source1[source1Offset + g] - source2[source2Offset + g];

            for (int h = 0; h < dimTrait; ++h) {
                final double hDifference = source1[source1Offset + h] - source2[source2Offset + h];

                SS += gDifference * P.unsafe_get(g, h) * hDifference;
            }
        }

        return SS;
    }


    public static double weightedThreeInnerProduct(final double[] ipartials,
                                                   final int ibo,
                                                   final DenseMatrix64F Pip,
                                                   final double[] jpartials,
                                                   final int jbo,
                                                   final DenseMatrix64F Pjp,
                                                   final double[] kpartials,
                                                   final int kbo,
                                                   final DenseMatrix64F Pk,
                                                   final int dimTrait) {

        // TODO Is it better to split into 3 separate calls to weightedInnerProduct?

        double SSi = 0;
        double SSj = 0;
        double SSk = 0;


        // vector-matrix-vector TODO in parallel
        for (int g = 0; g < dimTrait; ++g) {
            final double ig = ipartials[ibo + g];
            final double jg = jpartials[jbo + g];
            final double kg = kpartials[kbo + g];

            for (int h = 0; h < dimTrait; ++h) {
                final double ih = ipartials[ibo + h];
                final double jh = jpartials[jbo + h];
                final double kh = kpartials[kbo + h];


                SSi += ig * Pip.unsafe_get(g, h) * ih;
                SSj += jg * Pjp.unsafe_get(g, h) * jh;
                SSk += kg * Pk.unsafe_get(g, h) * kh;

            }
        }

        return SSi + SSj - SSk;
    }

    public static double weightedThreeInnerProductNormalized(final double[] ipartials,
                                                             final int ibo,
                                                             final DenseMatrix64F Pip,
                                                             final double[] jpartials,
                                                             final int jbo,
                                                             final DenseMatrix64F Pjp,
                                                             final double[] kpartials,
                                                             final int kbo,
                                                             final double[] kpartialsBis,
                                                             final int kboBis,
                                                             final int dimTrait) {

        double SSi = 0;
        double SSj = 0;
        double SSk = 0;

        // vector-matrix-vector TODO in parallel
        for (int g = 0; g < dimTrait; ++g) {
            final double ig = ipartials[ibo + g];
            final double jg = jpartials[jbo + g];
            final double kg = kpartials[kbo + g];
            final double kgBis = kpartialsBis[kboBis + g];

            for (int h = 0; h < dimTrait; ++h) {
                final double ih = ipartials[ibo + h];
                final double jh = jpartials[jbo + h];

                SSi += ig * Pip.unsafe_get(g, h) * ih;
                SSj += jg * Pjp.unsafe_get(g, h) * jh;
            }
            SSk += kg * kgBis;
        }

        return SSi + SSj - SSk;
    }


    public static void add(ReadableMatrix p1,
                           ReadableMatrix p2,
                           WritableMatrix p12) {

        assert (p1.getDim() == p2.getDim());
        assert (p1.getDim() == p12.getDim());

        final int dim = p12.getDim();

        for (int i = 0; i < dim; ++i) {
            p12.set(i, p1.get(i) + p2.get(i));
        }
    }

    public static void forceSymmetric(DenseMatrix64F P) {
        DenseMatrix64F Ptrans = new DenseMatrix64F(P);
        CommonOps.transpose(P, Ptrans);
        CommonOps.addEquals(P, Ptrans);
        CommonOps.scale(0.5, P);
    }

    public static void symmetricMult(DenseMatrix64F Q, DenseMatrix64F P, DenseMatrix64F QtPQ) {
        int dimTrait = Q.getNumCols();
        assert dimTrait == Q.getNumRows() && dimTrait == P.getNumCols() && dimTrait == P.getNumRows();
        for (int i = 0; i < dimTrait; i++) {
            for (int j = i; j < dimTrait; j++) {
                double val = 0;
                for (int k = 0; k < dimTrait; k++) {
                    for (int r = 0; r < dimTrait; r++) {
                        val += P.unsafe_get(k, r) * Q.unsafe_get(k, i) * Q.unsafe_get(r, j);
                    }
                }
                QtPQ.unsafe_set(i, j, val);
                QtPQ.unsafe_set(j, i, val);
            }
        }
    }

    public static void diagMult(double[] d, DenseMatrix64F M) {
        diagMult(d, M, M);
    }

    public static void diagMult(double[] d, DenseMatrix64F source, DenseMatrix64F dest) {
        assert d.length == source.getNumRows();
        assert source.getNumRows() == dest.getNumRows() && source.getNumCols() == dest.getNumCols();
        for (int i = 0; i < source.getNumRows(); i++) {
            for (int j = 0; j < source.getNumCols(); j++) {
                dest.unsafe_set(i, j, d[i] * source.unsafe_get(i, j));
            }
        }
    }

    public static void diagMult(DenseMatrix64F M, double[] d) {
        diagMult(M, d, M);
    }

    public static void diagMult(DenseMatrix64F source, double[] d, DenseMatrix64F dest) {
        assert d.length == source.getNumCols();
        assert source.getNumRows() == dest.getNumRows() && source.getNumCols() == dest.getNumCols();
        for (int i = 0; i < source.getNumRows(); i++) {
            for (int j = 0; j < source.getNumCols(); j++) {
                dest.unsafe_set(i, j, d[j] * source.unsafe_get(i, j));
            }
        }
    }

    public static void diagDiv(double[] d, DenseMatrix64F M) {
        assert d.length == M.getNumRows();
        for (int i = 0; i < M.getNumRows(); i++) {
            for (int j = 0; j < M.getNumCols(); j++) {
                M.unsafe_set(i, j, M.unsafe_get(i, j) / d[i]);
            }
        }
    }

    public static void diagDiv(DenseMatrix64F M, double[] d) {
        assert d.length == M.getNumCols();
        for (int i = 0; i < M.getNumRows(); i++) {
            for (int j = 0; j < M.getNumCols(); j++) {
                M.unsafe_set(i, j, M.unsafe_get(i, j) / d[j]);
            }
        }
    }

    public static void addTransEquals(DenseMatrix64F M) {
        assert M.getNumCols() == M.getNumRows();
        for (int i = 0; i < M.getNumCols(); i++) {
            M.unsafe_set(i, i, 2 * M.unsafe_get(i, i));
            for (int j = 0; j < i; j++) {
                M.unsafe_set(i, j, M.unsafe_get(i, j) + M.unsafe_get(j, i));
                M.unsafe_set(j, i, M.unsafe_get(i, j));
            }
        }
    }
}

//    public static void safeSolveSymmPosDef(DenseMatrix64F A,
//                                           WrappedVector b,
//                                           WrappedVector x) {
//        final int dim = b.getDim();
//
//        assert (A.getNumRows() == dim && A.getNumCols() == dim);
//
//        final DenseMatrix64F B = wrap(b.getBuffer(), b.getOffset(), dim, 1);
//        final DenseMatrix64F X = new DenseMatrix64F(dim, 1);
//
//        safeSolveSymmPosDef(A, B, X);
//
//
//        for (int row = 0; row < dim; ++row) {
//            x.set(row, X.unsafe_get(row, 0));
//        }
//    }
//
//    public static void safeSolveSymmPosDef(DenseMatrix64F A, DenseMatrix64F B, DenseMatrix64F X) {
//
//        final int finiteCount = countFiniteNonZeroDiagonals(A);
//
//        InversionResult result;
//        if (finiteCount == 0) {
//            Arrays.fill(X.getData(), 0);
//        } else {
//            LinearSolver<DenseMatrix64F> solver = LinearSolverFactory.symmPosDef(A.getNumCols());
//            DenseMatrix64F Abis = new DenseMatrix64F(A);
//            if(solver.setA(Abis)) {
//                solver.solve(B, X);
//            } else {
//                LinearSolver<DenseMatrix64F> solverSVD = LinearSolverFactory.pseudoInverse(true);
//                solverSVD.setA(A);
//                solverSVD.solve(B, X);
//            }
//        }
//    }
<|MERGE_RESOLUTION|>--- conflicted
+++ resolved
@@ -402,13 +402,8 @@
                 throw new RuntimeException("SVD decomposition failed");
             }
             double[] values = svd.getSingularValues();
-<<<<<<< HEAD
-//            double tol = SingularOps.singularThreshold(svd);
-            double tol = 0.0;
-=======
             double tol = SingularOps.singularThreshold(svd);
 //            double tol = 0.0;
->>>>>>> 85e609b9
 
             int dim = 0;
             double logDet = 0;
