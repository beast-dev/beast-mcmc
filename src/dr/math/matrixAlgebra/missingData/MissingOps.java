package dr.math.matrixAlgebra.missingData;

import dr.inference.model.MatrixParameterInterface;
import dr.math.matrixAlgebra.*;
import org.ejml.alg.dense.decomposition.lu.LUDecompositionAlt_D64;
import org.ejml.alg.dense.linsol.lu.LinearSolverLu_D64;
import org.ejml.alg.dense.linsol.svd.SolvePseudoInverseSvd;
import org.ejml.alg.dense.misc.UnrolledDeterminantFromMinor;
import org.ejml.alg.dense.misc.UnrolledInverseFromMinor;
import org.ejml.data.DenseMatrix64F;
import org.ejml.factory.DecompositionFactory;
import org.ejml.factory.LinearSolverFactory;
import org.ejml.interfaces.decomposition.SingularValueDecomposition;
import org.ejml.interfaces.linsol.LinearSolver;
import org.ejml.ops.CommonOps;
import org.ejml.ops.SingularOps;

import java.util.Arrays;

import static dr.math.matrixAlgebra.missingData.InversionResult.Code.*;
import static dr.util.EuclideanToInfiniteNormUnitBallTransform.projection;

/**
 * @author Marc A. Suchard
 */
public class MissingOps {

    public static DenseMatrix64F wrap(final double[] source, final int offset,
                                      final int numRows, final int numCols) {
        double[] buffer = new double[numRows * numCols];
        return wrap(source, offset, numRows, numCols, buffer);
    }

    public static DenseMatrix64F wrap(final double[] source, final int offset,
                                      final int numRows, final int numCols,
                                      final double[] buffer) {
        System.arraycopy(source, offset, buffer, 0, numRows * numCols);
        return DenseMatrix64F.wrap(numRows, numCols, buffer);
    }

    public static DenseMatrix64F wrap(MatrixParameterInterface A) {
        return wrap(A.getParameterValues(), 0, A.getRowDimension(), A.getColumnDimension());
    }

    public static DenseMatrix64F wrapDiagonal(final double[] source, final int offset,
                                              final int dim) {
        double[] buffer = new double[dim * dim];
        return wrapDiagonal(source, offset, dim, buffer);
    }

    public static DenseMatrix64F wrapDiagonal(final double[] source, final int offset,
                                              final int dim,
                                              final double[] buffer) {
        for (int i = 0; i < dim; ++i) {
            buffer[i * dim + i] = source[i];
        }
        return DenseMatrix64F.wrap(dim, dim, buffer);
    }

    public static DenseMatrix64F wrapDiagonalInverse(final double[] source, final int offset,
                                                     final int dim) {
        double[] buffer = new double[dim * dim];
        return wrapDiagonalInverse(source, offset, dim, buffer);
    }

    public static DenseMatrix64F wrapDiagonalInverse(final double[] source, final int offset,
                                                     final int dim,
                                                     final double[] buffer) {
        for (int i = 0; i < dim; ++i) {
            buffer[i * dim + i] = 1 / source[i];
        }
        return DenseMatrix64F.wrap(dim, dim, buffer);
    }

    public static DenseMatrix64F wrapSpherical(final double[] source, final int offset,
                                               final int dim) {
        double[] buffer = new double[dim * dim];
        return wrapSpherical(source, offset, dim, buffer);
    }

    public static DenseMatrix64F wrapSpherical(final double[] source, final int offset,
                                               final int dim,
                                               final double[] buffer) {
        fillSpherical(source, offset, dim, buffer);
        DenseMatrix64F res = DenseMatrix64F.wrap(dim, dim, buffer);
        CommonOps.transpose(res); // Column major.
        return res;
    }

    private static void fillSpherical(final double[] source, final int offset,
                                      final int dim, final double[] buffer) {
        for (int i = 0; i < dim; i++) {
            System.arraycopy(source, offset + i * (dim - 1),
                    buffer, i * dim, dim - 1);
            buffer[(i + 1) * dim - 1] = projection(source, offset + i * (dim - 1), dim - 1);
        }
    }

    public static DenseMatrix64F copy(ReadableMatrix source) {
        final int len = source.getDim();
        double[] buffer = new double[len];
        for (int i = 0; i < len; ++i) {
            buffer[i] = source.get(i);
        }
        return DenseMatrix64F.wrap(source.getMinorDim(), source.getMajorDim(), buffer);
    }

    public static void copy(DenseMatrix64F source, WritableMatrix destination) {
        final int len = destination.getDim();
        for (int i = 0; i < len; ++i) {
            destination.set(i, source.get(i));
        }
    }

    public static void gatherRowsAndColumns(final DenseMatrix64F source, final DenseMatrix64F destination,
                                            final int[] rowIndices, final int[] colIndices) {

        final int rowLength = rowIndices.length;
        final int colLength = colIndices.length;
        final double[] out = destination.getData();

        int index = 0;
        for (int i = 0; i < rowLength; ++i) {
            final int rowIndex = rowIndices[i];
            for (int j = 0; j < colLength; ++j) {
                out[index] = source.unsafe_get(rowIndex, colIndices[j]);
                ++index;
            }
        }
    }

    public static void copyRowsAndColumns(final DenseMatrix64F source, final DenseMatrix64F destination,
                                          final int[] rowIndices, final int[] colIndices, final boolean clear) {
        if (clear) {
            Arrays.fill(destination.getData(), 0.0);
        }
        for (int row : rowIndices) {
            for (int col : colIndices) {
                destination.unsafe_set(row, col, source.unsafe_get(row, col));
            }
        }
    }

    public static void scatterRowsAndColumns(final DenseMatrix64F source, final DenseMatrix64F destination,
                                             final int[] rowIdices, final int[] colIndices, final boolean clear) {
        if (clear) {
            Arrays.fill(destination.getData(), 0.0);
        }

        final int rowLength = rowIdices.length;
        final int colLength = colIndices.length;
        final double[] in = source.getData();

        int index = 0;
        for (int i = 0; i < rowLength; ++i) {
            final int rowIndex = rowIdices[i];
            for (int j = 0; j < colLength; ++j) {
                destination.unsafe_set(rowIndex, colIndices[j], in[index]);
                ++index;
            }
        }
    }

    public static void unwrap(final DenseMatrix64F source, final double[] destination, final int offset) {
        System.arraycopy(source.getData(), 0, destination, offset, source.getNumElements());
    }

    public static void unwrapIdentity(final double[] destination, final int offset, final int dim) {
        for (int i = 0; i < dim; i++) {
            for (int j = 0; j < i; j++) {
                destination[offset + i * dim + j] = 0.0;
            }
            destination[offset + i * dim + i] = 1.0;
            for (int j = i + 1; j < dim; j++) {
                destination[offset + i * dim + j] = 0.0;
            }
        }
    }

    public static void blockUnwrap(final DenseMatrix64F block, final double[] destination,
                                   final int destinationOffset,
                                   final int offsetRow, final int offsetCol,
                                   final int nCols) {
        for (int i = 0; i < block.getNumRows(); i++) { // Rows
            for (int j = 0; j < block.getNumCols(); j++) {
                destination[destinationOffset + (i + offsetRow) * nCols + j + offsetCol] = block.get(i, j);
            }
        }
    }

    public static boolean anyDiagonalInfinities(DenseMatrix64F source) {
        boolean anyInfinities = false;
        for (int i = 0; i < source.getNumCols() && !anyInfinities; ++i) {
            if (Double.isInfinite(source.unsafe_get(i, i))) {
                anyInfinities = true;
            }
        }
        return anyInfinities;
    }

    public static boolean allFiniteDiagonals(DenseMatrix64F source) {
        boolean allFinite = true;

        final int length = source.getNumCols();
        for (int i = 0; i < length; ++i) {
            allFinite &= !Double.isInfinite(source.unsafe_get(i, i));
        }
        return allFinite;
    }

    public static int countFiniteDiagonals(DenseMatrix64F source) {
        final int length = source.getNumCols();

        int count = 0;
        for (int i = 0; i < length; ++i) {
            final double d = source.unsafe_get(i, i);
            if (!Double.isInfinite(d)) {
                ++count;
            }
        }
        return count;
    }

    public static int countZeroDiagonals(DenseMatrix64F source) {
        final int length = source.getNumCols();

        int count = 0;
        for (int i = 0; i < length; ++i) {
            final double d = source.unsafe_get(i, i);
            if (d == 0.0) {
                ++count;
            }
        }
        return count;
    }

    public static boolean allZeroDiagonals(DenseMatrix64F source) {
        final int length = source.getNumCols();

        for (int i = 0; i < length; ++i) {
            if (source.unsafe_get(i, i) != 0.0) {
                return false;
            }
        }
        return true;
    }

    public static void getFiniteDiagonalIndices(final DenseMatrix64F source, final int[] indices) {
        final int length = source.getNumCols();

        int index = 0;
        for (int i = 0; i < length; ++i) {
            final double d = source.unsafe_get(i, i);
            if (!Double.isInfinite(d)) {
                indices[index] = i;
                ++index;
            }
        }
    }

    public static int countFiniteNonZeroDiagonals(ReadableMatrix source) {
        final int length = source.getMajorDim();

        int count = 0;
        for (int i = 0; i < length; ++i) {
            final double d = source.get(i, i);
            if (!Double.isInfinite(d) && d != 0.0) {
                ++count;
            }
        }
        return count;
    }

    public static int countFiniteNonZeroDiagonals(DenseMatrix64F source) {
        final int length = source.getNumCols();

        int count = 0;
        for (int i = 0; i < length; ++i) {
            final double d = source.unsafe_get(i, i);
            if (!Double.isInfinite(d) && d != 0.0) {
                ++count;
            }
        }
        return count;
    }

    public static void getFiniteNonZeroDiagonalIndices(final DenseMatrix64F source, final int[] indices) {
        final int length = source.getNumCols();

        int index = 0;
        for (int i = 0; i < length; ++i) {
            final double d = source.unsafe_get(i, i);
            if (!Double.isInfinite(d) && d != 0.0) {
                indices[index] = i;
                ++index;
            }
        }
    }

    public static void addToDiagonal(DenseMatrix64F source, double increment) {
        final int width = source.getNumRows();
        for (int i = 0; i < width; ++i) {
            source.unsafe_set(i, i, source.unsafe_get(i, i) + increment);
        }
    }

    public static double det(DenseMatrix64F mat) {
        int numCol = mat.getNumCols();
        int numRow = mat.getNumRows();
        if (numCol != numRow) {
            throw new IllegalArgumentException("Must be a square matrix.");
        } else if (numCol <= 6) {
            return numCol >= 2 ? UnrolledDeterminantFromMinor.det(mat) : mat.get(0);
        } else {
            LUDecompositionAlt_D64 alg = new LUDecompositionAlt_D64();
            if (alg.inputModified()) {
                mat = mat.copy();
            }

            return !alg.decompose(mat) ? 0.0D : alg.computeDeterminant().real;
        }
    }

    public static double invertAndGetDeterminant(DenseMatrix64F mat, DenseMatrix64F result, boolean log) {

        final int numCol = mat.getNumCols();
        final int numRow = mat.getNumRows();
        if (numCol != numRow) {
            throw new IllegalArgumentException("Must be a square matrix.");
        }

        if (numCol <= 5) {

            if (numCol >= 2) {
                UnrolledInverseFromMinor.inv(mat, result);
            } else {
                result.set(0, 1.0D / mat.get(0));
            }

            double det = numCol >= 2 ?
                    UnrolledDeterminantFromMinor.det(mat) :
                    mat.get(0);
            return log ? Math.log(det) : det;

        } else {

            LUDecompositionAlt_D64 alg = new LUDecompositionAlt_D64();
            LinearSolverLu_D64 solver = new LinearSolverLu_D64(alg);
            if (solver.modifiesA()) {
                mat = mat.copy();
            }

            if (!solver.setA(mat)) {
                return Double.NaN;
            }

            solver.invert(result);

            return log ? computeLogDeterminant(alg) : alg.computeDeterminant().real;

        }
    }

    private static double computeLogDeterminant(LUDecompositionAlt_D64 alg) {
        int n = alg.getLU().getNumCols();
        if (n != alg.getLU().getNumRows()) {
            throw new IllegalArgumentException("Must be a square matrix.");
        } else {
            double logDet = 0;
            double[] dataLU = alg.getLU().getData();
            for(int i = 0; i < n * n; i += n + 1) {
                logDet += Math.log(Math.abs(dataLU[i]));
            }

            return logDet;
        }
    }

    public static InversionResult safeDeterminant(DenseMatrix64F source, boolean invert) {
        final int finiteCount = countFiniteNonZeroDiagonals(source);

        InversionResult result;

        if (finiteCount == 0) {
            result = new InversionResult(NOT_OBSERVED, 0, Double.NEGATIVE_INFINITY, true);
        } else {
//            LinearSolver<DenseMatrix64F> solver = LinearSolverFactory.pseudoInverse(true);
//            solver.setA(source);
//
//            SingularValueDecomposition<DenseMatrix64F> svd = solver.getDecomposition();
//            double[] values = svd.getSingularValues();
//
//            if (values == null) {
//                throw new RuntimeException("Unable to perform SVD");
//            }

            SingularValueDecomposition<DenseMatrix64F> svd = DecompositionFactory.svd(source.getNumRows(), source.getNumCols(), false, false, false);
            if (!svd.decompose(source)) {
                if (SingularOps.rank(svd) == 0) return new InversionResult(NOT_OBSERVED, 0, Double.NEGATIVE_INFINITY, true);
                throw new RuntimeException("SVD decomposition failed");
            }
            double[] values = svd.getSingularValues();

            int dim = 0;
            double logDet = 0;
            for (int i = 0; i < values.length; i++) {
                final double lambda = values[i];
                if (lambda > 0.0) {
                    logDet += Math.log(lambda);
                    ++dim;
                }
            }

            if (!invert) {
                logDet = -logDet;
            }

            result = new InversionResult(dim == source.getNumCols() ? FULLY_OBSERVED : PARTIALLY_OBSERVED, dim, logDet, true);
        }

        return result;
    }

    public static InversionResult safeSolve(DenseMatrix64F A,
                                            WrappedVector b,
                                            WrappedVector x,
                                            boolean getDeterminat) {
        final int dim = b.getDim();

        assert (A.getNumRows() == dim && A.getNumCols() == dim);

        final DenseMatrix64F B = wrap(b.getBuffer(), b.getOffset(), dim, 1);
        final DenseMatrix64F X = new DenseMatrix64F(dim, 1);

        InversionResult ir = safeSolve(A, B, X, getDeterminat);


        for (int row = 0; row < dim; ++row) {
            x.set(row, X.unsafe_get(row, 0));
        }

        return ir;
    }

    public static InversionResult safeSolve(DenseMatrix64F A, DenseMatrix64F B, DenseMatrix64F X, boolean getLogDeterminant) {

        final int finiteCount = countFiniteNonZeroDiagonals(A);

        InversionResult result;
        if (finiteCount == 0) {
            Arrays.fill(X.getData(), 0);
            result = new InversionResult(NOT_OBSERVED, 0, Double.NEGATIVE_INFINITY, true);
        } else {

            LinearSolver<DenseMatrix64F> solver = LinearSolverFactory.pseudoInverse(true);
            ((SolvePseudoInverseSvd) solver).setThreshold(1e-8);
            solver.setA(A);
            solver.solve(B, X);

            int dim = 0;
            double logDet = 0;

            if (getLogDeterminant) {
//                SingularValueDecomposition<DenseMatrix64F> svd = solver.getDecomposition();
//                double[] values = svd.getSingularValues();

                SingularValueDecomposition<DenseMatrix64F> svd = DecompositionFactory.svd(A.getNumRows(), A.getNumCols(), false, false, false);
                if (!svd.decompose(A)) {
                    if (SingularOps.rank(svd) == 0) return new InversionResult(NOT_OBSERVED, 0, Double.NEGATIVE_INFINITY, true);
                    throw new RuntimeException("SVD decomposition failed");
                }
                double[] values = svd.getSingularValues();

//                double eps = SingularOps.singularThreshold(svd);

                for (int i = 0; i < values.length; ++i) {
                    final double lambda = values[i];
                    if (lambda > 0.0) {
                        logDet += Math.log(lambda);
                        ++dim;
                    }
                }
            }

            result = new InversionResult(dim == A.getNumCols() ? FULLY_OBSERVED : PARTIALLY_OBSERVED, dim, logDet, true);
        }

        return result;
    }

//    public static void safeSolveSymmPosDef(DenseMatrix64F A,
//                                           WrappedVector b,
//                                           WrappedVector x) {
//        final int dim = b.getDim();
//
//        assert (A.getNumRows() == dim && A.getNumCols() == dim);
//
//        final DenseMatrix64F B = wrap(b.getBuffer(), b.getOffset(), dim, 1);
//        final DenseMatrix64F X = new DenseMatrix64F(dim, 1);
//
//        safeSolveSymmPosDef(A, B, X);
//
//
//        for (int row = 0; row < dim; ++row) {
//            x.set(row, X.unsafe_get(row, 0));
//        }
//    }
//
//    public static void safeSolveSymmPosDef(DenseMatrix64F A, DenseMatrix64F B, DenseMatrix64F X) {
//
//        final int finiteCount = countFiniteNonZeroDiagonals(A);
//
//        InversionResult result;
//        if (finiteCount == 0) {
//            Arrays.fill(X.getData(), 0);
//        } else {
//            LinearSolver<DenseMatrix64F> solver = LinearSolverFactory.symmPosDef(A.getNumCols());
//            DenseMatrix64F Abis = new DenseMatrix64F(A);
//            if(solver.setA(Abis)) {
//                solver.solve(B, X);
//            } else {
//                LinearSolver<DenseMatrix64F> solverSVD = LinearSolverFactory.pseudoInverse(true);
//                solverSVD.setA(A);
//                solverSVD.solve(B, X);
//            }
//        }
//    }

//    public static InversionResult safeInvert(DenseMatrix64F source, DenseMatrix64F destination, boolean getDeterminant) {
//
//        final int dim = source.getNumCols();
//        final int finiteCount = countFiniteNonZeroDiagonals(source);
//        double logDet = 0;
//
//        if (finiteCount == dim) {
//            if (getDeterminant) {
//                logDet = invertAndGetDeterminant(source, destination, true);
//            } else {
////                CommonOps.invert(copyOfSource, result);
//                symmPosDefInvert(source, destination);
//            }
//            return new InversionResult(FULLY_OBSERVED, dim, logDet, true);
//        } else {
//            if (finiteCount == 0) {
//                Arrays.fill(destination.getData(), 0);
//                return new InversionResult(NOT_OBSERVED, 0, 0);
//            } else {
//                final int[] finiteIndices = new int[finiteCount];
//                getFiniteNonZeroDiagonalIndices(source, finiteIndices);
//
//                final DenseMatrix64F subSource = new DenseMatrix64F(finiteCount, finiteCount);
//                gatherRowsAndColumns(source, subSource, finiteIndices, finiteIndices);
//
//                final DenseMatrix64F inverseSubSource = new DenseMatrix64F(finiteCount, finiteCount);
//                if (getDeterminant) {
//                    logDet = invertAndGetDeterminant(subSource, inverseSubSource, true);
//                } else {
//                    CommonOps.invert(subSource, inverseSubSource);
//                }
//
//                scatterRowsAndColumns(inverseSubSource, destination, finiteIndices, finiteIndices, true);
//
//                return new InversionResult(PARTIALLY_OBSERVED, finiteCount, logDet, true);
//            }
//        }
//    }

    //TODO: Just have one safeInvert function after checking to make sure it doesn't break anything
    // TODO: change all inversion to return logDeterminant
    public static InversionResult safeInvert2(DenseMatrix64F source, DenseMatrix64F destination, boolean getLogDeterminant) {

        final int dim = source.getNumCols();
        final PermutationIndices permutationIndices = new PermutationIndices(source);
        final int finiteNonZeroCount = permutationIndices.getNumberOfNonZeroFiniteDiagonals();

        double logDet = 0;

        if (finiteNonZeroCount == dim) {
            if (getLogDeterminant) {
                logDet = invertAndGetDeterminant(source, destination, true);
            } else {
//                CommonOps.invert(source, destination);
                symmPosDefInvert(source, destination);
            }
            return new InversionResult(FULLY_OBSERVED, dim, logDet, true);
        } else {
<<<<<<< HEAD
            if (finiteNonZeroCount == 0) {
                Arrays.fill(destination.getData(), 0);
                //TODO: should NOT_OBSERVED vs FULLY_OBSERVED depend on whether this is a variance vs precision matrix?
                int infCount = permutationIndices.getNumberOfInfiniteDiagonals();

                if (infCount == dim) { //All infinity on diagonals of original matrix

                    return new InversionResult(NOT_OBSERVED, 0, Double.NEGATIVE_INFINITY, true);

                } else {

                    int zeroCount = permutationIndices.getNumberOfZeroDiagonals();

                    if (zeroCount == dim) { //All zero on diagonals of original matrix
                        for (int i = 0; i < dim; i++) {
                            destination.set(i, i, Double.POSITIVE_INFINITY);
                        }
                        return new InversionResult(FULLY_OBSERVED, dim, Double.POSITIVE_INFINITY, true);

                    } else { //Both zeros and infinities (but no non-zero finite entries) on diagonal
                        int[] zeroInds = permutationIndices.getZeroIndices();
                        int[] infInds = permutationIndices.getInfiniteIndices();
                        for (int i : zeroInds) {
                            destination.set(i, i, Double.POSITIVE_INFINITY);
                        }
                        //TODO: not sure what to do here with regard to dimension (it could be zeroCount or infCount
                        //TODO: depending on whether this is a variance or precision matrix respectively.
                        System.err.println("Warning: safeInvert2 in MissingOps is not designed to invert matrices " +
                                "with both zero and infinite diagonal entries.");
                        return new InversionResult(PARTIALLY_OBSERVED, zeroCount, Double.POSITIVE_INFINITY, true);
                    }
                }
=======

            final int infiniteCount = permutationIndices.getNumberOfInfiniteDiagonals();

            if (infiniteCount == dim) {

                Arrays.fill(destination.getData(), 0);
                return new InversionResult(NOT_OBSERVED, 0, 0);
>>>>>>> b4d4a468

            } else {

                final int[] zeroIndices = permutationIndices.getZeroIndices();

<<<<<<< HEAD
                final DenseMatrix64F subSource = new DenseMatrix64F(finiteNonZeroCount, finiteNonZeroCount);
                gatherRowsAndColumns(source, subSource, finiteIndices, finiteIndices);

                final DenseMatrix64F inverseSubSource = new DenseMatrix64F(finiteNonZeroCount, finiteNonZeroCount);
                if (getLogDeterminant) {
                    logDet = invertAndGetDeterminant(subSource, inverseSubSource, true);
                } else {
//                    CommonOps.invert(subSource, inverseSubSource);
                    symmPosDefInvert(subSource, inverseSubSource);
                }
=======
                if (finiteCount > 0) {

                    final int[] finiteIndices = permutationIndices.getNonZeroFiniteIndices();
>>>>>>> b4d4a468

                    final DenseMatrix64F subSource = new DenseMatrix64F(finiteCount, finiteCount);
                    gatherRowsAndColumns(source, subSource, finiteIndices, finiteIndices);

                    final DenseMatrix64F inverseSubSource = new DenseMatrix64F(finiteCount, finiteCount);
                    if (getDeterminant) {
                        det = invertAndGetDeterminant(subSource, inverseSubSource);
                    } else {
                        CommonOps.invert(subSource, inverseSubSource);
                    }

                    scatterRowsAndColumns(inverseSubSource, destination, finiteIndices, finiteIndices, true);
                }

                for (int i = 0; i < zeroIndices.length; i++) {
                    int index = zeroIndices[i];
                    destination.set(index, index, Double.POSITIVE_INFINITY);
                }

                return new InversionResult(PARTIALLY_OBSERVED, finiteNonZeroCount, logDet, true);
            }
        }
    }

<<<<<<< HEAD
    public static void symmPosDefInvert(DenseMatrix64F P, DenseMatrix64F P_inv) {
        LinearSolver<DenseMatrix64F> solver = LinearSolverFactory.symmPosDef(P.getNumCols());
        DenseMatrix64F Pbis = new DenseMatrix64F(P);
        if (!solver.setA(Pbis)) {
            CommonOps.invert(P, P_inv);
        } else {
            solver.invert(P_inv);
        }
    }

    public static void safeMult(DenseMatrix64F sourceA, DenseMatrix64F sourceB, DenseMatrix64F destination) {

        final int dim = sourceA.getNumCols();
        assert ((dim == sourceA.getNumRows()) && dim == sourceB.getNumCols() && dim == sourceB.getNumRows()) :
                "In safeMult, A and B must be square with the same dimension.";
        final PermutationIndices permutationIndicesA = new PermutationIndices(sourceA);
        final int infiniteCountA = permutationIndicesA.getNumberOfInfiniteDiagonals();
        final PermutationIndices permutationIndicesB = new PermutationIndices(sourceB);
        final int infiniteCountB = permutationIndicesB.getNumberOfInfiniteDiagonals();

        if (infiniteCountA == 0 && infiniteCountB == 0) {
            CommonOps.mult(sourceA, sourceB, destination);
        } else if (infiniteCountA == dim) {
            CommonOps.scale(1.0, sourceA, destination);
        } else if (infiniteCountB == dim) {
            CommonOps.scale(1.0, sourceB, destination);
        } else {
            throw new RuntimeException("Partial safeMult not yet implemented.");
        }
    }


=======
    public static void safeAdd(DenseMatrix64F source0, DenseMatrix64F source1, DenseMatrix64F destination) {
        CommonOps.add(source0, source1, destination);

        for (int i = 0; i < destination.numCols; ++i) {
            if (Double.isInfinite(destination.unsafe_get(i, i))) {
                for (int j = 0; j < destination.numRows; ++j) {
                    if (i != j) {
                        destination.unsafe_set(i, j, 0.0);
                        destination.unsafe_set(j, i, 0.0);
                    }
                }
            }
        }
    }

>>>>>>> b4d4a468
    public static void matrixVectorMultiple(final DenseMatrix64F A,
                                            final WrappedVector x,
                                            final WrappedVector y,
                                            final int dim) {
        if (buffer.length < dim) {
            buffer = new double[dim];
        }

        for (int row = 0; row < dim; ++row) {
            double sum = 0.0;
            for (int col = 0; col < dim; ++col) {
                sum += A.unsafe_get(row, col) * x.get(col);
            }
            buffer[row] = sum;
        }

        for (int col = 0; col < dim; ++col) {
            y.set(col, buffer[col]);
        }
    }

    private static double[] buffer = new double[16];

    public static void safeWeightedAverage(final WrappedVector mi,
                                           final DenseMatrix64F Pi,
                                           final WrappedVector mj,
                                           final DenseMatrix64F Pj,
                                           final WrappedVector mk,
                                           final DenseMatrix64F Vk,
                                           final int dimTrait) {
//        countZeroDiagonals(Vk);
        final double[] tmp = new double[dimTrait];
        for (int g = 0; g < dimTrait; ++g) {
            double sum = 0.0;
            boolean iInf = Double.isInfinite(Pi.unsafe_get(g, g));
            boolean jInf = Double.isInfinite(Pj.unsafe_get(g, g));
            if (iInf && jInf) {
                throw new IllegalArgumentException("Both precision matrices are infinite in dimension " + g);
            } else if (iInf) {
                sum = mi.get(g);
            } else if (jInf) {
                sum = mj.get(g);
            } else {
                for (int h = 0; h < dimTrait; ++h) {
                    sum += Pi.unsafe_get(g, h) * mi.get(h);
                    sum += Pj.unsafe_get(g, h) * mj.get(h);
                }
            }

            tmp[g] = sum;
        }

        for (int g = 0; g < dimTrait; ++g) {
            double sum = 0.0;
            if (Vk.unsafe_get(g, g) == 0.0) {
                sum = tmp[g];
            } else {
                for (int h = 0; h < dimTrait; ++h) {
                    sum += Vk.unsafe_get(g, h) * tmp[h];
                }
            }
            mk.set(g, sum);
        }
    }

    public static void weightedAverage(final ReadableVector mi,
                                       final DenseMatrix64F Pi,
                                       final ReadableVector mj,
                                       final DenseMatrix64F Pj,
                                       final WritableVector mk,
                                       final DenseMatrix64F Vk,
                                       final int dimTrait) {
        final double[] tmp = new double[dimTrait];
        for (int g = 0; g < dimTrait; ++g) {
            double sum = 0.0;
            for (int h = 0; h < dimTrait; ++h) {
                sum += Pi.unsafe_get(g, h) * mi.get(h);
                sum += Pj.unsafe_get(g, h) * mj.get(h);
            }
            tmp[g] = sum;
        }
        for (int g = 0; g < dimTrait; ++g) {
            double sum = 0.0;
            for (int h = 0; h < dimTrait; ++h) {
                sum += Vk.unsafe_get(g, h) * tmp[h];
            }
            mk.set(g, sum);
        }
    }

    public static void weightedAverage(final ReadableVector mi,
                                       final ReadableMatrix Pi,
                                       final ReadableVector mj,
                                       final ReadableMatrix Pj,
                                       final WritableVector mk,
                                       final ReadableMatrix Vk,
                                       final int dimTrait) {
        final double[] tmp = new double[dimTrait];
        for (int g = 0; g < dimTrait; ++g) {
            double sum = 0.0;
            for (int h = 0; h < dimTrait; ++h) {
                sum += Pi.get(g, h) * mi.get(h);
                sum += Pj.get(g, h) * mj.get(h);
            }
            tmp[g] = sum;
        }
        for (int g = 0; g < dimTrait; ++g) {
            double sum = 0.0;
            for (int h = 0; h < dimTrait; ++h) {
                sum += Vk.get(g, h) * tmp[h];
            }
            mk.set(g, sum);
        }
    }

    public static void weightedAverage(final double[] ipartial,
                                       final int ibo,
                                       final DenseMatrix64F Pi,
                                       final double[] jpartial,
                                       final int jbo,
                                       final DenseMatrix64F Pj,
                                       final double[] kpartial,
                                       final int kbo,
                                       final DenseMatrix64F Vk,
                                       final int dimTrait) {
        final double[] tmp = new double[dimTrait];
        weightedAverage(ipartial, ibo, Pi, jpartial, jbo, Pj, kpartial, kbo, Vk, dimTrait, tmp);
    }

    public static void weightedSum(final double[] ipartial,
                                   final int ibo,
                                   final DenseMatrix64F Pi,
                                   final double[] jpartial,
                                   final int jbo,
                                   final DenseMatrix64F Pj,
                                   final int dimTrait,
                                   final double[] out) {
        for (int g = 0; g < dimTrait; ++g) {
            double sum = 0.0;
            for (int h = 0; h < dimTrait; ++h) {
                sum += Pi.unsafe_get(g, h) * ipartial[ibo + h];
                sum += Pj.unsafe_get(g, h) * jpartial[jbo + h];
            }
            out[g] = sum;
        }
    }

    public static void weightedSumActualized(final double[] ipartial,
                                             final int ibo,
                                             final DenseMatrix64F Pi,
                                             final double[] iactualization,
                                             final int ido,
                                             final double[] jpartial,
                                             final int jbo,
                                             final DenseMatrix64F Pj,
                                             final double[] jactualization,
                                             final int jdo,
                                             final int dimTrait,
                                             final double[] out) {
        for (int g = 0; g < dimTrait; ++g) {
            double sum = 0.0;
            for (int h = 0; h < dimTrait; ++h) {
                sum += iactualization[ido + g] * Pi.unsafe_get(g, h) * ipartial[ibo + h];
                sum += jactualization[jdo + g] * Pj.unsafe_get(g, h) * jpartial[jbo + h];
            }
            out[g] = sum;
        }
    }

    public static void weightedAverage(final double[] ipartial,
                                       final int ibo,
                                       final DenseMatrix64F Pi,
                                       final double[] jpartial,
                                       final int jbo,
                                       final DenseMatrix64F Pj,
                                       final double[] kpartial,
                                       final int kbo,
                                       final DenseMatrix64F Vk,
                                       final int dimTrait,
                                       final double[] tmp) {
        weightedSum(ipartial, ibo, Pi, jpartial, jbo, Pj, dimTrait, tmp);
        for (int g = 0; g < dimTrait; ++g) {
            if (!Double.isInfinite(Vk.unsafe_get(g, g))) {
                double sum = 0.0;
                for (int h = 0; h < dimTrait; ++h) {
                    if (!Double.isInfinite(Vk.unsafe_get(h, h))) {

                        sum += Vk.unsafe_get(g, h) * tmp[h];

                    }
                }
                kpartial[kbo + g] = sum;

            }
        }
    }

    public static double weightedInnerProduct(final double[] partials,
                                              final int bo,
                                              final DenseMatrix64F P,
                                              final int dimTrait) {
        double SS = 0;

        // vector-matrix-vector
        for (int g = 0; g < dimTrait; ++g) {
            final double ig = partials[bo + g];
            for (int h = 0; h < dimTrait; ++h) {
                final double ih = partials[bo + h];
                SS += ig * P.unsafe_get(g, h) * ih;
            }
        }

        return SS;
    }

    public static double weightedInnerProductOfDifferences(final double[] source1,
                                                           final int source1Offset,
                                                           final double[] source2,
                                                           final int source2Offset,
                                                           final DenseMatrix64F P,
                                                           final int dimTrait) {
        double SS = 0;
        for (int g = 0; g < dimTrait; ++g) {
            final double gDifference = source1[source1Offset + g] - source2[source2Offset + g];

            for (int h = 0; h < dimTrait; ++h) {
                final double hDifference = source1[source1Offset + h] - source2[source2Offset + h];

                SS += gDifference * P.unsafe_get(g, h) * hDifference;
            }
        }

        return SS;
    }


    public static double weightedThreeInnerProduct(final double[] ipartials,
                                                   final int ibo,
                                                   final DenseMatrix64F Pip,
                                                   final double[] jpartials,
                                                   final int jbo,
                                                   final DenseMatrix64F Pjp,
                                                   final double[] kpartials,
                                                   final int kbo,
                                                   final DenseMatrix64F Pk,
                                                   final int dimTrait) {

        // TODO Is it better to split into 3 separate calls to weightedInnerProduct?

        double SSi = 0;
        double SSj = 0;
        double SSk = 0;


        // vector-matrix-vector TODO in parallel
        for (int g = 0; g < dimTrait; ++g) {
            final double ig = ipartials[ibo + g];
            final double jg = jpartials[jbo + g];
            final double kg = kpartials[kbo + g];

            for (int h = 0; h < dimTrait; ++h) {
                final double ih = ipartials[ibo + h];
                final double jh = jpartials[jbo + h];
                final double kh = kpartials[kbo + h];


                SSi += ig * Pip.unsafe_get(g, h) * ih;
                SSj += jg * Pjp.unsafe_get(g, h) * jh;
                SSk += kg * Pk.unsafe_get(g, h) * kh;

            }
        }

        return SSi + SSj - SSk;
    }

    public static double weightedThreeInnerProductNormalized(final double[] ipartials,
                                                             final int ibo,
                                                             final DenseMatrix64F Pip,
                                                             final double[] jpartials,
                                                             final int jbo,
                                                             final DenseMatrix64F Pjp,
                                                             final double[] kpartials,
                                                             final int kbo,
                                                             final double[] kpartialsBis,
                                                             final int kboBis,
                                                             final int dimTrait) {

        double SSi = 0;
        double SSj = 0;
        double SSk = 0;

        // vector-matrix-vector TODO in parallel
        for (int g = 0; g < dimTrait; ++g) {
            final double ig = ipartials[ibo + g];
            final double jg = jpartials[jbo + g];
            final double kg = kpartials[kbo + g];
            final double kgBis = kpartialsBis[kboBis + g];

            for (int h = 0; h < dimTrait; ++h) {
                final double ih = ipartials[ibo + h];
                final double jh = jpartials[jbo + h];

                SSi += ig * Pip.unsafe_get(g, h) * ih;
                SSj += jg * Pjp.unsafe_get(g, h) * jh;
            }
            SSk += kg * kgBis;
        }

        return SSi + SSj - SSk;
    }


    public static void add(ReadableMatrix p1,
                           ReadableMatrix p2,
                           WritableMatrix p12) {

        assert (p1.getDim() == p2.getDim());
        assert (p1.getDim() == p12.getDim());

        final int dim = p12.getDim();

        for (int i = 0; i < dim; ++i) {
            p12.set(i, p1.get(i) + p2.get(i));
        }
    }

    public static void forceSymmetric(DenseMatrix64F P) {
        DenseMatrix64F Ptrans = new DenseMatrix64F(P);
        CommonOps.transpose(P, Ptrans);
        CommonOps.addEquals(P, Ptrans);
        CommonOps.scale(0.5, P);
    }

    public static void symmetricMult(DenseMatrix64F Q, DenseMatrix64F P, DenseMatrix64F QtPQ) {
        int dimTrait = Q.getNumCols();
        assert dimTrait == Q.getNumRows() && dimTrait == P.getNumCols() && dimTrait == P.getNumRows();
        for (int i = 0; i < dimTrait; i++) {
            for (int j = i; j < dimTrait; j++) {
                double val = 0;
                for (int k = 0; k < dimTrait; k++) {
                    for (int r = 0; r < dimTrait; r++) {
                        val += P.unsafe_get(k, r) * Q.unsafe_get(k, i) * Q.unsafe_get(r, j);
                    }
                }
                QtPQ.unsafe_set(i, j, val);
                QtPQ.unsafe_set(j, i, val);
            }
        }
    }
}<|MERGE_RESOLUTION|>--- conflicted
+++ resolved
@@ -584,7 +584,6 @@
             }
             return new InversionResult(FULLY_OBSERVED, dim, logDet, true);
         } else {
-<<<<<<< HEAD
             if (finiteNonZeroCount == 0) {
                 Arrays.fill(destination.getData(), 0);
                 //TODO: should NOT_OBSERVED vs FULLY_OBSERVED depend on whether this is a variance vs precision matrix?
@@ -617,21 +616,12 @@
                         return new InversionResult(PARTIALLY_OBSERVED, zeroCount, Double.POSITIVE_INFINITY, true);
                     }
                 }
-=======
-
-            final int infiniteCount = permutationIndices.getNumberOfInfiniteDiagonals();
-
-            if (infiniteCount == dim) {
-
-                Arrays.fill(destination.getData(), 0);
-                return new InversionResult(NOT_OBSERVED, 0, 0);
->>>>>>> b4d4a468
 
             } else {
 
+                final int[] finiteIndices = permutationIndices.getNonZeroFiniteIndices();
                 final int[] zeroIndices = permutationIndices.getZeroIndices();
 
-<<<<<<< HEAD
                 final DenseMatrix64F subSource = new DenseMatrix64F(finiteNonZeroCount, finiteNonZeroCount);
                 gatherRowsAndColumns(source, subSource, finiteIndices, finiteIndices);
 
@@ -642,24 +632,8 @@
 //                    CommonOps.invert(subSource, inverseSubSource);
                     symmPosDefInvert(subSource, inverseSubSource);
                 }
-=======
-                if (finiteCount > 0) {
-
-                    final int[] finiteIndices = permutationIndices.getNonZeroFiniteIndices();
->>>>>>> b4d4a468
-
-                    final DenseMatrix64F subSource = new DenseMatrix64F(finiteCount, finiteCount);
-                    gatherRowsAndColumns(source, subSource, finiteIndices, finiteIndices);
-
-                    final DenseMatrix64F inverseSubSource = new DenseMatrix64F(finiteCount, finiteCount);
-                    if (getDeterminant) {
-                        det = invertAndGetDeterminant(subSource, inverseSubSource);
-                    } else {
-                        CommonOps.invert(subSource, inverseSubSource);
-                    }
-
-                    scatterRowsAndColumns(inverseSubSource, destination, finiteIndices, finiteIndices, true);
-                }
+
+                scatterRowsAndColumns(inverseSubSource, destination, finiteIndices, finiteIndices, true);
 
                 for (int i = 0; i < zeroIndices.length; i++) {
                     int index = zeroIndices[i];
@@ -671,7 +645,6 @@
         }
     }
 
-<<<<<<< HEAD
     public static void symmPosDefInvert(DenseMatrix64F P, DenseMatrix64F P_inv) {
         LinearSolver<DenseMatrix64F> solver = LinearSolverFactory.symmPosDef(P.getNumCols());
         DenseMatrix64F Pbis = new DenseMatrix64F(P);
@@ -704,23 +677,21 @@
     }
 
 
-=======
-    public static void safeAdd(DenseMatrix64F source0, DenseMatrix64F source1, DenseMatrix64F destination) {
-        CommonOps.add(source0, source1, destination);
-
-        for (int i = 0; i < destination.numCols; ++i) {
-            if (Double.isInfinite(destination.unsafe_get(i, i))) {
-                for (int j = 0; j < destination.numRows; ++j) {
-                    if (i != j) {
-                        destination.unsafe_set(i, j, 0.0);
-                        destination.unsafe_set(j, i, 0.0);
-                    }
-                }
-            }
-        }
-    }
-
->>>>>>> b4d4a468
+//    public static void safeAdd(DenseMatrix64F source0, DenseMatrix64F source1, DenseMatrix64F destination) {
+//        CommonOps.add(source0, source1, destination);
+//
+//        for (int i = 0; i < destination.numCols; ++i) {
+//            if (Double.isInfinite(destination.unsafe_get(i, i))) {
+//                for (int j = 0; j < destination.numRows; ++j) {
+//                    if (i != j) {
+//                        destination.unsafe_set(i, j, 0.0);
+//                        destination.unsafe_set(j, i, 0.0);
+//                    }
+//                }
+//            }
+//        }
+//    }
+
     public static void matrixVectorMultiple(final DenseMatrix64F A,
                                             final WrappedVector x,
                                             final WrappedVector y,
