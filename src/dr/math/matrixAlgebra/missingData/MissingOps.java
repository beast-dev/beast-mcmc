--- conflicted
+++ resolved
@@ -477,7 +477,6 @@
         return result;
     }
 
-<<<<<<< HEAD
 //    public static void safeSolveSymmPosDef(DenseMatrix64F A,
 //                                           WrappedVector b,
 //                                           WrappedVector x) {
@@ -516,10 +515,7 @@
 //        }
 //    }
 
-    public static InversionResult safeInvert(ReadableMatrix source, WritableMatrix destination, boolean getDeterminant) {
-=======
     public static InversionResult safeInvert(DenseMatrix64F source, DenseMatrix64F destination, boolean getDeterminant) {
->>>>>>> e637e073
 
         final int dim = source.getNumCols();
         final int finiteCount = countFiniteNonZeroDiagonals(source);
@@ -527,18 +523,12 @@
 
         if (finiteCount == dim) {
             if (getDeterminant) {
-<<<<<<< HEAD
-                logDet = invertAndGetDeterminant(copyOfSource, result, true);
+                logDet = invertAndGetDeterminant(source, destination, true);
             } else {
 //                CommonOps.invert(copyOfSource, result);
-                symmPosDefInvert(copyOfSource, result);
-=======
-                det = invertAndGetDeterminant(source, destination);
-            } else {
-                CommonOps.invert(source, destination);
->>>>>>> e637e073
-            }
-            return new InversionResult(FULLY_OBSERVED, dim, det);
+                symmPosDefInvert(source, destination);
+            }
+            return new InversionResult(FULLY_OBSERVED, dim, logDet, true);
         } else {
             if (finiteCount == 0) {
                 Arrays.fill(destination.getData(), 0);
@@ -550,21 +540,16 @@
                 final DenseMatrix64F subSource = new DenseMatrix64F(finiteCount, finiteCount);
                 gatherRowsAndColumns(source, subSource, finiteIndices, finiteIndices);
 
-<<<<<<< HEAD
-            return new InversionResult(FULLY_OBSERVED, dim, logDet, true);
-        }
-=======
                 final DenseMatrix64F inverseSubSource = new DenseMatrix64F(finiteCount, finiteCount);
                 if (getDeterminant) {
-                    det = invertAndGetDeterminant(subSource, inverseSubSource);
+                    logDet = invertAndGetDeterminant(subSource, inverseSubSource, true);
                 } else {
                     CommonOps.invert(subSource, inverseSubSource);
                 }
 
                 scatterRowsAndColumns(inverseSubSource, destination, finiteIndices, finiteIndices, true);
->>>>>>> e637e073
-
-                return new InversionResult(PARTIALLY_OBSERVED, finiteCount, det);
+
+                return new InversionResult(PARTIALLY_OBSERVED, finiteCount, logDet, true);
             }
         }
     }
@@ -574,15 +559,10 @@
     public static InversionResult safeInvert2(DenseMatrix64F source, DenseMatrix64F destination, boolean getDeterminant) {
 
         final int dim = source.getNumCols();
-<<<<<<< HEAD
-        final int finiteCount = countFiniteNonZeroDiagonals(source);
-        double logDet = 0;
-=======
         final PermutationIndices permutationIndices = new PermutationIndices(source);
         final int finiteNonZeroCount = permutationIndices.getNumberOfNonZeroFiniteDiagonals();
 
-        double det = 0;
->>>>>>> e637e073
+        double logDet = 0;
 
         if (finiteNonZeroCount == dim) {
             if (getDeterminant) {
@@ -644,16 +624,12 @@
 
                 scatterRowsAndColumns(inverseSubSource, destination, finiteIndices, finiteIndices, true);
 
-<<<<<<< HEAD
-                return new InversionResult(PARTIALLY_OBSERVED, finiteCount, logDet, true);
-=======
                 for (int i = 0; i < zeroIndices.length; i++) {
                     int index = zeroIndices[i];
                     destination.set(index, index, Double.POSITIVE_INFINITY);
                 }
 
-                return new InversionResult(PARTIALLY_OBSERVED, finiteNonZeroCount, det);
->>>>>>> e637e073
+                return new InversionResult(PARTIALLY_OBSERVED, finiteNonZeroCount, logDet, true);
             }
         }
     }
