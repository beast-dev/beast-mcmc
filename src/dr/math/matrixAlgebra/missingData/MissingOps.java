package dr.math.matrixAlgebra.missingData;

import dr.inference.model.MatrixParameterInterface;
import dr.math.matrixAlgebra.*;
import org.ejml.alg.dense.decomposition.lu.LUDecompositionAlt_D64;
import org.ejml.alg.dense.linsol.lu.LinearSolverLu_D64;
import org.ejml.alg.dense.misc.UnrolledDeterminantFromMinor;
import org.ejml.alg.dense.misc.UnrolledInverseFromMinor;
import org.ejml.data.DenseMatrix64F;
import org.ejml.factory.DecompositionFactory;
import org.ejml.factory.LinearSolverFactory;
import org.ejml.interfaces.decomposition.SingularValueDecomposition;
import org.ejml.interfaces.linsol.LinearSolver;
import org.ejml.ops.CommonOps;
import org.ejml.ops.SingularOps;

import java.util.Arrays;

import static dr.math.matrixAlgebra.missingData.InversionResult.Code.*;
import static dr.util.EuclideanToInfiniteNormUnitBallTransform.projection;

/**
 * @author Marc A. Suchard
 */
public class MissingOps {

    public static DenseMatrix64F wrap(final double[] source, final int offset,
                                      final int numRows, final int numCols) {
        double[] buffer = new double[numRows * numCols];
        return wrap(source, offset, numRows, numCols, buffer);
    }

    public static DenseMatrix64F wrap(final double[] source, final int offset,
                                              final int numRows, final int numCols,
                                              final double[] buffer) {
        System.arraycopy(source, offset, buffer, 0, numRows * numCols);
        return DenseMatrix64F.wrap(numRows, numCols, buffer);
    }

    public static DenseMatrix64F wrap(MatrixParameterInterface A) {
        return wrap(A.getParameterValues(), 0, A.getRowDimension(), A.getColumnDimension());
    }

    public static DenseMatrix64F wrapDiagonal(final double[] source, final int offset,
                                              final int dim) {
        double[] buffer = new double[dim * dim];
        return wrapDiagonal(source, offset, dim, buffer);
    }

    public static DenseMatrix64F wrapDiagonal(final double[] source, final int offset,
                                              final int dim,
                                              final double[] buffer) {
        for (int i = 0; i < dim; ++i) {
            buffer[i * dim + i] = source[i];
        }
        return DenseMatrix64F.wrap(dim, dim, buffer);
    }

    public static DenseMatrix64F wrapDiagonalInverse(final double[] source, final int offset,
                                                     final int dim) {
        double[] buffer = new double[dim * dim];
        return wrapDiagonalInverse(source, offset, dim, buffer);
    }

    public static DenseMatrix64F wrapDiagonalInverse(final double[] source, final int offset,
                                                     final int dim,
                                                     final double[] buffer) {
        for (int i = 0; i < dim; ++i) {
            buffer[i * dim + i] = 1 / source[i];
        }
        return DenseMatrix64F.wrap(dim, dim, buffer);
    }

    public static DenseMatrix64F wrapSpherical(final double[] source, final int offset,
                                               final int dim) {
        double[] buffer = new double[dim * dim];
        return wrapSpherical(source, offset, dim, buffer);
    }

    public static DenseMatrix64F wrapSpherical(final double[] source, final int offset,
                                               final int dim,
                                               final double[] buffer) {
        fillSpherical(source, offset, dim, buffer);
        DenseMatrix64F res = DenseMatrix64F.wrap(dim, dim, buffer);
        CommonOps.transpose(res); // Column major.
        return res;
    }

    private static void fillSpherical(final double[] source, final int offset,
                               final int dim, final double[] buffer) {
        for (int i = 0; i < dim; i++) {
            System.arraycopy(source, offset + i * (dim - 1),
                    buffer, i * dim, dim - 1);
            buffer[(i + 1) * dim - 1] = projection(source, offset + i * (dim - 1), dim - 1);
        }
    }

    public static DenseMatrix64F copy(ReadableMatrix source) {
        final int len = source.getDim();
        double[] buffer = new double[len];
        for (int i = 0; i < len; ++i) {
            buffer[i] = source.get(i);
        }
        return DenseMatrix64F.wrap(source.getMinorDim(), source.getMajorDim(), buffer);
    }

    public static void copy(DenseMatrix64F source, WritableMatrix destination) {
        final int len = destination.getDim();
        for (int i = 0; i < len; ++i) {
            destination.set(i, source.get(i));
        }
    }

    public static void gatherRowsAndColumns(final DenseMatrix64F source, final DenseMatrix64F destination,
                                                      final int[] rowIndices, final int[] colIndices) {

        final int rowLength = rowIndices.length;
        final int colLength = colIndices.length;
        final double[] out = destination.getData();

        int index = 0;
        for (int i = 0; i < rowLength; ++i) {
            final int rowIndex = rowIndices[i];
            for (int j = 0; j < colLength; ++j) {
                out[index] = source.unsafe_get(rowIndex, colIndices[j]);
                ++index;
            }
        }
    }

    public static void scatterRowsAndColumns(final DenseMatrix64F source, final DenseMatrix64F destination,
                                             final int[] rowIdices, final int[] colIndices, final boolean clear) {
        if (clear) {
            Arrays.fill(destination.getData(), 0.0);
        }

        final int rowLength = rowIdices.length;
        final int colLength = colIndices.length;
        final double[] in = source.getData();

        int index = 0;
        for (int i = 0; i < rowLength; ++i) {
            final int rowIndex = rowIdices[i];
            for (int j = 0; j < colLength; ++j) {
                destination.unsafe_set(rowIndex, colIndices[j], in[index]);
                ++index;
            }
        }
    }

    public static void unwrap(final DenseMatrix64F source, final double[] destination, final int offset) {
        System.arraycopy(source.getData(), 0, destination, offset, source.getNumElements());
    }

<<<<<<< HEAD
    public static void unwrapIdentity(final double[] destination, final int offset, final int dim) {
        for (int i = 0; i < dim; i++) {
            for (int j = 0; j < i; j++) {
                destination[offset + i * dim + j] = 0.0;
            }
            destination[offset + i * dim + i] = 1.0;
            for (int j = i + 1; j < dim; j++) {
                destination[offset + i * dim + j] = 0.0;
=======
    public static void blockUnwrap(final DenseMatrix64F block, final double[] destination,
                                   final int destinationOffset,
                                   final int offsetRow, final int offsetCol,
                                   final int nCols) {
        for (int i = 0; i < block.getNumRows(); i++) { // Rows
            for (int j = 0; j < block.getNumCols(); j++) {
                destination[destinationOffset + (i + offsetRow) * nCols + j + offsetCol] = block.get(i, j);
>>>>>>> b5291d85
            }
        }
    }

    public static boolean anyDiagonalInfinities(DenseMatrix64F source) {
        boolean anyInfinities = false;
        for (int i = 0; i < source.getNumCols() && !anyInfinities; ++i) {
            if (Double.isInfinite(source.unsafe_get(i, i))) {
                anyInfinities = true;
            }
        }
        return anyInfinities;
    }

    public static boolean allFiniteDiagonals(DenseMatrix64F source) {
        boolean allFinite = true;

        final int length = source.getNumCols();
        for (int i = 0; i < length; ++i) {
            allFinite &= !Double.isInfinite(source.unsafe_get(i, i));
        }
        return allFinite;
    }

    public static int countFiniteDiagonals(DenseMatrix64F source) {
        final int length = source.getNumCols();

        int count = 0;
        for (int i = 0; i < length; ++i) {
            final double d = source.unsafe_get(i, i);
            if (!Double.isInfinite(d)) {
                ++count;
            }
        }
        return count;
    }

    public static int countZeroDiagonals(DenseMatrix64F source) {
        final int length = source.getNumCols();

        int count = 0;
        for (int i = 0; i < length; ++i) {
            final double d = source.unsafe_get(i, i);
            if (d == 0.0) {
                ++count;
            }
        }
        return count;
    }

    public static boolean allZeroDiagonals(DenseMatrix64F source) {
        final int length = source.getNumCols();

        for (int i = 0; i < length; ++i) {
            if (source.unsafe_get(i,i) != 0.0) {
                return false;
            }
        }
        return true;
    }

    public static void getFiniteDiagonalIndices(final DenseMatrix64F source, final int[] indices) {
        final int length = source.getNumCols();

        int index = 0;
        for (int i = 0; i < length; ++i) {
            final double d = source.unsafe_get(i, i);
            if (!Double.isInfinite(d)) {
                indices[index] = i;
                ++index;
            }
        }
    }

    public static int countFiniteNonZeroDiagonals(ReadableMatrix source) {
        final int length = source.getMajorDim();

        int count = 0;
        for (int i = 0; i < length; ++i) {
            final double d = source.get(i, i);
            if (!Double.isInfinite(d) && d != 0.0) {
                ++count;
            }
        }
        return count;
    }

    public static int countFiniteNonZeroDiagonals(DenseMatrix64F source) {
        final int length = source.getNumCols();

        int count = 0;
        for (int i = 0; i < length; ++i) {
            final double d = source.unsafe_get(i, i);
            if (!Double.isInfinite(d) && d != 0.0) {
                ++count;
            }
        }
        return count;
    }

    public static void getFiniteNonZeroDiagonalIndices(final DenseMatrix64F source, final int[] indices) {
        final int length = source.getNumCols();

        int index = 0;
        for (int i = 0; i < length; ++i) {
            final double d = source.unsafe_get(i, i);
            if (!Double.isInfinite(d) && d != 0.0) {
                indices[index] = i;
                ++index;
            }
        }
    }

    public static void addToDiagonal(DenseMatrix64F source, double increment) {
        final int width = source.getNumRows();
        for (int i = 0; i < width; ++i) {
            source.unsafe_set(i,i, source.unsafe_get(i, i) + increment);
        }
    }

    public static double det(DenseMatrix64F mat) {
        int numCol = mat.getNumCols();
        int numRow = mat.getNumRows();
        if(numCol != numRow) {
            throw new IllegalArgumentException("Must be a square matrix.");
        } else if(numCol <= 6) {
            return numCol >= 2? UnrolledDeterminantFromMinor.det(mat):mat.get(0);
        } else {
            LUDecompositionAlt_D64 alg = new LUDecompositionAlt_D64();
            if(alg.inputModified()) {
                mat = mat.copy();
            }

            return !alg.decompose(mat)?0.0D:alg.computeDeterminant().real;
        }
    }

    public static double invertAndGetDeterminant(DenseMatrix64F mat, DenseMatrix64F result, boolean log) {

        final int numCol = mat.getNumCols();
        final int numRow = mat.getNumRows();
        if (numCol != numRow) {
            throw new IllegalArgumentException("Must be a square matrix.");
        }

        if (numCol <= 5) {

            if (numCol >= 2) {
                UnrolledInverseFromMinor.inv(mat, result);
            } else {
                result.set(0, 1.0D / mat.get(0));
            }

            double det = numCol >= 2 ?
                    UnrolledDeterminantFromMinor.det(mat) :
                    mat.get(0);
            return log ? Math.log(det) : det;

        } else {

            LUDecompositionAlt_D64 alg = new LUDecompositionAlt_D64();
            LinearSolverLu_D64 solver = new LinearSolverLu_D64(alg);
            if (solver.modifiesA()) {
                mat = mat.copy();
            }

            if (!solver.setA(mat)) {
                return Double.NaN;
            }

            solver.invert(result);

            return log ? computeLogDeterminant(alg) : alg.computeDeterminant().real;

        }
    }

    private static double computeLogDeterminant(LUDecompositionAlt_D64 alg) {
        int n = alg.getLU().getNumCols();
        if (n != alg.getLU().getNumRows()) {
            throw new IllegalArgumentException("Must be a square matrix.");
        } else {
            double logDet = 0;
            double[] dataLU = alg.getLU().getData();
            for(int i = 0; i < n * n; i += n + 1) {
                logDet += Math.log(Math.abs(dataLU[i]));
            }

            return logDet;
        }
    }

    public static InversionResult safeDeterminant(DenseMatrix64F source, boolean invert) {
        final int finiteCount = countFiniteNonZeroDiagonals(source);

        InversionResult result;

        if (finiteCount == 0) {
            result = new InversionResult(NOT_OBSERVED, 0, 0);
        } else {
//            LinearSolver<DenseMatrix64F> solver = LinearSolverFactory.pseudoInverse(true);
//            solver.setA(source);
//
//            SingularValueDecomposition<DenseMatrix64F> svd = solver.getDecomposition();
//            double[] values = svd.getSingularValues();
//
//            if (values == null) {
//                throw new RuntimeException("Unable to perform SVD");
//            }

            SingularValueDecomposition<DenseMatrix64F> svd = DecompositionFactory.svd(source.getNumRows(), source.getNumCols(), false, false, false);
            if (!svd.decompose(source)) {
                if (SingularOps.rank(svd) == 0) return new InversionResult(NOT_OBSERVED, 0, 0);
                throw new RuntimeException("SVD decomposition failed");
            }
            double[] values = svd.getSingularValues();

            int dim = 0;
            double logDet = 0;
            for (int i = 0; i < values.length; i++) {
                final double lambda = values[i];
                if (lambda > 0.0) {
                    logDet += Math.log(lambda);
                    ++dim;
                }
            }

            if (!invert) {
                logDet = -logDet;
            }

            result = new InversionResult(dim == source.getNumCols() ? FULLY_OBSERVED : PARTIALLY_OBSERVED, dim, logDet, true);
        }

        return result;
    }

    public static InversionResult safeSolve(DenseMatrix64F A,
                                            WrappedVector b,
                                            WrappedVector x,
                                            boolean getDeterminat) {
        final int dim = b.getDim();

        assert(A.getNumRows() == dim && A.getNumCols() == dim);

        final DenseMatrix64F B = wrap(b.getBuffer(), b.getOffset(), dim, 1);
        final DenseMatrix64F X = new DenseMatrix64F(dim, 1);

        InversionResult ir = safeSolve(A, B, X, getDeterminat);


        for (int row = 0; row < dim; ++row) {
            x.set(row, X.unsafe_get(row, 0));
        }

        return ir;
    }

    public static InversionResult safeSolve(DenseMatrix64F A, DenseMatrix64F B, DenseMatrix64F X, boolean getDeterminant) {

        final int finiteCount = countFiniteNonZeroDiagonals(A);

        InversionResult result;
        if (finiteCount == 0) {
            Arrays.fill(X.getData(), 0);
            result = new InversionResult(NOT_OBSERVED, 0, 0);
        } else {

            LinearSolver<DenseMatrix64F> solver = LinearSolverFactory.pseudoInverse(true);
            solver.setA(A);
            solver.solve(B, X);

            int dim = 0;
            double logDet = 0;

            if (getDeterminant) {
//                SingularValueDecomposition<DenseMatrix64F> svd = solver.getDecomposition();
//                double[] values = svd.getSingularValues();

                SingularValueDecomposition<DenseMatrix64F> svd = DecompositionFactory.svd(A.getNumRows(), A.getNumCols(), false, false, false);
                if (!svd.decompose(A)) {
                    if (SingularOps.rank(svd) == 0) return new InversionResult(NOT_OBSERVED, 0, 0);
                    throw new RuntimeException("SVD decomposition failed");
                }
                double[] values = svd.getSingularValues();

//                double eps = SingularOps.singularThreshold(svd);

                for (int i = 0; i < values.length; ++i) {
                    final double lambda = values[i];
                    if (lambda > 0.0) {
                        logDet += Math.log(lambda);
                        ++dim;
                    }
                }
            }

            result = new InversionResult(dim == A.getNumCols() ? FULLY_OBSERVED : PARTIALLY_OBSERVED, dim, logDet, true);
        }

        return result;
    }

    public static InversionResult safeInvert(ReadableMatrix source, WritableMatrix destination, boolean getDeterminant) {

        final int dim = source.getMajorDim();
        final int finiteCount = countFiniteNonZeroDiagonals(source);
        double logDet = 0;

        if (finiteCount == dim) {

            DenseMatrix64F result = new DenseMatrix64F(dim, dim);
            DenseMatrix64F copyOfSource = copy(source);
            if (getDeterminant) {
                logDet = invertAndGetDeterminant(copyOfSource, result, true);
            } else {
                CommonOps.invert(copyOfSource, result);
            }

            copy(result, destination);

            return new InversionResult(FULLY_OBSERVED, dim, logDet, true);
        }

        return null;
    }

    public static InversionResult safeInvert(DenseMatrix64F source, DenseMatrix64F destination, boolean getDeterminant) {

        final int dim = source.getNumCols();
        final int finiteCount = countFiniteNonZeroDiagonals(source);
        double logDet = 0;

        if (finiteCount == dim) {
            if (getDeterminant) {
                logDet = invertAndGetDeterminant(source, destination, true);
            } else {
                CommonOps.invert(source, destination);
            }
            return new InversionResult(FULLY_OBSERVED, dim, logDet, true);
        } else {
            if (finiteCount == 0) {
                Arrays.fill(destination.getData(), 0);
                return new InversionResult(NOT_OBSERVED, 0, 0);
            } else {
                final int[] finiteIndices = new int[finiteCount];
                getFiniteNonZeroDiagonalIndices(source, finiteIndices);

                final DenseMatrix64F subSource = new DenseMatrix64F(finiteCount, finiteCount);
                gatherRowsAndColumns(source, subSource, finiteIndices, finiteIndices);

                final DenseMatrix64F inverseSubSource = new DenseMatrix64F(finiteCount, finiteCount);
                if (getDeterminant) {
                    logDet = invertAndGetDeterminant(subSource, inverseSubSource, true);
                } else {
                    CommonOps.invert(subSource, inverseSubSource);
                }

                scatterRowsAndColumns(inverseSubSource, destination, finiteIndices, finiteIndices, true);

                return new InversionResult(PARTIALLY_OBSERVED, finiteCount, logDet, true);
            }
        }
    }

    public static void matrixVectorMultiple(final DenseMatrix64F A,
                                       final WrappedVector x,
                                       final WrappedVector y,
                                       final int dim) {
        if (buffer.length < dim) {
            buffer = new double[dim];
        }

        for (int row = 0; row < dim; ++row) {
            double sum = 0.0;
            for (int col = 0; col < dim; ++col) {
                sum += A.unsafe_get(row, col) * x.get(col);
            }
            buffer[row] = sum;
        }

        for (int col = 0; col < dim; ++col) {
            y.set(col, buffer[col]);
        }
    }

    private static double[] buffer = new double[16];

    public static void safeWeightedAverage(final WrappedVector mi,
                                           final DenseMatrix64F Pi,
                                           final WrappedVector mj,
                                           final DenseMatrix64F Pj,
                                           final WrappedVector mk,
                                           final DenseMatrix64F Vk,
                                           final int dimTrait) {
//        countZeroDiagonals(Vk);
        final double[] tmp = new double[dimTrait];
        for (int g = 0; g < dimTrait; ++g) {
            double sum = 0.0;
            boolean iInf = Double.isInfinite(Pi.unsafe_get(g,g));
            boolean jInf = Double.isInfinite(Pj.unsafe_get(g,g));
            if (iInf && jInf) {
                throw new IllegalArgumentException("Both precision matrices are infinite in dimension " + g);
            } else if (iInf) {
                sum = mi.get(g);
            } else if (jInf) {
                sum = mj.get(g);
            } else {
                for (int h = 0; h < dimTrait; ++h) {
                    sum += Pi.unsafe_get(g, h) * mi.get(h);
                    sum += Pj.unsafe_get(g, h) * mj.get(h);
                }
            }

            tmp[g] = sum;
        }

        for (int g = 0; g < dimTrait; ++g) {
            double sum = 0.0;
            if (Vk.unsafe_get(g, g) == 0.0) {
                sum = tmp[g];
            } else {
                for (int h = 0; h < dimTrait; ++h) {
                    sum += Vk.unsafe_get(g, h) * tmp[h];
                }
            }
            mk.set(g, sum);
        }
    }

    public static void weightedAverage(final ReadableVector mi,
                                       final DenseMatrix64F Pi,
                                       final ReadableVector mj,
                                       final DenseMatrix64F Pj,
                                       final WritableVector mk,
                                       final DenseMatrix64F Vk,
                                       final int dimTrait) {
        final double[] tmp = new double[dimTrait];
        for (int g = 0; g < dimTrait; ++g) {
            double sum = 0.0;
            for (int h = 0; h < dimTrait; ++h) {
                sum += Pi.unsafe_get(g, h) * mi.get(h);
                sum += Pj.unsafe_get(g, h) * mj.get(h);
            }
            tmp[g] = sum;
        }
        for (int g = 0; g < dimTrait; ++g) {
            double sum = 0.0;
            for (int h = 0; h < dimTrait; ++h) {
                sum += Vk.unsafe_get(g, h) * tmp[h];
            }
            mk.set(g, sum);
        }
    }

    public static void weightedAverage(final ReadableVector mi,
                                       final ReadableMatrix Pi,
                                       final ReadableVector mj,
                                       final ReadableMatrix Pj,
                                       final WritableVector mk,
                                       final ReadableMatrix Vk,
                                       final int dimTrait) {
        final double[] tmp = new double[dimTrait];
        for (int g = 0; g < dimTrait; ++g) {
            double sum = 0.0;
            for (int h = 0; h < dimTrait; ++h) {
                sum += Pi.get(g, h) * mi.get(h);
                sum += Pj.get(g, h) * mj.get(h);
            }
            tmp[g] = sum;
        }
        for (int g = 0; g < dimTrait; ++g) {
            double sum = 0.0;
            for (int h = 0; h < dimTrait; ++h) {
                sum += Vk.get(g, h) * tmp[h];
            }
            mk.set(g, sum);
        }
    }

    public static void weightedAverage(final double[] ipartial,
                                       final int ibo,
                                       final DenseMatrix64F Pi,
                                       final double[] jpartial,
                                       final int jbo,
                                       final DenseMatrix64F Pj,
                                       final double[] kpartial,
                                       final int kbo,
                                       final DenseMatrix64F Vk,
                                       final int dimTrait) {
        final double[] tmp = new double[dimTrait];
        weightedAverage(ipartial, ibo, Pi, jpartial, jbo, Pj, kpartial, kbo, Vk, dimTrait, tmp);
    }

    public static void weightedSum(final double[] ipartial,
                                       final int ibo,
                                       final DenseMatrix64F Pi,
                                       final double[] jpartial,
                                       final int jbo,
                                       final DenseMatrix64F Pj,
                                       final int dimTrait,
                                       final double[] out) {
        for (int g = 0; g < dimTrait; ++g) {
            double sum = 0.0;
            for (int h = 0; h < dimTrait; ++h) {
                sum += Pi.unsafe_get(g, h) * ipartial[ibo + h];
                sum += Pj.unsafe_get(g, h) * jpartial[jbo + h];
            }
            out[g] = sum;
        }
    }

    public static void weightedSumActualized(final double[] ipartial,
                                             final int ibo,
                                             final DenseMatrix64F Pi,
                                             final double[] iactualization,
                                             final int ido,
                                             final double[] jpartial,
                                             final int jbo,
                                             final DenseMatrix64F Pj,
                                             final double[] jactualization,
                                             final int jdo,
                                             final int dimTrait,
                                             final double[] out) {
        for (int g = 0; g < dimTrait; ++g) {
            double sum = 0.0;
            for (int h = 0; h < dimTrait; ++h) {
                sum += iactualization[ido + g] * Pi.unsafe_get(g, h) * ipartial[ibo + h];
                sum += jactualization[jdo + g] * Pj.unsafe_get(g, h) * jpartial[jbo + h];
            }
            out[g] = sum;
        }
    }

    public static void weightedAverage(final double[] ipartial,
                                       final int ibo,
                                       final DenseMatrix64F Pi,
                                       final double[] jpartial,
                                       final int jbo,
                                       final DenseMatrix64F Pj,
                                       final double[] kpartial,
                                       final int kbo,
                                       final DenseMatrix64F Vk,
                                       final int dimTrait,
                                       final double[] tmp) {
        weightedSum(ipartial, ibo, Pi, jpartial, jbo, Pj, dimTrait, tmp);
        for (int g = 0; g < dimTrait; ++g) {
            double sum = 0.0;
            for (int h = 0; h < dimTrait; ++h) {
                sum += Vk.unsafe_get(g, h) * tmp[h];
            }
            kpartial[kbo + g] = sum;
        }
    }

    public static double weightedInnerProduct(final double[] partials,
                                              final int bo,
                                              final DenseMatrix64F P,
                                              final int dimTrait) {
        double SS = 0;

        // vector-matrix-vector
        for (int g = 0; g < dimTrait; ++g) {
            final double ig = partials[bo + g];
            for (int h = 0; h < dimTrait; ++h) {
                final double ih = partials[bo + h];
                SS += ig * P.unsafe_get(g, h) * ih;
            }
        }

        return SS;
    }

    public static double weightedInnerProductOfDifferences(final double[] source1,
                                                           final int source1Offset,
                                                           final double[] source2,
                                                           final int source2Offset,
                                                           final DenseMatrix64F P,
                                                           final int dimTrait) {
        double SS = 0;
        for (int g = 0; g < dimTrait; ++g) {
            final double gDifference = source1[source1Offset + g] - source2[source2Offset + g];

            for (int h = 0; h < dimTrait; ++h) {
                final double hDifference = source1[source1Offset + h] - source2[source2Offset + h];

                SS += gDifference * P.unsafe_get(g, h) * hDifference;
            }
        }

        return SS;
    }



    public static double weightedThreeInnerProduct(final double[] ipartials,
                                                   final int ibo,
                                                   final DenseMatrix64F Pip,
                                                   final double[] jpartials,
                                                   final int jbo,
                                                   final DenseMatrix64F Pjp,
                                                   final double[] kpartials,
                                                   final int kbo,
                                                   final DenseMatrix64F Pk,
                                                   final int dimTrait) {

        // TODO Is it better to split into 3 separate calls to weightedInnerProduct?

        double SSi = 0;
        double SSj = 0;
        double SSk = 0;

        // vector-matrix-vector TODO in parallel
        for (int g = 0; g < dimTrait; ++g) {
            final double ig = ipartials[ibo + g];
            final double jg = jpartials[jbo + g];
            final double kg = kpartials[kbo + g];

            for (int h = 0; h < dimTrait; ++h) {
                final double ih = ipartials[ibo + h];
                final double jh = jpartials[jbo + h];
                final double kh = kpartials[kbo + h];

                SSi += ig * Pip.unsafe_get(g, h) * ih;
                SSj += jg * Pjp.unsafe_get(g, h) * jh;
                SSk += kg * Pk .unsafe_get(g, h) * kh;
            }
        }

        return SSi + SSj - SSk;
    }


    public static void add(ReadableMatrix p1,
                           ReadableMatrix p2,
                           WritableMatrix p12) {

        assert (p1.getDim() == p2.getDim());
        assert (p1.getDim() == p12.getDim());

        final int dim = p12.getDim();

        for (int i = 0; i < dim; ++i) {
            p12.set(i, p1.get(i) + p2.get(i));
        }
    }
}<|MERGE_RESOLUTION|>--- conflicted
+++ resolved
@@ -152,7 +152,6 @@
         System.arraycopy(source.getData(), 0, destination, offset, source.getNumElements());
     }
 
-<<<<<<< HEAD
     public static void unwrapIdentity(final double[] destination, final int offset, final int dim) {
         for (int i = 0; i < dim; i++) {
             for (int j = 0; j < i; j++) {
@@ -161,7 +160,10 @@
             destination[offset + i * dim + i] = 1.0;
             for (int j = i + 1; j < dim; j++) {
                 destination[offset + i * dim + j] = 0.0;
-=======
+            }
+        }
+    }
+
     public static void blockUnwrap(final DenseMatrix64F block, final double[] destination,
                                    final int destinationOffset,
                                    final int offsetRow, final int offsetCol,
@@ -169,7 +171,6 @@
         for (int i = 0; i < block.getNumRows(); i++) { // Rows
             for (int j = 0; j < block.getNumCols(); j++) {
                 destination[destinationOffset + (i + offsetRow) * nCols + j + offsetCol] = block.get(i, j);
->>>>>>> b5291d85
             }
         }
     }
