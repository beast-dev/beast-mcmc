/*
 * DataTable.java
 *
 * Copyright (c) 2002-2015 Alexei Drummond, Andrew Rambaut and Marc Suchard
 *
 * This file is part of BEAST.
 * See the NOTICE file distributed with this work for additional
 * information regarding copyright ownership and licensing.
 *
 * BEAST is free software; you can redistribute it and/or modify
 * it under the terms of the GNU Lesser General Public License as
 * published by the Free Software Foundation; either version 2
 * of the License, or (at your option) any later version.
 *
 *  BEAST is distributed in the hope that it will be useful,
 *  but WITHOUT ANY WARRANTY; without even the implied warranty of
 *  MERCHANTABILITY or FITNESS FOR A PARTICULAR PURPOSE.  See the
 *  GNU Lesser General Public License for more details.
 *
 * You should have received a copy of the GNU Lesser General Public
 * License along with BEAST; if not, write to the
 * Free Software Foundation, Inc., 51 Franklin St, Fifth Floor,
 * Boston, MA  02110-1301  USA
 */

package dr.util;

import java.io.*;
import java.util.*;

/**
 * @author Andrew Rambaut
 * @version $Id$
 */
public interface DataTable<T> {
    int getColumnCount();

    int getRowCount();

    String[] getColumnLabels();
    String[] getRowLabels();

    T getColumn(int columnIndex);
    T getRow(int rowIndex);

    T[] getData();

    public class Double implements DataTable<double[]> {

        private Double(Reader source, boolean hasColumnLabels, boolean hasRowLabels, boolean isCSV) throws IOException {
<<<<<<< HEAD
=======
            this(source, hasColumnLabels, hasRowLabels, false, isCSV);
        }

        private Double(Reader source, boolean hasColumnLabels, boolean hasRowLabels, boolean includeFirstColumnLabel, boolean isCSV) throws IOException {
>>>>>>> da1dcc5c
            BufferedReader reader = new BufferedReader(source);
            
            String line = reader.readLine();
            if (line == null) {
                throw new IllegalArgumentException("Empty file");
            }

            int columnCount = -1;

            String delim = (isCSV ? "," : "\t");

            if (hasColumnLabels) {
                List<String> columnLabels = new ArrayList<String>();

                StringTokenizer tokenizer = new StringTokenizer(line, delim);

                if (hasRowLabels && !line.startsWith(delim)) {
                    // potentially the first token is the name of the row labels
                    String name = tokenizer.nextToken().trim();
                    if (includeFirstColumnLabel) {
                        columnLabels.add(name);
                    }
                }

                while (tokenizer.hasMoreTokens()) {
                    String label = tokenizer.nextToken().trim();
                    columnLabels.add(label);
                }

                this.columnLabels = new String[columnLabels.size()];
                columnLabels.toArray(this.columnLabels);

                columnCount = columnLabels.size();

                line = reader.readLine();
            }

            List<String> rowLabels = new ArrayList<String>();
            List<double[]> rows = new ArrayList<double[]>();

            int rowIndex = 1;

            while (line != null) {
                StringTokenizer tokenizer = new StringTokenizer(line, delim);

                if (columnCount == -1) {
                    columnCount = tokenizer.countTokens();
                    if (hasRowLabels) {
                        columnCount --;
                    }
                }

                if (hasRowLabels) {
                    String label = tokenizer.nextToken().trim();
                    rowLabels.add(label);
                }

                double[] row = new double[columnCount];

                int columnIndex = 0;
                while (tokenizer.hasMoreTokens()) {
                    String value = tokenizer.nextToken();
                    try {
                        row[columnIndex] = java.lang.Double.valueOf(value);
                    } catch (NumberFormatException nfe) {
                        row[columnIndex] = java.lang.Double.NaN;
//                        throw new IllegalArgumentException("Non numerical value at row " + (rowIndex + 1) +
//                                ", column " + (columnIndex + 1));
                    }

                    columnIndex ++;
                }
                if (columnIndex != columnCount - (includeFirstColumnLabel ? 1 : 0)) {
                    throw new IllegalArgumentException("Wrong number of values on row " + (rowIndex + 1) +
                            ", expecting " + columnCount + " but actually " + columnIndex);
                }

                rows.add(row);

                line = reader.readLine();
                rowIndex++;
            }

            if (hasRowLabels) {
                this.rowLabels = new String[rowLabels.size()];
                rowLabels.toArray(this.rowLabels);
            }

            data = new double[rows.size()][];
            rows.toArray(data);

        }

        public int getColumnCount() {
            return columnLabels.length;
        }

        public int getRowCount() {
            return rowLabels.length;
        }

        public String[] getColumnLabels() {
            return columnLabels;
        }

        public String[] getRowLabels() {
            return rowLabels;
        }

        public double[] getColumn(final int columnIndex) {
            double[] column = new double[data.length];
            for (int i = 0; i < data.length; i++) {
                column[i] = data[i][columnIndex];
            }
            return column;
        }

        public double[] getRow(final int rowIndex) {
            return data[rowIndex];
        }

        public double[][] getData() {
            return data;
        }

        private String[] columnLabels;
        private String[] rowLabels;

        private double[][] data;

        public static DataTable<double []> parse(Reader source) throws IOException {
            return new DataTable.Double(source, true, true, false);
        }

        public static DataTable<double []> parse(Reader source, boolean isCSV) throws IOException {
            return new DataTable.Double(source, true, true, isCSV);
        }

        public static DataTable<double []> parse(Reader source, boolean columnLabels, boolean rowLabels) throws IOException {
            return new DataTable.Double(source, columnLabels, rowLabels, false);
        }

        public static DataTable<double []> parse(Reader source, boolean columnLabels, boolean rowLabels, boolean isCSV) throws IOException {
            return new DataTable.Double(source, columnLabels, rowLabels, isCSV);
        }
    }

    class Text implements DataTable<String[]> {

        private Text(Reader source, boolean hasColumnLabels, boolean hasRowLabels, boolean isCSV) throws IOException {
<<<<<<< HEAD
=======
            this(source, hasColumnLabels, hasRowLabels, false, isCSV);
        }

        private Text(Reader source, boolean hasColumnLabels, boolean hasRowLabels, boolean includeFirstColumnLabel, boolean isCSV) throws IOException {
>>>>>>> da1dcc5c
            BufferedReader reader = new BufferedReader(source);

            String delim = (isCSV ? "," : "\t");

            String line = reader.readLine();
            if (line == null) {
                throw new IllegalArgumentException("Empty file");
            }

            int columnCount = -1;

            if (hasColumnLabels) {
                List<String> columnLabels = new ArrayList<String>();

                StringTokenizer tokenizer = new StringTokenizer(line, delim);

                if (hasRowLabels && !line.startsWith(delim)) {
                    // potentially the first token is the name of the row labels
                    String name = tokenizer.nextToken().trim();
                    if (includeFirstColumnLabel) {
                        columnLabels.add(name);
                    }
                }

                while (tokenizer.hasMoreTokens()) {
                    String label = tokenizer.nextToken().trim();
                    columnLabels.add(label);
                }

                this.columnLabels = new String[columnLabels.size()];
                columnLabels.toArray(this.columnLabels);

                columnCount = columnLabels.size();

                line = reader.readLine();
            }

            List<String> rowLabels = new ArrayList<String>();
            List<String[]> rows = new ArrayList<String[]>();
            int rowIndex = 1;

            while (line != null) {
                StringTokenizer tokenizer = new StringTokenizer(line, delim);

                if (columnCount == -1) {
                    columnCount = tokenizer.countTokens();
                    if (hasRowLabels) {
                        columnCount --;
                    }
                }

                if (hasRowLabels) {
                    String label = tokenizer.nextToken().trim();
                    rowLabels.add(label);
                }

                String[] row = new String [columnCount];

                int columnIndex = 0;
                while (tokenizer.hasMoreTokens()) {
                    row[columnIndex] = tokenizer.nextToken().trim();

                    columnIndex ++;
                }
                if (columnIndex != columnCount - (includeFirstColumnLabel ? 1 : 0)) {
                    throw new IllegalArgumentException("Wrong number of values on row " + (rowIndex + 1) +
                            ", expecting " + columnCount + " but actually " + columnIndex);
                }

                rows.add(row);

                line = reader.readLine();
                rowIndex++;
            }

            if (hasRowLabels) {
                this.rowLabels = new String[rowLabels.size()];
                rowLabels.toArray(this.rowLabels);
            }

            data = new String[rows.size()][];
            rows.toArray(data);

        }

        public int getColumnCount() {
            return data[0].length;
        }

        public int getRowCount() {
            return data.length;
        }

        public String[] getColumnLabels() {
            return columnLabels;
        }

        public String[] getRowLabels() {
            return rowLabels;
        }

        public String[] getColumn(final int columnIndex) {
            String[] column = new String[data.length];
            for (int i = 0; i < data.length; i++) {
                column[i] = data[i][columnIndex];
            }
            return column;
        }

        public String[] getRow(final int rowIndex) {
            return data[rowIndex];
        }

        public String[][] getData() {
            return data;
        }

        private String[] columnLabels;
        private String[] rowLabels;

        private String[][] data;

        public static DataTable<String []> parse(Reader source) throws IOException {
            return new DataTable.Text(source, true, true, false);
        }

        public static DataTable<String []> parse(Reader source, boolean isCSV) throws IOException {
            return new DataTable.Text(source, true, true, isCSV);
        }

        public static DataTable<String []> parse(Reader source, boolean columnLabels, boolean rowLabels) throws IOException {
            return new DataTable.Text(source, columnLabels, rowLabels, false);
        }

        public static DataTable<String []> parse(Reader source, boolean columnLabels, boolean rowLabels, boolean isCSV) throws IOException {
            return new DataTable.Text(source, columnLabels, rowLabels, isCSV);
<<<<<<< HEAD
=======
        }

        public static DataTable<String []> parse(Reader source, boolean columnLabels, boolean rowLabels, boolean firstColumnLabel, boolean isCSV) throws IOException {
            return new DataTable.Text(source, columnLabels, rowLabels, firstColumnLabel, isCSV);
>>>>>>> da1dcc5c
        }
    }


}<|MERGE_RESOLUTION|>--- conflicted
+++ resolved
@@ -48,15 +48,12 @@
     public class Double implements DataTable<double[]> {
 
         private Double(Reader source, boolean hasColumnLabels, boolean hasRowLabels, boolean isCSV) throws IOException {
-<<<<<<< HEAD
-=======
             this(source, hasColumnLabels, hasRowLabels, false, isCSV);
         }
 
         private Double(Reader source, boolean hasColumnLabels, boolean hasRowLabels, boolean includeFirstColumnLabel, boolean isCSV) throws IOException {
->>>>>>> da1dcc5c
             BufferedReader reader = new BufferedReader(source);
-            
+
             String line = reader.readLine();
             if (line == null) {
                 throw new IllegalArgumentException("Empty file");
@@ -205,13 +202,10 @@
     class Text implements DataTable<String[]> {
 
         private Text(Reader source, boolean hasColumnLabels, boolean hasRowLabels, boolean isCSV) throws IOException {
-<<<<<<< HEAD
-=======
             this(source, hasColumnLabels, hasRowLabels, false, isCSV);
         }
 
         private Text(Reader source, boolean hasColumnLabels, boolean hasRowLabels, boolean includeFirstColumnLabel, boolean isCSV) throws IOException {
->>>>>>> da1dcc5c
             BufferedReader reader = new BufferedReader(source);
 
             String delim = (isCSV ? "," : "\t");
@@ -348,13 +342,10 @@
 
         public static DataTable<String []> parse(Reader source, boolean columnLabels, boolean rowLabels, boolean isCSV) throws IOException {
             return new DataTable.Text(source, columnLabels, rowLabels, isCSV);
-<<<<<<< HEAD
-=======
         }
 
         public static DataTable<String []> parse(Reader source, boolean columnLabels, boolean rowLabels, boolean firstColumnLabel, boolean isCSV) throws IOException {
             return new DataTable.Text(source, columnLabels, rowLabels, firstColumnLabel, isCSV);
->>>>>>> da1dcc5c
         }
     }
 
