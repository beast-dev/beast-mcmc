/*
 * Transform.java
 *
 * Copyright (c) 2002-2016 Alexei Drummond, Andrew Rambaut and Marc Suchard
 *
 * This file is part of BEAST.
 * See the NOTICE file distributed with this work for additional
 * information regarding copyright ownership and licensing.
 *
 * BEAST is free software; you can redistribute it and/or modify
 * it under the terms of the GNU Lesser General Public License as
 * published by the Free Software Foundation; either version 2
 * of the License, or (at your option) any later version.
 *
 *  BEAST is distributed in the hope that it will be useful,
 *  but WITHOUT ANY WARRANTY; without even the implied warranty of
 *  MERCHANTABILITY or FITNESS FOR A PARTICULAR PURPOSE.  See the
 *  GNU Lesser General Public License for more details.
 *
 * You should have received a copy of the GNU Lesser General Public
 * License along with BEAST; if not, write to the
 * Free Software Foundation, Inc., 51 Franklin St, Fifth Floor,
 * Boston, MA  02110-1301  USA
 */

package dr.util;

import dr.inference.model.Parameter;
import dr.math.MathUtils;
import dr.math.matrixAlgebra.Matrix;
import dr.xml.XMLObject;

import java.util.ArrayList;
import java.util.List;

/**
 * interface for the one-to-one transform of a continuous variable.
 * A static member Transform.LOG provides an instance of LogTransform
 *
 * @author Andrew Rambaut
 * @author Guy Baele
 * @author Marc Suchard
 * @version $Id: Transform.java,v 1.5 2005/05/24 20:26:01 rambaut Exp $
 */
public interface Transform {
    /**
     * @param value evaluation point
     * @return the transformed value
     */
    double transform(double value);

    /**
     * overloaded transformation that takes and returns an array of doubles
     * @param values evaluation points
     * @param from start transformation at this index
     * @param to end transformation at this index
     * @return the transformed values
     */
    double[] transform(double[] values, int from, int to);

    /**
     * @param value evaluation point
     * @return the inverse transformed value
     */
    double inverse(double value);

    /**
     * overloaded transformation that takes and returns an array of doubles
     * @param values evaluation points
     * @param from start transformation at this index
     * @param to end transformation at this index
     * @return the transformed values
     */
    double[] inverse(double[] values, int from, int to);

    /**
     * overloaded transformation that takes and returns an array of doubles
     * @param values evaluation points
     * @param from start transformation at this index
     * @param to end transformation at this index
     * @param sum fixed sum of values that needs to be enforced
     * @return the transformed values
     */
    double[] inverse(double[] values, int from, int to, double sum);

    double updateGradientLogDensity(double gradient, double value);

    double[] updateGradientLogDensity(double[] gradient, double[] value, int from, int to);

    double updateDiagonalHessianLogDensity(double diagonalHessian, double gradient, double value);

    double[] updateDiagonalHessianLogDensity(double[] diagonalHessian, double[] gradient, double[] value, int from, int to);

    double[][] updateHessianLogDensity(double[][] hessian, double[][] transformationHessian, double[] gradient, double[] value, int from, int to);

    double updateOffdiagonalHessianLogDensity(double offdiagonalHessian, double transformationHessian, double gradientI, double gradientJ, double valueI, double valueJ);

    double updateGradientInverseUnWeightedLogDensity(double gradient, double value);

    double[] updateGradientInverseUnWeightedLogDensity(double[] gradient, double[] value, int from, int to);

    double updateGradientUnWeightedLogDensity(double gradient, double value);

    double[] updateGradientUnWeightedLogDensity(double[] gradient, double[] value, int from, int to);

    double gradient(double value);

    double[] gradient(double[] values, int from, int to);

    double gradientInverse(double value);

    double[] gradientInverse(double[] values, int from, int to);

    /**
     * @return the transform's name
     */
    String getTransformName();

    /**
     * @param value evaluation point
     * @return the log of the transform's jacobian
     */
    double getLogJacobian(double value);

    /**
     * @param values evaluation points
     * @param from start calculation at this index
     * @param to end calculation at this index
     * @return the log of the transform's jacobian
     */
    double getLogJacobian(double[] values, int from, int to);

    /**
     * @return true if the transform is multivatiate (i.e. components not independents)
     */
    boolean isMultivariate();

    abstract class UnivariableTransform implements Transform {

        public abstract double transform(double value);

        public double[] transform(double[] values, int from, int to) {
            double[] result = values.clone();
            for (int i = from; i < to; ++i) {
                result[i] = transform(values[i]);
            }
            return result;
        }

        public abstract double inverse(double value);

        public double[] inverse(double[] values, int from, int to) {
            double[] result = values.clone();
            for (int i = from; i < to; ++i) {
                result[i] = inverse(values[i]);
            }
            return result;
        }

        public double[] inverse(double[] values, int from, int to, double sum) {
            throw new RuntimeException("Fixed sum cannot be enforced for a univariate transformation.");
        }

        public abstract double gradientInverse(double value);

        public double[] gradientInverse(double[] values, int from, int to) {
            double[] result = values.clone();
            for (int i = from; i < to; ++i) {
                result[i] = gradientInverse(values[i]);
            }
            return result;
        }

        public double updateGradientLogDensity(double gradient, double value) {
            // value : untransformed. TODO:use updateGradientUnWeightedLogDensity()
            return updateGradientInverseUnWeightedLogDensity(gradient, transform(value)) + getGradientLogJacobianInverse(transform(value));
        }

        public double[] updateGradientLogDensity(double[] gradient, double[] value , int from, int to) {
            double[] result = value.clone();
            for (int i = from; i < to; ++i) {
                result[i] = updateGradientLogDensity(gradient[i], value[i]);
            }
            return result;
        }

        public double[] updateDiagonalHessianLogDensity(double[] diagonalHessian, double[] gradient, double[] value, int from, int to) {
            double[] result = value.clone();
            for (int i = from; i < to; ++i) {
                result[i] = updateDiagonalHessianLogDensity(diagonalHessian[i], gradient[i], value[i]);
            }
            return result;
        }

        public double updateGradientInverseUnWeightedLogDensity(double gradient, double value) {
            // value is transformed
            return gradient * gradientInverse(value);
        }

        public double updateGradientUnWeightedLogDensity(double gradient, double value) {
            // value is unTransformed
            return gradient * gradient(value);
        }

        public double[] updateGradientInverseUnWeightedLogDensity(double[] gradient, double[] value, int from, int to) {
<<<<<<< HEAD
            double[] result = value.clone();
            for (int i = from; i < to; ++i) {
                result[i] = updateGradientInverseUnWeightedLogDensity(gradient[i], value[i]);
            }
            return result;
        }

        public double[] updateGradientUnWeightedLogDensity(double[] gradient, double[] value, int from, int to) {
            double[] result = value.clone();
            for (int i = from; i < to; ++i) {
                result[i] = updateGradientUnWeightedLogDensity(gradient[i], value[i]);
=======
            double[] result = value.clone();
            for (int i = from; i < to; ++i) {
                result[i] = updateGradientInverseUnWeightedLogDensity(gradient[i], value[i]);
>>>>>>> 77142010
            }
            return result;
        }

<<<<<<< HEAD
=======
        public double[] updateGradientUnWeightedLogDensity(double[] gradient, double[] value, int from, int to) {
            double[] result = value.clone();
            for (int i = from; i < to; ++i) {
                result[i] = updateGradientUnWeightedLogDensity(gradient[i], value[i]);
            }
            return result;
        }

>>>>>>> 77142010
        public double[][] updateHessianLogDensity(double[][] hessian, double[][] transformationHessian, double[] gradient, double[] value, int from, int to) {

            final int dim = to - from;
            double[][] updatedHessian = new double[dim][dim];

            for (int i = 0; i < dim; i++) {
                for (int j = 0; j < dim; j++) {
                    if (i == j) updatedHessian[i][j] = updateDiagonalHessianLogDensity(hessian[i][j], gradient[i], value[i]);
                    else updatedHessian[i][j] = updateOffdiagonalHessianLogDensity(hessian[i][j], transformationHessian[i][j], gradient[i], gradient[j], value[i], value[j]);
                }
            }
            return updatedHessian;
        }

        protected abstract double getGradientLogJacobianInverse(double value); // takes transformed value

        public abstract double gradient(double value);

        @Override
        public double[] gradient(double[] values, int from, int to) {
            double[] result = values.clone();
            for (int i = from; i < to; ++i) {
                result[i] = gradient(values[i]);
            }
            return result;
        }

        public abstract double getLogJacobian(double value);

        public double getLogJacobian(double[] values, int from, int to) {
            double sum = 0.0;
            for (int i = from; i < to; ++i) {
                sum += getLogJacobian(values[i]);
            }
            return sum;
        }

        public boolean isMultivariate() { return false;}
    }

    abstract class MultivariableTransform implements Transform {

        public double transform(double value) {
            throw new RuntimeException("Transformation not permitted for this type of parameter, exiting ...");
        }

        public double inverse(double value) {
            throw new RuntimeException("Transformation not permitted for this type of parameter, exiting ...");
        }

        public double updateGradientLogDensity(double gradient, double value) {
            throw new RuntimeException("Transformation not permitted for this type of parameter, exiting ...");
        }

        public double updateDiagonalHessianLogDensity(double diagonalHessian, double gradient, double value) {
            throw new RuntimeException("Transformation not permitted for this type of parameter, exiting ...");
        }

        public double updateOffdiagonalHessianLogDensity(double offdiagonalHessian, double transformationHessian, double gradientI, double gradientJ, double valueI, double valueJ) {
            throw new RuntimeException("Transformation not permitted for this type of parameter, exiting ...");
        }

        public double updateGradientInverseUnWeightedLogDensity(double gradient, double value) {
            throw new RuntimeException("Transformation not permitted for this type of parameter, exiting ...");
        }

        public double updateGradientUnWeightedLogDensity(double gradient, double value) {
            throw new RuntimeException("Transformation not permitted for this type of parameter, exiting ...");
        }

        protected double getGradientLogJacobianInverse(double value) {
            throw new RuntimeException("Transformation not permitted for this type of parameter, exiting ...");
        }

        public double gradientInverse(double value) {
             throw new RuntimeException("Transformation not permitted for this type of parameter, exiting ...");
         }

        public double gradient(double value) {
            throw new RuntimeException("Transformation not permitted for this type of parameter, exiting ...");
        }

        public double getLogJacobian(double value) {
            throw new RuntimeException("Transformation not permitted for this type of parameter, exiting ...");
        }
    }

    abstract class MultivariableTransformWithParameter extends MultivariableTransform {
        abstract public Parameter getParameter();
    }

    abstract class MultivariateTransform extends MultivariableTransform {
        // A class for a multivariate transform

        protected int dim;

        MultivariateTransform(int dim){
            this.dim = dim;
        }

        public int getDimension() {
            return dim;
        }

        protected abstract double[] transform(double[] values);

        @Override
        public double[] transform(double[] values, int from, int to) {
            assert from == 0 && to == values.length && dim == values.length
                    : "The multivariate transform function can only be applied to the whole array of values.";
            return transform(values);
        }

        protected abstract double[] inverse(double[] values);

        @Override
        public double[] inverse(double[] values, int from, int to) {
            assert from == 0 && to == values.length && dim == values.length
                    : "The multivariate transform function can only be applied to the whole array of values.";
            return inverse(values);
        }

        protected abstract double getLogJacobian(double[] values);

        @Override
        public double getLogJacobian(double[] values, int from, int to) {
            assert from == 0 && to == values.length && dim == values.length
                    : "The multivariate transform function can only be applied to the whole array of values.";
            return getLogJacobian(values);
        }

        @Override
        public double[] updateGradientLogDensity(double[] gradient, double[] values, int from, int to) {
            assert from == 0 && to == values.length && dim == values.length
                    : "The multivariate transform function can only be applied to the whole array of values.";
            return updateGradientLogDensity(gradient, values);
        }

        protected double[] updateGradientLogDensity(double[] gradient, double[] value) {
            // values = untransformed (R)
            double[] transformedValues = transform(value, 0, value.length);
            // Transform Inverse
<<<<<<< HEAD
            double[] updatedGradient = updateGradientInverseUnWeightedLogDensity(gradient, transformedValues);
=======
            double[] updatedGradient = updateGradientInverseUnWeightedLogDensity(gradient, transformedValues, from, to);
>>>>>>> 77142010
            // gradient of log jacobian of the inverse
            double[] gradientLogJacobianInverse = getGradientLogJacobianInverse(transformedValues);
            // Add gradient log jacobian
            for (int i = 0; i < gradient.length; i++) {
                updatedGradient[i] += gradientLogJacobianInverse[i];
            }
            return updatedGradient;
        }

        public double[] updateDiagonalHessianLogDensity(double[] diagonalHessian, double[] gradient, double[] value, int from, int to) {
            throw new RuntimeException("Not yet implemented");
        }

        public double[][] updateHessianLogDensity(double[][] hessian, double[][] transformationHessian, double[] gradient, double[] value, int from, int to) {
            throw new RuntimeException("Not yet implemented");
        }

<<<<<<< HEAD
        protected double[] updateGradientInverseUnWeightedLogDensity(double[] gradient, double[] value) {
=======
        public double[] updateGradientInverseUnWeightedLogDensity(double[] gradient, double[] value, int from, int to) {
>>>>>>> 77142010
            // takes transformed values
            // Jacobian of inverse (transpose)
            double[][] jacobianInverse = computeJacobianMatrixInverse(value);
            return updateGradientJacobian(gradient, jacobianInverse);
        }

        public double[] updateGradientInverseUnWeightedLogDensity(double[] gradient, double[] value, int from, int to) {
            assert from == 0 && to == value.length && dim == value.length
                    : "The multivariate transform function can only be applied to the whole array of values.";
            return updateGradientInverseUnWeightedLogDensity(gradient, value);
        }

        double[] updateGradientJacobian(double[] gradient, double[][] jacobianInverse) {
            // Matrix multiplication
            double[] updatedGradient = new double[gradient.length];
            for (int i = 0; i < gradient.length; i++) {
                for (int j = 0; j < gradient.length; j++) {
                    updatedGradient[i] += jacobianInverse[i][j] * gradient[j];
                }
            }
            return updatedGradient;
        }

        @Override
        public double[] updateGradientUnWeightedLogDensity(double[] gradient, double[] value, int from, int to) {
            // takes untransformed value TODO: more efficient way ?
            return updateGradientInverseUnWeightedLogDensity(gradient, transform(value, from, to), from, to);
        }

        abstract protected double[] getGradientLogJacobianInverse(double[] values); // transformed value

        abstract public double[][] computeJacobianMatrixInverse(double[] values); // transformed values

        public boolean isMultivariate() { return true;}
    }

    class LogTransform extends UnivariableTransform {

        public double transform(double value) {
            return Math.log(value);
        }

        public double inverse(double value) {
            return Math.exp(value);
        }

        public double gradientInverse(double value) { return Math.exp(value); }

        public double updateGradientLogDensity(double gradient, double value) {
            // gradient == gradient of inverse()
            // value == gradient of inverse() (value is untransformed)
            // 1.0 == gradient of log Jacobian of inverse()
            return gradient * value + 1.0;
        }

        protected double getGradientLogJacobianInverse(double value) {
            return 1.0;
        }

        @Override
        public double updateDiagonalHessianLogDensity(double diagonalHessian, double gradient, double value) {
            // value == inverse()
            // diagonalHessian == hessian of inverse()
            // gradient == gradient of inverse()
            return value * (gradient + value * diagonalHessian);
        }

        @Override
        public double updateOffdiagonalHessianLogDensity(double offdiagonalHessian, double transfomationHessian, double gradientI, double gradientJ, double valueI, double valueJ) {
            return offdiagonalHessian * valueI * valueJ + gradientJ * transfomationHessian;
        }

        @Override
        public double gradient(double value) {
            return value;
        }

        public String getTransformName() { return "log"; }

        public double getLogJacobian(double value) { return -Math.log(value); }
    }

    class LogConstrainedSumTransform extends MultivariableTransform {

        //private double fixedSum;

        public LogConstrainedSumTransform() {
        }

        /*public LogConstrainedSumTransform(double fixedSum) {
            this.fixedSum = fixedSum;
        }

        public double getConstrainedSum() {
            return this.fixedSum;
        }*/

        public double[] transform(double[] values, int from, int to) {
            double[] transformedValues = new double[to - from + 1];
            int counter = 0;
            for (int i = from; i <= to; i++) {
                transformedValues[counter] = Math.log(values[i]);
                counter++;
            }
            return transformedValues;
        }

        //inverse transformation assumes a sum of elements equal to the number of elements
        public double[] inverse(double[] values, int from, int to) {
            double sum = (double)(to - from + 1);
            double[] transformedValues = new double[to - from + 1];
            int counter = 0;
            double newSum = 0.0;
            for (int i = from; i <= to; i++) {
                transformedValues[counter] = Math.exp(values[i]);
                newSum += transformedValues[counter];
                counter++;
            }
            /*for (int i = 0; i < sum; i++) {
                transformedValues[i] = (transformedValues[i] / newSum) * sum;
            }*/
            for (int i = 0; i < transformedValues.length; i++) {
                transformedValues[i] = (transformedValues[i] / newSum) * sum;
            }
            return transformedValues;
        }

        //inverse transformation assumes a given sum provided as an argument
        public double[] inverse(double[] values, int from, int to, double sum) {
            //double sum = (double)(to - from + 1);
            double[] transformedValues = new double[to - from + 1];
            int counter = 0;
            double newSum = 0.0;
            for (int i = from; i <= to; i++) {
                transformedValues[counter] = Math.exp(values[i]);
                newSum += transformedValues[counter];
                counter++;
            }
            /*for (int i = 0; i < sum; i++) {
                transformedValues[i] = (transformedValues[i] / newSum) * sum;
            }*/
            for (int i = 0; i < transformedValues.length; i++) {
                transformedValues[i] = (transformedValues[i] / newSum) * sum;
            }
            return transformedValues;
        }

        public String getTransformName() {
            return "logConstrainedSum";
        }

        public double[] updateGradientLogDensity(double[] gradient, double[] value, int from, int to) {
            throw new RuntimeException("Not yet implemented");
        }

        public double[] updateGradientInverseUnWeightedLogDensity(double[] gradient, double[] value, int from, int to) {
            throw new RuntimeException("Not yet implemented");
        }

        public double[] updateGradientUnWeightedLogDensity(double[] gradient, double[] value, int from, int to) {
            throw new RuntimeException("Not yet implemented");
        }

        @Override
        public double[] updateDiagonalHessianLogDensity(double[] diagonalHessian, double[] gradient, double[] value, int from, int to) {
            throw new RuntimeException("Not yet implemented");
        }

        @Override
        public double[][] updateHessianLogDensity(double[][] hessian, double[][] transformationHessian, double[] gradient, double[] value, int from, int to) {
            throw new RuntimeException("Not yet implemented");
        }

        @Override
        public double updateOffdiagonalHessianLogDensity(double offdiagonalHessian, double transformationHessian, double gradientI, double gradientJ, double valueI, double valueJ) {
            throw new RuntimeException("Not yet implemented");
        }

        @Override
        public double gradient(double value) {
            throw new RuntimeException("Not yet implemented");
        }

        @Override
        public double[] gradient(double[] values, int from, int to) {
            throw new RuntimeException("Not yet implemented");
        }

        public double[] gradientInverse(double[] values, int from, int to) {
            throw new RuntimeException("Not yet implemented");
        }

        public double getLogJacobian(double[] values, int from, int to) {
            double sum = 0.0;
            for (int i = from; i <= to; i++) {
                sum -= Math.log(values[i]);
            }
            return sum;
        }

        public boolean isMultivariate() { return true;}

        public static void main(String[] args) {

            //specify starting values
            double[] startValues = {1.5, 0.6, 0.9};
            System.err.print("Starting values: ");
            double startSum = 0.0;
            for (double startValue : startValues) {
                System.err.print(startValue + " ");
                startSum += startValue;
            }
            System.err.println("\nSum = " + startSum);

            //perform transformation
            double[] transformedValues = LOG_CONSTRAINED_SUM.transform(startValues, 0, startValues.length-1);
            System.err.print("Transformed values: ");
            for (double transformedValue : transformedValues) {
                System.err.print(transformedValue + " ");
            }
            System.err.println();

            //add draw for normal distribution to transformed elements
            for (int i = 0; i < transformedValues.length; i++) {
                transformedValues[i] += 0.20 * MathUtils.nextDouble();
            }

            //perform inverse transformation
            transformedValues = LOG_CONSTRAINED_SUM.inverse(transformedValues, 0, transformedValues.length-1);
            System.err.print("New values: ");
            double endSum = 0.0;
            for (double transformedValue : transformedValues) {
                System.err.print(transformedValue + " ");
                endSum += transformedValue;
            }
            System.err.println("\nSum = " + endSum);

            if (startSum != endSum) {
                System.err.println("Starting and ending constraints differ!");
            }

        }

    }

    class LogitTransform extends UnivariableTransform {

        public LogitTransform() {
            range = 1.0;
            lower = 0.0;
        }

        public double transform(double value) {
            return Math.log(value / (1.0 - value));
        }

        public double inverse(double value) {
            return 1.0 / (1.0 + Math.exp(-value));
        }

        public double gradientInverse(double value) {
            throw new RuntimeException("Not yet implemented");
        }

        public double updateGradientLogDensity(double gradient, double value) {
            throw new RuntimeException("Not yet implemented");
        }

        protected double getGradientLogJacobianInverse(double value) {
            throw new RuntimeException("Not yet implemented");
        }

        @Override
        public double updateDiagonalHessianLogDensity(double diagonalHessian, double gradient, double value) {
            throw new RuntimeException("Not yet implemented");
        }

        @Override
        public double updateOffdiagonalHessianLogDensity(double offdiagonalHessian, double transformationHessian, double gradientI, double gradientJ, double valueI, double valueJ) {
            throw new RuntimeException("Not yet implemented");
        }

        @Override
        public double gradient(double value) {
            throw new RuntimeException("Not yet implemented");
        }

        public String getTransformName() {
            return "logit";
        }

        public double getLogJacobian(double value) {
            return -Math.log(1.0 - value) - Math.log(value);
        }

        private final double range;
        private final double lower;
    }

    class FisherZTransform extends UnivariableTransform {

        public double transform(double value) {
            return 0.5 * (Math.log(1.0 + value) - Math.log(1.0 - value));
        }

        public double inverse(double value) {
            return (Math.exp(2 * value) - 1) / (Math.exp(2 * value) + 1);
        }

        public double gradientInverse(double value) {
            return 1.0 - Math.pow(inverse(value), 2);
        }

        public double updateGradientLogDensity(double gradient, double value) {
            // 1 - value^2 : gradient of inverse (value is untransformed)
<<<<<<< HEAD
            // - 2*value : gradient of log jacobian of inverse
            return (1.0 - value * value) * gradient - 2 * value;
=======
            // -1 - 2*value : gradient of log jacobian of inverse
            return (1.0 - value * value) * gradient  - 2 * value;
>>>>>>> 77142010
        }

        protected double getGradientLogJacobianInverse(double value) {
            // -1 - 2*value : gradient of log jacobian of inverse (value is transformed)
<<<<<<< HEAD
            return - 2 * inverse(value);
=======
            return  - 2 * inverse(value);
>>>>>>> 77142010
        }

        @Override
        public double updateDiagonalHessianLogDensity(double diagonalHessian, double gradient, double value) {
            throw new RuntimeException("Not yet implemented");
        }

        @Override
        public double updateOffdiagonalHessianLogDensity(double offdiagonalHessian, double transformationHessian, double gradientI, double gradientJ, double valueI, double valueJ) {
            throw new RuntimeException("Not yet implemented");
        }

        @Override
        public double gradient(double value) {
            return 1.0 - Math.pow(value, 2);
        }

        public String getTransformName() {
            return "fisherz";
        }

        public double getLogJacobian(double value) {
            return -Math.log(1 - value) - Math.log(1 + value);
        }
    }

    class NegateTransform extends UnivariableTransform {

        public double transform(double value) {
            return -value;
        }

        public double inverse(double value) {
            return -value;
        }

        public double updateGradientLogDensity(double gradient, double value) {
            // -1 == gradient of inverse()
            // 0.0 == gradient of log Jacobian of inverse()
            return -gradient;
        }

        protected double getGradientLogJacobianInverse(double value) {
            return 0.0;
        }

        @Override
        public double updateDiagonalHessianLogDensity(double diagonalHessian, double gradient, double value) {
            throw new RuntimeException("Not yet implemented");
        }

        @Override
        public double updateOffdiagonalHessianLogDensity(double offdiagonalHessian, double transformationHessian, double gradientI, double gradientJ, double valueI, double valueJ) {
            throw new RuntimeException("Not yet implemented");
        }

        @Override
        public double gradient(double value) {
            return -1.0;
        }

        public double gradientInverse(double value) { return -1.0; }

        public String getTransformName() {
            return "negate";
        }

        public double getLogJacobian(double value) {
            return 0.0;
        }
    }

    class PowerTransform extends UnivariableTransform{
        private double power;

        PowerTransform(){
            this.power = 2;
        }

        PowerTransform(double power){
            this.power = power;
        }

        @Override
        public String getTransformName() {
            return "Power Transform";
        }

        @Override
        public double transform(double value) {
            return Math.pow(value, power);
        }

        @Override
        public double inverse(double value) {
            return Math.pow(value, 1 / power);
        }

        @Override
        public double gradientInverse(double value) {
            throw new RuntimeException("not implemented yet");
//            return 0;
        }

        @Override
        public double updateGradientLogDensity(double gradient, double value) {
            throw new RuntimeException("not implemented yet");
        }

        @Override
        public double updateDiagonalHessianLogDensity(double diagonalHessian, double gradient, double value) {
            throw new RuntimeException("Not yet implemented");
        }

        @Override
        public double updateOffdiagonalHessianLogDensity(double offdiagonalHessian, double transformationHessian, double gradientI, double gradientJ, double valueI, double valueJ) {
            throw new RuntimeException("Not yet implemented");
        }

        public double updateGradientInverseUnWeightedLogDensity(double gradient, double value) {
            throw new RuntimeException("not implemented yet");
        }

        @Override
        protected double getGradientLogJacobianInverse(double value) {
            throw new RuntimeException("not implemented yet");
        }

        @Override
        public double gradient(double value) {
            throw new RuntimeException("Not yet implemented");
        }

        @Override
        public double getLogJacobian(double value) {
            throw new RuntimeException("not implemented yet");
        }
    }

    class NoTransform extends UnivariableTransform {

        public double transform(double value) {
            return value;
        }

        public double inverse(double value) {
            return value;
        }

        public double updateGradientLogDensity(double gradient, double value) {
            return gradient;
        }

        protected double getGradientLogJacobianInverse(double value) {
            return 0.0;
        }

        @Override
        public double updateDiagonalHessianLogDensity(double diagonalHessian, double gradient, double value) {
            return diagonalHessian;
        }

        @Override
        public double updateOffdiagonalHessianLogDensity(double offdiagonalHessian, double transformationHessian, double gradientI, double gradientJ, double valueI, double valueJ) {
            return offdiagonalHessian;
        }

        @Override
        public double gradient(double value) {
            return 1.0;
        }

        public double gradientInverse(double value) { return 1.0; }

        public String getTransformName() {
            return "none";
        }

        public double getLogJacobian(double value) {
            return 0.0;
        }
    }

    class NoTransformMultivariable extends MultivariableTransform {

        @Override
        public String getTransformName() {
            return "NoTransformMultivariate";
        }

        @Override
        public double[] transform(double[] values, int from, int to) {
            return subArray(values, from, to);
        }

        private double[] subArray(double[] values, int from, int to) {
            int length = to - from;
            if (length == values.length) return values;
            double[] result = new double[length];
            System.arraycopy(values, to, result, 0, length);
            return result;
        }

        @Override
        public double[] inverse(double[] values, int from, int to) {
            return subArray(values, from, to);
        }

        @Override
        public double[] updateGradientLogDensity(double[] gradient, double[] value, int from, int to) {
            return subArray(gradient, from, to);
        }

        @Override
<<<<<<< HEAD
        public double[] updateGradientInverseUnWeightedLogDensity(double[] gradient, double[] value, int from, int to) {
=======
        public double[] updateDiagonalHessianLogDensity(double[] diagonalHessian, double[] gradient, double[] value, int from, int to) {
            throw new RuntimeException("Not yet implemented.");
        }

        @Override
        public double[][] updateHessianLogDensity(double[][] hessian, double[][] transformationHessian, double[] gradient, double[] value, int from, int to) {
            throw new RuntimeException("Not yet implemented.");
        }

        @Override
        public double[] updateGradientInverseUnWeightedLogDensity(double[] gradient, double[] value, int from, int to) {
            throw new RuntimeException("Not yet implemented.");
        }

        @Override
        public double[] updateGradientUnWeightedLogDensity(double[] gradient, double[] value, int from, int to) {
>>>>>>> 77142010
            return subArray(gradient, from, to);
        }

        @Override
        public double[] updateGradientUnWeightedLogDensity(double[] gradient, double[] value, int from, int to) {
            return subArray(gradient, from, to);
        }

        public double[] updateDiagonalHessianLogDensity(double[] diagonalHessian, double[] gradient, double[] value, int from, int to) {
            throw new RuntimeException("not implemented yet");
        }

        @Override
        public double[][] updateHessianLogDensity(double[][] hessian, double[][] transformationHessian, double[] gradient, double[] value, int from, int to) {
            throw new RuntimeException("not implemented yet");
        }

        @Override
        public double[] inverse(double[] values, int from, int to, double sum) {
            throw new RuntimeException("Not implemented.");
        }

        @Override
        public double[] gradient(double[] values, int from, int to) {
            return arrayValue(1.0, from, to);
        }

        private double[] arrayValue(double value, int from, int to) {
            int length = to - from;
            double[] result = new double[length];
            for (int i = 0; i < length; i++) {
                result[i] = value;
            }
            return result;
        }

        @Override
        public double[] gradientInverse(double[] values, int from, int to) {
            return arrayValue(1.0, from, to);
        }

        @Override
        public double getLogJacobian(double[] values, int from, int to) {
            return 0.0;
        }

        public boolean isMultivariate() { return false;}
    }

    class Compose extends UnivariableTransform  {

        public Compose(UnivariableTransform outer, UnivariableTransform inner) {
            this.outer = outer;
            this.inner = inner;
        }

        @Override
        public String getTransformName() {
            return "compose." + outer.getTransformName() + "." + inner.getTransformName();
        }

        @Override
        public double transform(double value) {
            final double outerValue = inner.transform(value);
            final double outerTransform = outer.transform(outerValue);

//            System.err.println(value + " " + outerValue + " " + outerTransform);
//            System.exit(-1);

            return outerTransform;
//            return outer.transform(inner.transform(value));
        }

        @Override
        public double inverse(double value) {
            return inner.inverse(outer.inverse(value));
        }

        @Override
        public double gradientInverse(double value) {
            return inner.gradientInverse(value) * outer.gradientInverse(inner.transform(value));
        }

        @Override
        public double updateGradientLogDensity(double gradient, double value) {
//            final double innerGradient = inner.updateGradientLogDensity(gradient, value);
//            final double outerValue = inner.transform(value);
//            final double outerGradient = outer.updateGradientLogDensity(innerGradient, outerValue);
//            return outerGradient;

            return outer.updateGradientLogDensity(inner.updateGradientLogDensity(gradient, value), inner.transform(value));
        }

        @Override
        public double updateDiagonalHessianLogDensity(double diagonalHessian, double gradient, double value) {
            throw new RuntimeException("Not yet implemented");
        }

        @Override
        public double updateOffdiagonalHessianLogDensity(double offdiagonalHessian, double transformationHessian, double gradientI, double gradientJ, double valueI, double valueJ) {
            throw new RuntimeException("Not yet implemented");
        }

        protected double getGradientLogJacobianInverse(double value) {
            throw new RuntimeException("not implemented yet");
        }

        @Override
        public double gradient(double value) {
            throw new RuntimeException("Not yet implemented");
        }

        @Override
        public double getLogJacobian(double value) {
            return inner.getLogJacobian(value) + outer.getLogJacobian(inner.transform(value));
        }

        private final UnivariableTransform outer;
        private final UnivariableTransform inner;
    }

    class ComposeMultivariable extends MultivariableTransform {

        public ComposeMultivariable(MultivariableTransform outer, MultivariableTransform inner) {
            this.outer = outer;
            this.inner = inner;
        }

        @Override
        public String getTransformName() {
            return "compose." + outer.getTransformName() + "." + inner.getTransformName();
        }

        @Override
        public double[] transform(double[] values, int from, int to) {
            return outer.transform(inner.transform(values, from, to), from, to);
        }

        @Override
        public double[] inverse(double[] values, int from, int to) {
            return inner.inverse(outer.inverse(values, from, to), from, to);
        }

        @Override
        public double[] inverse(double[] values, int from, int to, double sum) {
            throw new RuntimeException("Not yet implemented.");
        }

        @Override
        public double[] updateGradientLogDensity(double[] gradient, double[] value, int from, int to) {
            return outer.updateGradientLogDensity(
                    inner.updateGradientLogDensity(gradient, value, from, to),
                    inner.transform(value, from, to),
                    from, to);
        }

        @Override
        public double[] updateDiagonalHessianLogDensity(double[] diagonalHessian, double[] gradient, double[] value, int from, int to) {
            throw new RuntimeException("not implemented yet");
        }

        @Override
        public double[][] updateHessianLogDensity(double[][] hessian, double[][] transformationHessian, double[] gradient, double[] value, int from, int to) {
            throw new RuntimeException("not implemented yet");
        }

        @Override
        public double[] updateGradientInverseUnWeightedLogDensity(double gradient[], double[] value, int from, int to) {
            return outer.updateGradientInverseUnWeightedLogDensity(
                    inner.updateGradientInverseUnWeightedLogDensity(gradient, outer.inverse(value, from, to), from, to),
                    value, from, to);
        }

        @Override
        public double[] updateGradientUnWeightedLogDensity(double[] gradient, double[] value, int from, int to) {
            return outer.updateGradientUnWeightedLogDensity(
                    inner.updateGradientUnWeightedLogDensity(gradient, value, from, to),
                    inner.transform(value, from, to), from, to);
        }

        @Override
        public double[] gradient(double[] values, int from, int to) {
            throw new RuntimeException("Not yet implemented.");
        }

        @Override
        public double[] gradientInverse(double[] values, int from, int to) {
            throw new RuntimeException("Not yet implemented.");
        }

        @Override
        public double getLogJacobian(double[] values, int from, int to) {
            return inner.getLogJacobian(values, from, to)
                    + outer.getLogJacobian(inner.transform(values, from, to), from, to);
        }

        public boolean isMultivariate() { return outer.isMultivariate() || inner.isMultivariate();}

        private final MultivariableTransform outer;
        private final MultivariableTransform inner;
    }

    class Inverse extends UnivariableTransform {

        public Inverse(UnivariableTransform inner) {
            this.inner = inner;
        }

        @Override
        public String getTransformName() {
            return "inverse." + inner.getTransformName();
        }

        @Override
        public double transform(double value) {
            return inner.inverse(value);  // Purposefully switched

        }

        @Override
        public double updateGradientLogDensity(double gradient, double value) {
            throw new RuntimeException("Not yet implemented");
        }

        @Override
        public double updateDiagonalHessianLogDensity(double diagonalHessian, double gradient, double value) {
            throw new RuntimeException("Not yet implemented");
        }

        @Override
        public double updateOffdiagonalHessianLogDensity(double offdiagonalHessian, double transformationHessian, double gradientI, double gradientJ, double valueI, double valueJ) {
            throw new RuntimeException("Not yet implemented");
        }

        protected double getGradientLogJacobianInverse(double value) {
            throw new RuntimeException("not implemented yet");
        }

        @Override
        public double gradient(double value) {
            throw new RuntimeException("Not yet implemented");
        }

        @Override
        public double inverse(double value) {
            return inner.transform(value); // Purposefully switched
        }

        @Override
        public double gradientInverse(double value) {
            throw new RuntimeException("Not yet implemented");
        }

        @Override
        public double getLogJacobian(double value) {
            return -inner.getLogJacobian(inner.inverse(value));
        }

        private final UnivariableTransform inner;
    }

    class InverseMultivariate extends MultivariateTransform {

        public InverseMultivariate(MultivariateTransform inner) {
            super(inner.getDimension());
            this.inner = inner;
        }

        @Override
        public String getTransformName() {
            return "inverse." + inner.getTransformName();
        }

        @Override
        protected double[] transform(double[] values) {
            return inner.inverse(values); // Purposefully switched
        }

        @Override
        protected double[] inverse(double[] values) {
            return inner.transform(values); // Purposefully switched
        }

        @Override
        public double[] updateDiagonalHessianLogDensity(double[] diagonalHessian, double[] gradient, double[] value, int from, int to) {
            throw new RuntimeException("not implemented yet.");
        }

        @Override
        public double[][] updateHessianLogDensity(double[][] hessian, double[][] transformationHessian, double[] gradient, double[] value, int from, int to) {
            throw new RuntimeException("not implemented yet");
        }

        @Override
        public double[] updateGradientInverseUnWeightedLogDensity(double[] gradient, double[] value, int from, int to) {
            throw new RuntimeException("not implemented yet");
        }

        public double[] inverse(double[] values, int from, int to, double sum) {
            throw new RuntimeException("Not relevant.");
        }

        @Override
        public double[] gradient(double[] values, int from, int to) {
            return inner.gradientInverse(values, from, to);
        }

        @Override
        public double[] gradientInverse(double[] values, int from, int to) {
            return inner.gradient(values, from, to);
        }

        @Override
        protected double getLogJacobian(double[] values) {
            return -inner.getLogJacobian(inner.inverse(values));
        }

//        @Override
//        public double[] updateGradientLogDensity(double[] gradient, double[] value, int from, int to) {
//            throw new RuntimeException("Not yet implemented.");
//        }

//        @Override
//        public double[] updateGradientInverse(double[] gradient, double[] value, int from, int to) {
//            throw new RuntimeException("not implemented yet");
//        }

        @Override
        public double[] updateGradientLogDensity(double[] gradient, double[] transformedValues, int from, int to) {
            // transformedValues = transformed
            assert from == 0 && to == transformedValues.length : "The transform function can only be applied to the whole array of values.";
            // gradient of log jacobian of the inverse
            double[] gradientLogJacobianInverse = inner.getGradientLogJacobianInverse(transformedValues);
            // Add gradient log jacobian
            double[] updatedGradient = new double[gradient.length];
            for (int i = 0; i < gradient.length; i++) {
                updatedGradient[i] = gradient[i] - gradientLogJacobianInverse[i];
            }
            // Jacobian
            double[][] jacobian = computeJacobianMatrix(transformedValues);
            // Matrix Multiplication
            return updateGradientJacobian(updatedGradient, jacobian);
        }

        private double[][] computeJacobianMatrix(double[] transformedValues) {
            Matrix jacobianInverse = new Matrix(inner.computeJacobianMatrixInverse(transformedValues));
            return jacobianInverse.inverse().transpose().toComponents();
        }

        @Override
        public double[][] computeJacobianMatrixInverse(double[] values) {
            // values : untransformed
            Matrix jacobianInverse = new Matrix(inner.computeJacobianMatrixInverse(inner.transform(values)));
            return jacobianInverse.inverse().transpose().toComponents();
        }

        @Override
        protected double[] getGradientLogJacobianInverse(double[] transformedValues) {
            double[] gradient = inner.getGradientLogJacobianInverse(transformedValues);
            for (int i = 0; i < gradient.length; i++) {
                gradient[i] = - gradient[i];
            }
            return gradient;
        }

<<<<<<< HEAD
        public double[] updateDiagonalHessianLogDensity(double[] diagonalHessian, double[] gradient, double[] value, int from, int to) {
            throw new RuntimeException("not implemented yet");
=======
        private final MultivariateTransform inner;
    }

        class PositiveOrdered extends MultivariateTransform {
        @Override
        // x (positive ordered) -> y (unconstrained)
        public double[] transform(double[] values, int from, int to) {
            int dim = values.length;
            assert from == 0 && to == dim : "The transform function can only be applied to the whole array of values.";

            double[] result = new double[dim];
            result[0] = Math.log(values[0]);
            for (int i = 1; i < dim; i++) {
                result[i] = Math.log(values[i] - values[i-1]);
            }
            return result;
        }

        @Override
        public double[] updateGradientUnWeightedLogDensity(double[] gradient, double[] value, int from, int to) {
            throw new RuntimeException("Not yet implemented");
        }

        @Override
        public double[] inverse(double[] values, int from, int to) {
            int dim = values.length;
            assert from == 0 && to == dim : "The transform function can only be applied to the whole array of values.";

            double[] result = new double[dim];
            result[0] = Math.exp(values[0]);
            for (int i = 1; i < dim; i++) {
                result[i] = result[i-1] + Math.exp(values[i]);
            }
            return result;
        }

        @Override
        public double[] inverse(double[] values, int from, int to, double sum) {
            throw new RuntimeException("Not relevant.");
        }

        public String getTransformName() {
            return "PositiveOrdered";
        }

        @Override
        public double[] gradient(double[] values, int from, int to) {
            throw new RuntimeException("Not yet implemented.");
        }

        @Override
        public double[] gradientInverse(double[] values, int from, int to) {
            throw new RuntimeException("Not yet implemented.");
        }

        @Override
        public double getLogJacobian(double[] values, int from, int to) {
            int dim = values.length;
            assert from == 0 && to == dim : "The transform function can only be applied to the whole array of values.";

            double result = Math.log(values[0]);
            for (int i = 1; i < dim; i++) {
                result += Math.log(values[i] - values[i-1]);
            }
            return -result;
>>>>>>> 77142010
        }

        @Override
        public double[][] updateHessianLogDensity(double[][] hessian, double[][] transformationHessian, double[] gradient, double[] value, int from, int to) {
            throw new RuntimeException("not implemented yet");
        }

        @Override
        public double[] updateGradientInverseUnWeightedLogDensity(double[] gradient, double[] value, int from, int to) {
            throw new RuntimeException("not implemented yet");
        }

        private final MultivariateTransform inner;
    }

    class Array extends MultivariableTransformWithParameter {

          private final List<Transform> array;
          private final Parameter parameter;

          public Array(List<Transform> array, Parameter parameter) {
              this.parameter = parameter;
              this.array = array;

//              if (parameter.getDimension() != array.size()) {
//                  throw new IllegalArgumentException("Dimension mismatch");
//              }
          }

          public Parameter getParameter() { return parameter; }

          @Override
          public double[] transform(double[] values, int from, int to) {

              final double[] result = values.clone();

              for (int i = from; i < to; ++i) {
                  result[i] = array.get(i).transform(values[i]);
              }
              return result;
          }

          @Override
          public double[] inverse(double[] values, int from, int to) {

              final double[] result = values.clone();

              for (int i = from; i < to; ++i) {
                  result[i] = array.get(i).inverse(values[i]);
              }
              return result;
          }

          @Override
          public double[] inverse(double[] values, int from, int to, double sum) {
              throw new RuntimeException("Not yet implemented.");
          }

          @Override
          public double[] gradientInverse(double[] values, int from, int to) {

              final double[] result = values.clone();

              for (int i = from; i < to; ++i) {
                  result[i] = array.get(i).gradientInverse(values[i]);
              }
              return result;
          }

          @Override
          public double[] updateGradientLogDensity(double[] gradient, double[] values, int from, int to) {

              final double[] result = values.clone();

              for (int i = from; i < to; ++i) {
                  result[i] = array.get(i).updateGradientLogDensity(gradient[i], values[i]);
              }
              return result;
          }

        @Override
        public double[] updateDiagonalHessianLogDensity(double[] diagonalHessian, double[] gradient, double[] values, int from, int to) {
            final double[] result = values.clone();

            for (int i = from; i < to; ++i) {
                result[i] = array.get(i).updateDiagonalHessianLogDensity(diagonalHessian[i], gradient[i], values[i]);
            }
            return result;
        }

        public double[] updateGradientInverseUnWeightedLogDensity(double[] gradient, double[] values, int from, int to) {
<<<<<<< HEAD
=======

            final double[] result = values.clone();

            for (int i = from; i < to; ++i) {
                result[i] = array.get(i).updateGradientInverseUnWeightedLogDensity(gradient[i], values[i]);
            }
            return result;
        }

        public double[] updateGradientUnWeightedLogDensity(double[] gradient, double[] values, int from, int to) {
>>>>>>> 77142010

            final double[] result = values.clone();

            for (int i = from; i < to; ++i) {
<<<<<<< HEAD
                result[i] = array.get(i).updateGradientInverseUnWeightedLogDensity(gradient[i], values[i]);
=======
                result[i] = array.get(i).updateGradientUnWeightedLogDensity(gradient[i], values[i]);
>>>>>>> 77142010
            }
            return result;
        }

        public double[] updateGradientUnWeightedLogDensity(double[] gradient, double[] values, int from, int to) {

            final double[] result = values.clone();

            for (int i = from; i < to; ++i) {
                result[i] = array.get(i).updateGradientUnWeightedLogDensity(gradient[i], values[i]);
            }
            return result;
        }

        @Override
        public double[][] updateHessianLogDensity(double[][] hessian, double[][] transformationHessian, double[] gradient, double[] value, int from, int to) {

            final int dim = to - from;
            double[][] updatedHessian = new double[dim][dim];

            for (int i = 0; i < dim; i++) {
                for (int j = 0; j < dim; j++) {
                    if (i == j) updatedHessian[i][j] = array.get(i).updateDiagonalHessianLogDensity(hessian[i][j], gradient[i], value[i]);
                    else {
                        assert(array.get(i).getClass().equals(array.get(j).getClass()));  // TODO: more generic implementation
                        updatedHessian[i][j] = array.get(i).updateOffdiagonalHessianLogDensity(hessian[i][j], transformationHessian[i][j], gradient[i], gradient[j], value[i], value[j]);
                    }
                }
            }
            return updatedHessian;
        }

        @Override
        public double[][] updateHessianLogDensity(double[][] hessian, double[][] transformationHessian, double[] gradient, double[] value, int from, int to) {

            final int dim = to - from;
            double[][] updatedHessian = new double[dim][dim];

            for (int i = 0; i < dim; i++) {
                for (int j = 0; j < dim; j++) {
                    if (i == j) updatedHessian[i][j] = array.get(i).updateDiagonalHessianLogDensity(hessian[i][j], gradient[i], value[i]);
                    else {
                        assert(array.get(i).getClass().equals(array.get(j).getClass()));  // TODO: more generic implementation
                        updatedHessian[i][j] = array.get(i).updateOffdiagonalHessianLogDensity(hessian[i][j], transformationHessian[i][j], gradient[i], gradient[j], value[i], value[j]);
                    }
                }
            }
            return updatedHessian;
        }

        @Override
        public double[] gradient(double[] values, int from, int to) {

            final double[] result = values.clone();

            for (int i = from; i < to; ++i) {
                result[i] = array.get(i).gradient(values[i]);
            }
            return result;
        }

        @Override
          public String getTransformName() {
              return "array";
          }

          @Override
          public double getLogJacobian(double[] values, int from, int to) {

              double sum = 0.0;

              for (int i = from; i < to; ++i) {
                  sum += array.get(i).getLogJacobian(values[i]);
              }
              return sum;
          }

        public boolean isMultivariate() { return false;}
    }

    class Collection extends MultivariableTransformWithParameter {

        private final List<ParsedTransform> segments;
        private final Parameter parameter;

        public Collection(List<ParsedTransform> segments, Parameter parameter) {
            this.parameter = parameter;
            this.segments = ensureContiguous(segments);
        }

        public Parameter getParameter() { return parameter; }

        private List<ParsedTransform> ensureContiguous(List<ParsedTransform> segments) {

            final List<ParsedTransform> contiguous = new ArrayList<ParsedTransform>();

            int current = 0;
            for (ParsedTransform segment : segments) {
                if (current < segment.start) {
                    contiguous.add(new ParsedTransform(NONE, current, segment.start));
                }
                contiguous.add(segment);
                current = segment.end;
            }
            if (current < parameter.getDimension()) {
                contiguous.add(new ParsedTransform(NONE, current, parameter.getDimension()));
            }

//            System.err.println("Segments:");
//            for (ParsedTransform transform : contiguous) {
//                System.err.println(transform.transform.getTransformName() + " " + transform.start + " " + transform.end);
//            }
//            System.exit(-1);

            return contiguous;
        }

        @Override
        public double[] transform(double[] values, int from, int to) {

            final double[] result = values.clone();

            for (ParsedTransform segment : segments) {
                if (from < segment.end && to >= segment.start) {
                    final int begin = Math.max(segment.start, from);
                    final int end = Math.min(segment.end, to);
                    for (int i = begin; i < end; ++i) {
                        result[i] = segment.transform.transform(values[i]);
                    }
                }
            }
            return result;
        }

        @Override
        public double[] inverse(double[] values, int from, int to) {

            final double[] result = values.clone();

            for (ParsedTransform segment : segments) {
                if (from < segment.end && to >= segment.start) {
                    final int begin = Math.max(segment.start, from);
                    final int end = Math.min(segment.end, to);
                    for (int i = begin; i < end; ++i) {
                        result[i] = segment.transform.inverse(values[i]);
                    }
                }
            }
            return result;
        }

        @Override
        public double[] inverse(double[] values, int from, int to, double sum) {
            throw new RuntimeException("Not yet implemented.");
        }

        @Override
        public double[] gradientInverse(double[] values, int from, int to) {

            final double[] result = values.clone();

            for (ParsedTransform segment : segments) {
                if (from < segment.end && to >= segment.start) {
                    final int begin = Math.max(segment.start, from);
                    final int end = Math.min(segment.end, to);
                    for (int i = begin; i < end; ++i) {
                        result[i] = segment.transform.gradientInverse(values[i]);
                    }
                }
            }
            return result;
        }

        @Override
        public double[] updateGradientLogDensity(double[] gradient, double[] values, int from, int to) {

            final double[] result = values.clone();

            for (ParsedTransform segment : segments) {
                if (from < segment.end && to >= segment.start) {
                    final int begin = Math.max(segment.start, from);
                    final int end = Math.min(segment.end, to);
                    for (int i = begin; i < end; ++i) {
                        result[i] = segment.transform.updateGradientLogDensity(gradient[i], values[i]);
                    }
                }
            }
            return result;
        }

        @Override
        public double[] updateDiagonalHessianLogDensity(double[] diagonalHessian, double[] gradient, double[] values, int from, int to) {

            final double[] result = values.clone();

            for (ParsedTransform segment : segments) {
                if (from < segment.end && to >= segment.start) {
                    final int begin = Math.max(segment.start, from);
                    final int end = Math.min(segment.end, to);
                    for (int i = begin; i < end; ++i) {
                        result[i] = segment.transform.updateDiagonalHessianLogDensity(diagonalHessian[i], gradient[i], values[i]);
                    }
                }
            }
            return result;
        }

        public double[] updateGradientInverseUnWeightedLogDensity(double[] gradient, double[] values, int from, int to) {

            final double[] result = values.clone();

            for (ParsedTransform segment : segments) {
                if (from < segment.end && to >= segment.start) {
                    final int begin = Math.max(segment.start, from);
                    final int end = Math.min(segment.end, to);
                    for (int i = begin; i < end; ++i) {
                        result[i] = segment.transform.updateGradientInverseUnWeightedLogDensity(gradient[i], values[i]);
                    }
                }
            }
            return result;
        }

        @Override
        public double[] updateGradientUnWeightedLogDensity(double[] gradient, double[] values, int from, int to) {

            final double[] result = values.clone();

            for (ParsedTransform segment : segments) {
                if (from < segment.end && to >= segment.start) {
                    final int begin = Math.max(segment.start, from);
                    final int end = Math.min(segment.end, to);
                    for (int i = begin; i < end; ++i) {
                        result[i] = segment.transform.updateGradientUnWeightedLogDensity(gradient[i], values[i]);
                    }
                }
            }
            return result;
        }

        @Override
        public double[][] updateHessianLogDensity(double[][] hessian, double[][] transformationHessian, double[] gradient, double[] value, int from, int to) {
            throw new RuntimeException("Not yet implemented");
        }

        @Override
        public double[] gradient(double[] values, int from, int to) {

            final double[] result = values.clone();

            for (ParsedTransform segment : segments) {
                if (from < segment.end && to >= segment.start) {
                    final int begin = Math.max(segment.start, from);
                    final int end = Math.min(segment.end, to);
                    for (int i = begin; i < end; ++i) {
                        result[i] = segment.transform.gradient(values[i]);
                    }
                }
            }
            return result;
        }


        @Override
        public String getTransformName() {
            return "collection";
        }

        @Override
        public double getLogJacobian(double[] values, int from, int to) {

            double sum = 0.0;

            for (ParsedTransform segment : segments) {
                if (from < segment.end && to >= segment.start) {
                    final int begin = Math.max(segment.start, from);
                    final int end = Math.min(segment.end, to);
                    for (int i = begin; i < end; ++i) {
                        sum += segment.transform.getLogJacobian(values[i]);
                    }
                }
            }
//            System.err.println("Log: " + sum + " " + segments.size());
            return sum;
        }

        public boolean isMultivariate() { return false;}

//        class Segment {
//
//            public Segment(Transform transform, int start, int end) {
//                this.transform = transform;
//                this.start = start;
//                this.end = end;
//            }
//            public Transform transform;
//            public int start;
//            public int end;
//        }
    }

    class MultivariateArray extends MultivariateTransform {

        private final List<MultivariateTransform> array;

        public MultivariateArray(List<MultivariateTransform> array) {
            super(getDimension(array));
            this.array = array;
        }

        private static int getDimension(List<MultivariateTransform> array) {
            int dim = 0;
            for (MultivariateTransform anArray : array) {
                dim += anArray.getDimension();
            }
            return dim;
        }

        @Override
        protected double[] transform(double[] values) {

            final double[] result = values.clone();

            int offset = 0;
            for (MultivariateTransform anArray : array) {
                int dim = anArray.getDimension();
                double tmp[] = new double[dim];
                System.arraycopy(values, offset, tmp, 0, dim);
                System.arraycopy(anArray.transform(tmp), 0, result, offset, dim);
                offset += dim;
            }
            return result;
        }

        @Override
        protected double[] inverse(double[] values) {

            final double[] result = values.clone();

            int offset = 0;
            for (MultivariateTransform anArray : array) {
                int dim = anArray.getDimension();
                double tmp[] = new double[dim];
                System.arraycopy(values, offset, tmp, 0, dim);
                System.arraycopy(anArray.inverse(tmp), 0, result, offset, dim);
                offset += dim;
            }
            return result;
        }

        @Override
        public double[] inverse(double[] values, int from, int to, double sum) {
            throw new RuntimeException("Not yet implemented.");
        }

        @Override
        public double[] gradientInverse(double[] values, int from, int to) {

            final double[] result = values.clone();

            int offset = 0;
            for (MultivariateTransform anArray : array) {
                int dim = anArray.getDimension();
                double tmp[] = new double[dim];
                System.arraycopy(values, offset, tmp, 0, dim);
                System.arraycopy(anArray.gradientInverse(tmp, from, to), 0, result, offset, dim);
                offset += dim;
            }
            return result;
        }

        @Override
        protected double[] updateGradientLogDensity(double[] gradient, double[] values) {

            final double[] result = values.clone();

            int offset = 0;
            for (MultivariateTransform anArray : array) {
                int dim = anArray.getDimension();
                double tmpVal[] = new double[dim];
                System.arraycopy(values, offset, tmpVal, 0, dim);
                double tmpGrad[] = new double[dim];
                System.arraycopy(gradient, offset, tmpGrad, 0, dim);
                System.arraycopy(anArray.updateGradientLogDensity(tmpGrad, tmpVal), 0, result, offset, dim);
                offset += dim;
            }
            return result;
        }

        @Override
        public double[] updateDiagonalHessianLogDensity(double[] diagonalHessian, double[] gradient, double[] values, int from, int to) {
            final double[] result = values.clone();

            int offset = 0;
            for (MultivariateTransform anArray : array) {
                int dim = anArray.getDimension();
                double tmpVal[] = new double[dim];
                System.arraycopy(values, offset, tmpVal, 0, dim);
                double tmpGrad[] = new double[dim];
                System.arraycopy(gradient, offset, tmpGrad, 0, dim);
                double tmpHess[] = new double[dim];
                System.arraycopy(gradient, offset, tmpHess, 0, dim);
                System.arraycopy(anArray.updateDiagonalHessianLogDensity(tmpHess, tmpGrad, tmpVal, from, to), 0, result, offset, dim);
                offset += dim;
            }
            return result;
        }

        @Override
        protected double[] updateGradientInverseUnWeightedLogDensity(double[] gradient, double[] values) {

            final double[] result = values.clone();

            int offset = 0;
            for (MultivariateTransform anArray : array) {
                int dim = anArray.getDimension();
                double tmpVal[] = new double[dim];
                System.arraycopy(values, offset, tmpVal, 0, dim);
                double tmpGrad[] = new double[dim];
                System.arraycopy(gradient, offset, tmpGrad, 0, dim);
                System.arraycopy(anArray.updateGradientInverseUnWeightedLogDensity(tmpGrad, tmpVal), 0, result, offset, dim);
                offset += dim;
            }
            return result;
        }

        @Override
        public double[] gradient(double[] values, int from, int to) {

            final double[] result = values.clone();

            int offset = 0;
            for (MultivariateTransform anArray : array) {
                int dim = anArray.getDimension();
                double tmp[] = new double[dim];
                System.arraycopy(values, offset, tmp, 0, dim);
                System.arraycopy(anArray.gradient(tmp, from, to), 0, result, offset, dim);
                offset += dim;
            }
            return result;
        }

        @Override
        protected double getLogJacobian(double[] values) {

            double sum = 0.0;

            int offset = 0;
            for (MultivariateTransform anArray : array) {
                int dim = anArray.getDimension();
                double tmp[] = new double[dim];
                System.arraycopy(values, offset, tmp, 0, dim);
                sum += anArray.getLogJacobian(tmp);
                offset += dim;
            }
            return sum;
        }

        @Override
        public double[][] updateHessianLogDensity(double[][] hessian, double[][] transformationHessian, double[] gradient, double[] value, int from, int to) {
            throw new RuntimeException("Not yet implemented");
        }

        @Override
        protected double[] getGradientLogJacobianInverse(double[] values) {
            throw new RuntimeException("Not yet implemented");
        }

        @Override
        public double[][] computeJacobianMatrixInverse(double[] values) {
            throw new RuntimeException("Not yet implemented");
        }

        @Override
        public String getTransformName() {
            return "MultivariateArray";
        }

        public boolean isMultivariate() {
            return true;
        }
    }

    class ParsedTransform {
        public Transform transform;
        public int start; // zero-indexed
        public int end; // zero-indexed, i.e, i = start; i < end; ++i
        public int every = 1;
        public double fixedSum = 0.0;
        public List<Parameter> parameters = null;

        public ParsedTransform() {
            
        }

        public ParsedTransform(Transform transform, int start, int end) {
            this.transform = transform;
            this.start = start;
            this.end = end;
        }

        public ParsedTransform clone() {
            ParsedTransform clone = new ParsedTransform();
            clone.transform = transform;
            clone.start = start;
            clone.end = end;
            clone.every = every;
            clone.fixedSum = fixedSum;
            clone.parameters = parameters;
            return clone;
        }

        public boolean equivalent(ParsedTransform other) {
            if (start == other.start && end == other.end && every == other.every && parameters == other.parameters) {
                return true;
            } else {
                return false;
            }
        }
    }

    class Util {
        public static Transform[] getListOfNoTransforms(int size) {
            Transform[] transforms = new Transform[size];
            for (int i = 0; i < size; ++i) {
                transforms[i] = NONE;
            }
            return transforms;
        }

        public static Transform parseTransform(XMLObject xo) {
            final Transform transform = (Transform) xo.getChild(Transform.class);
            final Transform.ParsedTransform parsedTransform
                    = (Transform.ParsedTransform) xo.getChild(Transform.ParsedTransform.class);
            if (transform == null && parsedTransform != null) return parsedTransform.transform;
            return transform;
        }
    }

    NoTransform NONE = new NoTransform();
    LogTransform LOG = new LogTransform();
    NegateTransform NEGATE = new NegateTransform();
    Compose LOG_NEGATE = new Compose(new LogTransform(), new NegateTransform());
    LogConstrainedSumTransform LOG_CONSTRAINED_SUM = new LogConstrainedSumTransform();
    LogitTransform LOGIT = new LogitTransform();
    FisherZTransform FISHER_Z = new FisherZTransform();

    enum Type {
        NONE("none", new NoTransform()),
        LOG("log", new LogTransform()),
        NEGATE("negate", new NegateTransform()),
        LOG_NEGATE("log-negate", new Compose(new LogTransform(), new NegateTransform())),
        LOG_CONSTRAINED_SUM("logConstrainedSum", new LogConstrainedSumTransform()),
        LOGIT("logit", new LogitTransform()),
        FISHER_Z("fisherZ",new FisherZTransform()),
        POWER("power", new PowerTransform());

        Type(String name, Transform transform) {
            this.name = name;
            this.transform = transform;
        }

        public Transform getTransform() {
            return transform;
        }

        public String getName() {
            return name;
        }

        private Transform transform;
        private String name;
    }
//    String TRANSFORM = "transform";
//    String TYPE = "type";
//    String START = "start";
//    String END = "end";
//    String EVERY = "every";
//    String INVERSE = "inverse";

}<|MERGE_RESOLUTION|>--- conflicted
+++ resolved
@@ -203,7 +203,6 @@
         }
 
         public double[] updateGradientInverseUnWeightedLogDensity(double[] gradient, double[] value, int from, int to) {
-<<<<<<< HEAD
             double[] result = value.clone();
             for (int i = from; i < to; ++i) {
                 result[i] = updateGradientInverseUnWeightedLogDensity(gradient[i], value[i]);
@@ -215,26 +214,10 @@
             double[] result = value.clone();
             for (int i = from; i < to; ++i) {
                 result[i] = updateGradientUnWeightedLogDensity(gradient[i], value[i]);
-=======
-            double[] result = value.clone();
-            for (int i = from; i < to; ++i) {
-                result[i] = updateGradientInverseUnWeightedLogDensity(gradient[i], value[i]);
->>>>>>> 77142010
-            }
-            return result;
-        }
-
-<<<<<<< HEAD
-=======
-        public double[] updateGradientUnWeightedLogDensity(double[] gradient, double[] value, int from, int to) {
-            double[] result = value.clone();
-            for (int i = from; i < to; ++i) {
-                result[i] = updateGradientUnWeightedLogDensity(gradient[i], value[i]);
-            }
-            return result;
-        }
-
->>>>>>> 77142010
+            }
+            return result;
+        }
+
         public double[][] updateHessianLogDensity(double[][] hessian, double[][] transformationHessian, double[] gradient, double[] value, int from, int to) {
 
             final int dim = to - from;
@@ -377,11 +360,7 @@
             // values = untransformed (R)
             double[] transformedValues = transform(value, 0, value.length);
             // Transform Inverse
-<<<<<<< HEAD
             double[] updatedGradient = updateGradientInverseUnWeightedLogDensity(gradient, transformedValues);
-=======
-            double[] updatedGradient = updateGradientInverseUnWeightedLogDensity(gradient, transformedValues, from, to);
->>>>>>> 77142010
             // gradient of log jacobian of the inverse
             double[] gradientLogJacobianInverse = getGradientLogJacobianInverse(transformedValues);
             // Add gradient log jacobian
@@ -399,11 +378,7 @@
             throw new RuntimeException("Not yet implemented");
         }
 
-<<<<<<< HEAD
         protected double[] updateGradientInverseUnWeightedLogDensity(double[] gradient, double[] value) {
-=======
-        public double[] updateGradientInverseUnWeightedLogDensity(double[] gradient, double[] value, int from, int to) {
->>>>>>> 77142010
             // takes transformed values
             // Jacobian of inverse (transpose)
             double[][] jacobianInverse = computeJacobianMatrixInverse(value);
@@ -719,22 +694,13 @@
 
         public double updateGradientLogDensity(double gradient, double value) {
             // 1 - value^2 : gradient of inverse (value is untransformed)
-<<<<<<< HEAD
             // - 2*value : gradient of log jacobian of inverse
-            return (1.0 - value * value) * gradient - 2 * value;
-=======
-            // -1 - 2*value : gradient of log jacobian of inverse
             return (1.0 - value * value) * gradient  - 2 * value;
->>>>>>> 77142010
         }
 
         protected double getGradientLogJacobianInverse(double value) {
-            // -1 - 2*value : gradient of log jacobian of inverse (value is transformed)
-<<<<<<< HEAD
+            // - 2*value : gradient of log jacobian of inverse (value is transformed)
             return - 2 * inverse(value);
-=======
-            return  - 2 * inverse(value);
->>>>>>> 77142010
         }
 
         @Override
@@ -949,26 +915,7 @@
         }
 
         @Override
-<<<<<<< HEAD
         public double[] updateGradientInverseUnWeightedLogDensity(double[] gradient, double[] value, int from, int to) {
-=======
-        public double[] updateDiagonalHessianLogDensity(double[] diagonalHessian, double[] gradient, double[] value, int from, int to) {
-            throw new RuntimeException("Not yet implemented.");
-        }
-
-        @Override
-        public double[][] updateHessianLogDensity(double[][] hessian, double[][] transformationHessian, double[] gradient, double[] value, int from, int to) {
-            throw new RuntimeException("Not yet implemented.");
-        }
-
-        @Override
-        public double[] updateGradientInverseUnWeightedLogDensity(double[] gradient, double[] value, int from, int to) {
-            throw new RuntimeException("Not yet implemented.");
-        }
-
-        @Override
-        public double[] updateGradientUnWeightedLogDensity(double[] gradient, double[] value, int from, int to) {
->>>>>>> 77142010
             return subArray(gradient, from, to);
         }
 
@@ -1334,88 +1281,6 @@
             return gradient;
         }
 
-<<<<<<< HEAD
-        public double[] updateDiagonalHessianLogDensity(double[] diagonalHessian, double[] gradient, double[] value, int from, int to) {
-            throw new RuntimeException("not implemented yet");
-=======
-        private final MultivariateTransform inner;
-    }
-
-        class PositiveOrdered extends MultivariateTransform {
-        @Override
-        // x (positive ordered) -> y (unconstrained)
-        public double[] transform(double[] values, int from, int to) {
-            int dim = values.length;
-            assert from == 0 && to == dim : "The transform function can only be applied to the whole array of values.";
-
-            double[] result = new double[dim];
-            result[0] = Math.log(values[0]);
-            for (int i = 1; i < dim; i++) {
-                result[i] = Math.log(values[i] - values[i-1]);
-            }
-            return result;
-        }
-
-        @Override
-        public double[] updateGradientUnWeightedLogDensity(double[] gradient, double[] value, int from, int to) {
-            throw new RuntimeException("Not yet implemented");
-        }
-
-        @Override
-        public double[] inverse(double[] values, int from, int to) {
-            int dim = values.length;
-            assert from == 0 && to == dim : "The transform function can only be applied to the whole array of values.";
-
-            double[] result = new double[dim];
-            result[0] = Math.exp(values[0]);
-            for (int i = 1; i < dim; i++) {
-                result[i] = result[i-1] + Math.exp(values[i]);
-            }
-            return result;
-        }
-
-        @Override
-        public double[] inverse(double[] values, int from, int to, double sum) {
-            throw new RuntimeException("Not relevant.");
-        }
-
-        public String getTransformName() {
-            return "PositiveOrdered";
-        }
-
-        @Override
-        public double[] gradient(double[] values, int from, int to) {
-            throw new RuntimeException("Not yet implemented.");
-        }
-
-        @Override
-        public double[] gradientInverse(double[] values, int from, int to) {
-            throw new RuntimeException("Not yet implemented.");
-        }
-
-        @Override
-        public double getLogJacobian(double[] values, int from, int to) {
-            int dim = values.length;
-            assert from == 0 && to == dim : "The transform function can only be applied to the whole array of values.";
-
-            double result = Math.log(values[0]);
-            for (int i = 1; i < dim; i++) {
-                result += Math.log(values[i] - values[i-1]);
-            }
-            return -result;
->>>>>>> 77142010
-        }
-
-        @Override
-        public double[][] updateHessianLogDensity(double[][] hessian, double[][] transformationHessian, double[] gradient, double[] value, int from, int to) {
-            throw new RuntimeException("not implemented yet");
-        }
-
-        @Override
-        public double[] updateGradientInverseUnWeightedLogDensity(double[] gradient, double[] value, int from, int to) {
-            throw new RuntimeException("not implemented yet");
-        }
-
         private final MultivariateTransform inner;
     }
 
@@ -1495,8 +1360,6 @@
         }
 
         public double[] updateGradientInverseUnWeightedLogDensity(double[] gradient, double[] values, int from, int to) {
-<<<<<<< HEAD
-=======
 
             final double[] result = values.clone();
 
@@ -1507,21 +1370,6 @@
         }
 
         public double[] updateGradientUnWeightedLogDensity(double[] gradient, double[] values, int from, int to) {
->>>>>>> 77142010
-
-            final double[] result = values.clone();
-
-            for (int i = from; i < to; ++i) {
-<<<<<<< HEAD
-                result[i] = array.get(i).updateGradientInverseUnWeightedLogDensity(gradient[i], values[i]);
-=======
-                result[i] = array.get(i).updateGradientUnWeightedLogDensity(gradient[i], values[i]);
->>>>>>> 77142010
-            }
-            return result;
-        }
-
-        public double[] updateGradientUnWeightedLogDensity(double[] gradient, double[] values, int from, int to) {
 
             final double[] result = values.clone();
 
@@ -1529,24 +1377,6 @@
                 result[i] = array.get(i).updateGradientUnWeightedLogDensity(gradient[i], values[i]);
             }
             return result;
-        }
-
-        @Override
-        public double[][] updateHessianLogDensity(double[][] hessian, double[][] transformationHessian, double[] gradient, double[] value, int from, int to) {
-
-            final int dim = to - from;
-            double[][] updatedHessian = new double[dim][dim];
-
-            for (int i = 0; i < dim; i++) {
-                for (int j = 0; j < dim; j++) {
-                    if (i == j) updatedHessian[i][j] = array.get(i).updateDiagonalHessianLogDensity(hessian[i][j], gradient[i], value[i]);
-                    else {
-                        assert(array.get(i).getClass().equals(array.get(j).getClass()));  // TODO: more generic implementation
-                        updatedHessian[i][j] = array.get(i).updateOffdiagonalHessianLogDensity(hessian[i][j], transformationHessian[i][j], gradient[i], gradient[j], value[i], value[j]);
-                    }
-                }
-            }
-            return updatedHessian;
         }
 
         @Override
