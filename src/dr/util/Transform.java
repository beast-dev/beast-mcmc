/*
 * Transform.java
 *
 * Copyright (c) 2002-2016 Alexei Drummond, Andrew Rambaut and Marc Suchard
 *
 * This file is part of BEAST.
 * See the NOTICE file distributed with this work for additional
 * information regarding copyright ownership and licensing.
 *
 * BEAST is free software; you can redistribute it and/or modify
 * it under the terms of the GNU Lesser General Public License as
 * published by the Free Software Foundation; either version 2
 * of the License, or (at your option) any later version.
 *
 *  BEAST is distributed in the hope that it will be useful,
 *  but WITHOUT ANY WARRANTY; without even the implied warranty of
 *  MERCHANTABILITY or FITNESS FOR A PARTICULAR PURPOSE.  See the
 *  GNU Lesser General Public License for more details.
 *
 * You should have received a copy of the GNU Lesser General Public
 * License along with BEAST; if not, write to the
 * Free Software Foundation, Inc., 51 Franklin St, Fifth Floor,
 * Boston, MA  02110-1301  USA
 */

package dr.util;

import dr.inference.model.Parameter;
import dr.math.MathUtils;
import dr.math.matrixAlgebra.Matrix;
import dr.xml.XMLObject;
import org.apache.commons.math.util.FastMath;

import java.util.ArrayList;
import java.util.List;


/**
 * interface for the one-to-one transform of a continuous variable.
 * A static member Transform.LOG provides an instance of LogTransform
 *
 * @author Andrew Rambaut
 * @author Guy Baele
 * @author Marc Suchard
 * @version $Id: Transform.java,v 1.5 2005/05/24 20:26:01 rambaut Exp $
 */
public interface Transform {
    /**
     * @param value evaluation point
     * @return the transformed value
     */
    double transform(double value);

    /**
     * overloaded transformation that takes and returns an array of doubles
     * @param values evaluation points
     * @param from start transformation at this index
     * @param to end transformation at this index
     * @return the transformed values
     */
    double[] transform(double[] values, int from, int to);

    /**
     * @param value evaluation point
     * @return the inverse transformed value
     */
    double inverse(double value);

    /**
     * overloaded transformation that takes and returns an array of doubles
     * @param values evaluation points
     * @param from start transformation at this index
     * @param to end transformation at this index
     * @return the transformed values
     */
    double[] inverse(double[] values, int from, int to);

    /**
     * overloaded transformation that takes and returns an array of doubles
     * @param values evaluation points
     * @param from start transformation at this index
     * @param to end transformation at this index
     * @param sum fixed sum of values that needs to be enforced
     * @return the transformed values
     */
    double[] inverse(double[] values, int from, int to, double sum);

    double updateGradientLogDensity(double gradient, double value);

    double[] updateGradientLogDensity(double[] gradient, double[] value, int from, int to);

    double updateDiagonalHessianLogDensity(double diagonalHessian, double gradient, double value);

    double[] updateDiagonalHessianLogDensity(double[] diagonalHessian, double[] gradient, double[] value, int from, int to);

    double[][] updateHessianLogDensity(double[][] hessian, double[][] transformationHessian, double[] gradient, double[] value, int from, int to);

    double updateOffdiagonalHessianLogDensity(double offdiagonalHessian, double transformationHessian, double gradientI, double gradientJ, double valueI, double valueJ);

    double updateGradientInverseUnWeightedLogDensity(double gradient, double value);

    double[] updateGradientInverseUnWeightedLogDensity(double[] gradient, double[] value, int from, int to);

    double updateGradientUnWeightedLogDensity(double gradient, double value);

    double[] updateGradientUnWeightedLogDensity(double[] gradient, double[] value, int from, int to);

    double gradient(double value);

    double[] gradient(double[] values, int from, int to);

    double gradientInverse(double value);

    double[] gradientInverse(double[] values, int from, int to);

    /**
     * @return the transform's name
     */
    String getTransformName();

    /**
     * @param value evaluation point
     * @return the log of the transform's jacobian
     */
    double getLogJacobian(double value);

    /**
     * @param values evaluation points
     * @param from start calculation at this index
     * @param to end calculation at this index
     * @return the log of the transform's jacobian
     */
    double getLogJacobian(double[] values, int from, int to);

    /**
     * @return true if the transform is multivatiate (i.e. components not independents)
     */
    boolean isMultivariate();

    /**
     * @return false if the point is on the frontier of the domain
     */
    boolean isInInteriorDomain(double value);

    boolean isInInteriorDomain(double[] values, int from, int to);

    abstract class UnivariableTransform implements Transform {

        public abstract double transform(double value);

        public double[] transform(double[] values, int from, int to) {
            double[] result = values.clone();
            for (int i = from; i < to; ++i) {
                result[i] = transform(values[i]);
            }
            return result;
        }

        public abstract double inverse(double value);

        public double[] inverse(double[] values, int from, int to) {
            double[] result = values.clone();
            for (int i = from; i < to; ++i) {
                result[i] = inverse(values[i]);
            }
            return result;
        }

        public double[] inverse(double[] values, int from, int to, double sum) {
            throw new RuntimeException("Fixed sum cannot be enforced for a univariate transformation.");
        }

        public abstract double gradientInverse(double value);

        public double[] gradientInverse(double[] values, int from, int to) {
            double[] result = values.clone();
            for (int i = from; i < to; ++i) {
                result[i] = gradientInverse(values[i]);
            }
            return result;
        }

        public double updateGradientLogDensity(double gradient, double value) {
            // value : untransformed. TODO:use updateGradientUnWeightedLogDensity()
            return updateGradientInverseUnWeightedLogDensity(gradient, transform(value)) + getGradientLogJacobianInverse(transform(value));
        }

        public double[] updateGradientLogDensity(double[] gradient, double[] value , int from, int to) {
            double[] result = value.clone();
            for (int i = from; i < to; ++i) {
                result[i] = updateGradientLogDensity(gradient[i], value[i]);
            }
            return result;
        }

        public double[] updateDiagonalHessianLogDensity(double[] diagonalHessian, double[] gradient, double[] value, int from, int to) {
            double[] result = value.clone();
            for (int i = from; i < to; ++i) {
                result[i] = updateDiagonalHessianLogDensity(diagonalHessian[i], gradient[i], value[i]);
            }
            return result;
        }

        public double updateGradientInverseUnWeightedLogDensity(double gradient, double value) {
            // value is transformed
            return gradient * gradientInverse(value);
        }

        public double updateGradientUnWeightedLogDensity(double gradient, double value) {
            // value is unTransformed
            return gradient * gradient(value);
        }

        public double[] updateGradientInverseUnWeightedLogDensity(double[] gradient, double[] value, int from, int to) {
            double[] result = value.clone();
            for (int i = from; i < to; ++i) {
                result[i] = updateGradientInverseUnWeightedLogDensity(gradient[i], value[i]);
            }
            return result;
        }

        public double[] updateGradientUnWeightedLogDensity(double[] gradient, double[] value, int from, int to) {
            double[] result = value.clone();
            for (int i = from; i < to; ++i) {
                result[i] = updateGradientUnWeightedLogDensity(gradient[i], value[i]);
            }
            return result;
        }

        public double[][] updateHessianLogDensity(double[][] hessian, double[][] transformationHessian, double[] gradient, double[] value, int from, int to) {

            final int dim = to - from;
            double[][] updatedHessian = new double[dim][dim];

            for (int i = 0; i < dim; i++) {
                for (int j = 0; j < dim; j++) {
                    if (i == j) updatedHessian[i][j] = updateDiagonalHessianLogDensity(hessian[i][j], gradient[i], value[i]);
                    else updatedHessian[i][j] = updateOffdiagonalHessianLogDensity(hessian[i][j], transformationHessian[i][j], gradient[i], gradient[j], value[i], value[j]);
                }
            }
            return updatedHessian;
        }

        protected abstract double getGradientLogJacobianInverse(double value); // takes transformed value

        public abstract double gradient(double value);

        @Override
        public double[] gradient(double[] values, int from, int to) {
            double[] result = values.clone();
            for (int i = from; i < to; ++i) {
                result[i] = gradient(values[i]);
            }
            return result;
        }

        public abstract double getLogJacobian(double value);

        public double getLogJacobian(double[] values, int from, int to) {
            double sum = 0.0;
            for (int i = from; i < to; ++i) {
                sum += getLogJacobian(values[i]);
            }
            return sum;
        }

        public boolean isMultivariate() { return false;}

        public abstract boolean isInInteriorDomain(double value);

        public boolean isInInteriorDomain(double[] values, int from, int to) {
            for (double val : values) {
                if (!isInInteriorDomain(val)) return false;
            }
            return true;
        }
    }

    abstract class MultivariableTransform implements Transform {

        abstract public int getDimension();

        public double transform(double value) {
            throw new RuntimeException("Transformation not permitted for this type of parameter, exiting ...");
        }

        public double inverse(double value) {
            throw new RuntimeException("Transformation not permitted for this type of parameter, exiting ...");
        }

        public double updateGradientLogDensity(double gradient, double value) {
            throw new RuntimeException("Transformation not permitted for this type of parameter, exiting ...");
        }

        public double updateDiagonalHessianLogDensity(double diagonalHessian, double gradient, double value) {
            throw new RuntimeException("Transformation not permitted for this type of parameter, exiting ...");
        }

        public double updateOffdiagonalHessianLogDensity(double offdiagonalHessian, double transformationHessian, double gradientI, double gradientJ, double valueI, double valueJ) {
            throw new RuntimeException("Transformation not permitted for this type of parameter, exiting ...");
        }

        public double updateGradientInverseUnWeightedLogDensity(double gradient, double value) {
            throw new RuntimeException("Transformation not permitted for this type of parameter, exiting ...");
        }

        public double updateGradientUnWeightedLogDensity(double gradient, double value) {
            throw new RuntimeException("Transformation not permitted for this type of parameter, exiting ...");
        }

        protected double getGradientLogJacobianInverse(double value) {
            throw new RuntimeException("Transformation not permitted for this type of parameter, exiting ...");
        }

        public double gradientInverse(double value) {
             throw new RuntimeException("Transformation not permitted for this type of parameter, exiting ...");
         }

        public double gradient(double value) {
            throw new RuntimeException("Transformation not permitted for this type of parameter, exiting ...");
        }

        public double getLogJacobian(double value) {
            throw new RuntimeException("Transformation not permitted for this type of parameter, exiting ...");
        }

        public boolean isInInteriorDomain(double value) {
            throw new RuntimeException("Transformation not permitted for this type of parameter, exiting ...");
        }
    }

    abstract class MultivariableTransformWithParameter extends MultivariableTransform {
        abstract public Parameter getParameter();
    }

    abstract class MultivariateTransform extends MultivariableTransform {
        // A class for a multivariate transform

        protected int dim;

        public MultivariateTransform(int dim){
            this.dim = dim;
<<<<<<< HEAD
        }

        @Override
        public int getDimension() {
            return dim;
        }

        protected abstract double[] transform(double[] values);

        @Override
        public final double[] transform(double[] values, int from, int to) {
            assert from == 0 && to == values.length && dim == values.length
                    : "The multivariate transform function can only be applied to the whole array of values.";
            return transform(values);
        }

        protected abstract double[] inverse(double[] values);

        @Override
        public final double[] inverse(double[] values, int from, int to) {
            assert from == 0 && to == values.length && dim == values.length
                    : "The multivariate transform function can only be applied to the whole array of values.";
            return inverse(values);
        }

=======
        }

        @Override
        public int getDimension() {
            return dim;
        }

        protected abstract double[] transform(double[] values);

        @Override
        public final double[] transform(double[] values, int from, int to) {
            assert from == 0 && to == values.length && dim == values.length
                    : "The multivariate transform function can only be applied to the whole array of values.";
            return transform(values);
        }

        protected abstract double[] inverse(double[] values);

        @Override
        public final double[] inverse(double[] values, int from, int to) {
            assert from == 0 && to == values.length && dim == values.length
                    : "The multivariate transform function can only be applied to the whole array of values.";
            return inverse(values);
        }

>>>>>>> 4cb8f9a8
        protected abstract double getLogJacobian(double[] values);

        @Override
        public final double getLogJacobian(double[] values, int from, int to) {
            assert from == 0 && to == values.length && dim == values.length
                    : "The multivariate transform function can only be applied to the whole array of values.";
            return getLogJacobian(values);
        }

        @Override
        public final double[] updateGradientLogDensity(double[] gradient, double[] values, int from, int to) {
            assert from == 0 && to == values.length && dim == values.length
                    : "The multivariate transform function can only be applied to the whole array of values.";
            return updateGradientLogDensity(gradient, values);
        }

        protected double[] updateGradientLogDensity(double[] gradient, double[] value) {
            // values = untransformed (R)
            double[] transformedValues = transform(value, 0, value.length);
            // Transform Inverse
            double[] updatedGradient = updateGradientInverseUnWeightedLogDensity(gradient, transformedValues);
            // gradient of log jacobian of the inverse
            double[] gradientLogJacobianInverse = getGradientLogJacobianInverse(transformedValues);
            // Add gradient log jacobian
            for (int i = 0; i < gradient.length; i++) {
                updatedGradient[i] += gradientLogJacobianInverse[i];
            }
            return updatedGradient;
        }

        public double[] updateDiagonalHessianLogDensity(double[] diagonalHessian, double[] gradient, double[] value, int from, int to) {
            throw new RuntimeException("Not yet implemented");
        }

        public double[][] updateHessianLogDensity(double[][] hessian, double[][] transformationHessian, double[] gradient, double[] value, int from, int to) {
            throw new RuntimeException("Not yet implemented");
        }

        protected double[] updateGradientInverseUnWeightedLogDensity(double[] gradient, double[] value) {
            // takes transformed values
            // Jacobian of inverse (transpose)
            double[][] jacobianInverse = computeJacobianMatrixInverse(value);
            return updateGradientJacobian(gradient, jacobianInverse);
        }

        public double[] updateGradientInverseUnWeightedLogDensity(double[] gradient, double[] value, int from, int to) {
            assert from == 0 && to == value.length && dim == value.length
                    : "The multivariate transform function can only be applied to the whole array of values.";
            return updateGradientInverseUnWeightedLogDensity(gradient, value);
        }

        double[] updateGradientJacobian(double[] gradient, double[][] jacobianInverse) {
            // Matrix multiplication
            double[] updatedGradient = new double[gradient.length];
            for (int i = 0; i < gradient.length; i++) {
                for (int j = 0; j < gradient.length; j++) {
                    updatedGradient[i] += jacobianInverse[i][j] * gradient[j];
                }
            }
            return updatedGradient;
        }

        @Override
        public double[] updateGradientUnWeightedLogDensity(double[] gradient, double[] value, int from, int to) {
            // takes untransformed value TODO: more efficient way ?
            return updateGradientInverseUnWeightedLogDensity(gradient, transform(value, from, to), from, to);
        }

        abstract protected double[] getGradientLogJacobianInverse(double[] values); // transformed value

        abstract public double[][] computeJacobianMatrixInverse(double[] values); // transformed values

        public boolean isMultivariate() { return true;}

        protected abstract boolean isInInteriorDomain(double[] values);

        @Override
        public final boolean isInInteriorDomain(double[] values, int from, int to) {
            assert from == 0 && to == values.length && dim == values.length
                    : "The multivariate transform function can only be applied to the whole array of values.";
            return isInInteriorDomain(values);
        }
    }

    class LogTransform extends UnivariableTransform {

        public double transform(double value) {
            return Math.log(value);
        }

        public double inverse(double value) {
            return Math.exp(value);
        }

        public boolean isInInteriorDomain(double value) {
            return value > 0.0 && !Double.isInfinite(value);
        }

        public double gradientInverse(double value) { return Math.exp(value); }

        public double updateGradientLogDensity(double gradient, double value) {
            // gradient == gradient of inverse()
            // value == gradient of inverse() (value is untransformed)
            // 1.0 == gradient of log Jacobian of inverse()
            return gradient * value + 1.0;
        }

        protected double getGradientLogJacobianInverse(double value) {
            return 1.0;
        }

        @Override
        public double updateDiagonalHessianLogDensity(double diagonalHessian, double gradient, double value) {
            // value == inverse()
            // diagonalHessian == hessian of inverse()
            // gradient == gradient of inverse()
            return value * (gradient + value * diagonalHessian);
        }

        @Override
        public double updateOffdiagonalHessianLogDensity(double offdiagonalHessian, double transfomationHessian, double gradientI, double gradientJ, double valueI, double valueJ) {
            return offdiagonalHessian * valueI * valueJ + gradientJ * transfomationHessian;
        }

        @Override
        public double gradient(double value) {
            return value;
        }

        public String getTransformName() { return "log"; }

        public double getLogJacobian(double value) { return -Math.log(value); }
    }

    class LogConstrainedSumTransform extends MultivariableTransform {

        //private double fixedSum;

        public LogConstrainedSumTransform() {
        }

        /*public LogConstrainedSumTransform(double fixedSum) {
            this.fixedSum = fixedSum;
        }

        public double getConstrainedSum() {
            return this.fixedSum;
        }*/

        public int getDimension() {
            return -1;
        }

        public double[] transform(double[] values, int from, int to) {
            double[] transformedValues = new double[to - from + 1];
            int counter = 0;
            for (int i = from; i <= to; i++) {
                transformedValues[counter] = Math.log(values[i]);
                counter++;
            }
            return transformedValues;
        }

        public boolean isInInteriorDomain(double value) {
            return value > 0.0 && !Double.isInfinite(value);
        }

        public boolean isInInteriorDomain(double[] values, int from, int to) {
            for (double val : values) {
                if (!isInInteriorDomain(val)) return false;
            }
            return true;
        }

        //inverse transformation assumes a sum of elements equal to the number of elements
        public double[] inverse(double[] values, int from, int to) {
            double sum = (double)(to - from + 1);
            double[] transformedValues = new double[to - from + 1];
            int counter = 0;
            double newSum = 0.0;
            for (int i = from; i <= to; i++) {
                transformedValues[counter] = Math.exp(values[i]);
                newSum += transformedValues[counter];
                counter++;
            }
            /*for (int i = 0; i < sum; i++) {
                transformedValues[i] = (transformedValues[i] / newSum) * sum;
            }*/
            for (int i = 0; i < transformedValues.length; i++) {
                transformedValues[i] = (transformedValues[i] / newSum) * sum;
            }
            return transformedValues;
        }

        //inverse transformation assumes a given sum provided as an argument
        public double[] inverse(double[] values, int from, int to, double sum) {
            //double sum = (double)(to - from + 1);
            double[] transformedValues = new double[to - from + 1];
            int counter = 0;
            double newSum = 0.0;
            for (int i = from; i <= to; i++) {
                transformedValues[counter] = Math.exp(values[i]);
                newSum += transformedValues[counter];
                counter++;
            }
            /*for (int i = 0; i < sum; i++) {
                transformedValues[i] = (transformedValues[i] / newSum) * sum;
            }*/
            for (int i = 0; i < transformedValues.length; i++) {
                transformedValues[i] = (transformedValues[i] / newSum) * sum;
            }
            return transformedValues;
        }

        public String getTransformName() {
            return "logConstrainedSum";
        }

        public double[] updateGradientLogDensity(double[] gradient, double[] value, int from, int to) {
            throw new RuntimeException("Not yet implemented");
        }

        public double[] updateGradientInverseUnWeightedLogDensity(double[] gradient, double[] value, int from, int to) {
            throw new RuntimeException("Not yet implemented");
        }

        public double[] updateGradientUnWeightedLogDensity(double[] gradient, double[] value, int from, int to) {
            throw new RuntimeException("Not yet implemented");
        }

        @Override
        public double[] updateDiagonalHessianLogDensity(double[] diagonalHessian, double[] gradient, double[] value, int from, int to) {
            throw new RuntimeException("Not yet implemented");
        }

        @Override
        public double[][] updateHessianLogDensity(double[][] hessian, double[][] transformationHessian, double[] gradient, double[] value, int from, int to) {
            throw new RuntimeException("Not yet implemented");
        }

        @Override
        public double updateOffdiagonalHessianLogDensity(double offdiagonalHessian, double transformationHessian, double gradientI, double gradientJ, double valueI, double valueJ) {
            throw new RuntimeException("Not yet implemented");
        }

        @Override
        public double gradient(double value) {
            throw new RuntimeException("Not yet implemented");
        }

        @Override
        public double[] gradient(double[] values, int from, int to) {
            throw new RuntimeException("Not yet implemented");
        }

        public double[] gradientInverse(double[] values, int from, int to) {
            throw new RuntimeException("Not yet implemented");
        }

        public double getLogJacobian(double[] values, int from, int to) {
            double sum = 0.0;
            for (int i = from; i <= to; i++) {
                sum -= Math.log(values[i]);
            }
            return sum;
        }

        public boolean isMultivariate() { return true;}

        public static void main(String[] args) {

            //specify starting values
            double[] startValues = {1.5, 0.6, 0.9};
            System.err.print("Starting values: ");
            double startSum = 0.0;
            for (double startValue : startValues) {
                System.err.print(startValue + " ");
                startSum += startValue;
            }
            System.err.println("\nSum = " + startSum);

            //perform transformation
            double[] transformedValues = LOG_CONSTRAINED_SUM.transform(startValues, 0, startValues.length-1);
            System.err.print("Transformed values: ");
            for (double transformedValue : transformedValues) {
                System.err.print(transformedValue + " ");
            }
            System.err.println();

            //add draw for normal distribution to transformed elements
            for (int i = 0; i < transformedValues.length; i++) {
                transformedValues[i] += 0.20 * MathUtils.nextDouble();
            }

            //perform inverse transformation
            transformedValues = LOG_CONSTRAINED_SUM.inverse(transformedValues, 0, transformedValues.length-1);
            System.err.print("New values: ");
            double endSum = 0.0;
            for (double transformedValue : transformedValues) {
                System.err.print(transformedValue + " ");
                endSum += transformedValue;
            }
            System.err.println("\nSum = " + endSum);

            if (startSum != endSum) {
                System.err.println("Starting and ending constraints differ!");
            }

        }

    }

    class LogitTransform extends UnivariableTransform {

        public LogitTransform() {
            range = 1.0;
            lower = 0.0;
        }

        public double transform(double value) {
            return Math.log(value / (1.0 - value));
        }

        public double inverse(double value) {
            return 1.0 / (1.0 + Math.exp(-value));
        }

        public boolean isInInteriorDomain(double value) {
            return value > 0.0 && value < 1.0;
        }

        public double gradientInverse(double value) {
            return gradient(inverse(value));
        }

        public double updateGradientLogDensity(double gradient, double value) {
            return gradient * value * (1.0 - value) - (2.0 * value - 1.0);
        }

        protected double getGradientLogJacobianInverse(double value) {
            throw new RuntimeException("Not yet implemented");
        }

        @Override
        public double updateDiagonalHessianLogDensity(double diagonalHessian, double gradient, double value) {
            throw new RuntimeException("Not yet implemented");
        }

        @Override
        public double updateOffdiagonalHessianLogDensity(double offdiagonalHessian, double transformationHessian, double gradientI, double gradientJ, double valueI, double valueJ) {
            throw new RuntimeException("Not yet implemented");
        }

        @Override
        public double gradient(double value) {
            return value * (1.0 - value);
        }

        public String getTransformName() {
            return "logit";
        }

        public double getLogJacobian(double value) {
            return -Math.log(1.0 - value) - Math.log(value);
        }

        private final double range;
        private final double lower;
    }

    class ScaledLogitTransform extends UnivariableTransform {

        public ScaledLogitTransform() {
            upper = 1.0;
            lower = 0.0;
        }

        public ScaledLogitTransform(double upper, double lower) {
            this.upper = upper;
            this.lower = lower;
        }

        public double transform(double value) {
            return Math.log((value - lower) / (upper - value));
        }

        public double inverse(double value) {
            double x = Math.exp(-value);
            return (upper + lower * x) / (1.0 + x);
        }

        public boolean isInInteriorDomain(double value) {
            return value > lower && value < upper;
        }

        public double gradientInverse(double value) {
            throw new RuntimeException("Not yet implemented");
        }

        public double updateGradientLogDensity(double gradient, double value) {
            throw new RuntimeException("Not yet implemented");
        }

        protected double getGradientLogJacobianInverse(double value) {
            throw new RuntimeException("Not yet implemented");
        }

        @Override
        public double updateDiagonalHessianLogDensity(double diagonalHessian, double gradient, double value) {
            throw new RuntimeException("Not yet implemented");
        }

        @Override
        public double updateOffdiagonalHessianLogDensity(double offdiagonalHessian, double transformationHessian, double gradientI, double gradientJ, double valueI, double valueJ) {
            throw new RuntimeException("Not yet implemented");
        }

        @Override
        public double gradient(double value) {
            return (value - lower) * (upper - value) / (upper - lower);
        }

        public String getTransformName() {
            return "logit";
        }

        public double getLogJacobian(double value) {
            return Math.log(upper - lower) - Math.log(upper - value) - Math.log(value - lower);
        }

        private final double upper;
        private final double lower;
    }

    class FisherZTransform extends UnivariableTransform {

        public double transform(double value) {
//            return 0.5 * (Math.log(1.0 + value) - Math.log(1.0 - value));
            return FastMath.atanh(value);
        }

        public double inverse(double value) {
//            return (Math.exp(2 * value) - 1) / (Math.exp(2 * value) + 1);
            return FastMath.tanh(value);  // optional: Math.tanh(value);
<<<<<<< HEAD
        }

        public boolean isInInteriorDomain(double value) {
            return value > -1.0 && value < 1.0;
=======
>>>>>>> 4cb8f9a8
        }

        public double gradientInverse(double value) {
            return 1.0 - Math.pow(inverse(value), 2);
        }

        public double updateGradientLogDensity(double gradient, double value) {
            // 1 - value^2 : gradient of inverse (value is untransformed)
            // - 2*value : gradient of log jacobian of inverse
            return (1.0 - value * value) * gradient  - 2 * value;
        }

        protected double getGradientLogJacobianInverse(double value) {
            // - 2*value : gradient of log jacobian of inverse (value is transformed)
            return -2 * inverse(value);
        }

        @Override
        public double updateDiagonalHessianLogDensity(double diagonalHessian, double gradient, double value) {
            return (1.0 - value * value) * (diagonalHessian * (1.0 - value * value) - 2.0 * gradient * value - 2.0);
        }

        @Override
        public double updateOffdiagonalHessianLogDensity(double offdiagonalHessian, double transformationHessian, double gradientI, double gradientJ, double valueI, double valueJ) {
            throw new RuntimeException("Not yet implemented");
        }

        @Override
        public double gradient(double value) {
            return 1.0 - Math.pow(value, 2);
        }

        public String getTransformName() {
            return "fisherz";
        }

        public double getLogJacobian(double value) {
            return -Math.log1p(-value) - Math.log1p(value);
        }
    }

    class NegateTransform extends UnivariableTransform {

        public double transform(double value) {
            return -value;
        }

        public double inverse(double value) {
            return -value;
        }

        public boolean isInInteriorDomain(double value) {
            return true;
        }

        public double updateGradientLogDensity(double gradient, double value) {
            // -1 == gradient of inverse()
            // 0.0 == gradient of log Jacobian of inverse()
            return -gradient;
        }

        protected double getGradientLogJacobianInverse(double value) {
            return 0.0;
        }

        @Override
        public double updateDiagonalHessianLogDensity(double diagonalHessian, double gradient, double value) {
            throw new RuntimeException("Not yet implemented");
        }

        @Override
        public double updateOffdiagonalHessianLogDensity(double offdiagonalHessian, double transformationHessian, double gradientI, double gradientJ, double valueI, double valueJ) {
            throw new RuntimeException("Not yet implemented");
        }

        @Override
        public double gradient(double value) {
            return -1.0;
        }

        public double gradientInverse(double value) { return -1.0; }

        public String getTransformName() {
            return "negate";
        }

        public double getLogJacobian(double value) {
            return 0.0;
        }
    }

    class PowerTransform extends UnivariableTransform{
        private double power;

        PowerTransform(){
            this.power = 2;
        }

        PowerTransform(double power){
            this.power = power;
        }

        @Override
        public String getTransformName() {
            return "Power Transform";
        }

        @Override
        public double transform(double value) {
            return Math.pow(value, power);
        }

        @Override
        public double inverse(double value) {
            return Math.pow(value, 1 / power);
        }

        @Override
        public boolean isInInteriorDomain(double value) {
            if (power == (int) power) {
                if (power >= 0) return true;
                return value != 0;
            }
            return value > 0;
        }

        @Override
        public double gradientInverse(double value) {
            throw new RuntimeException("not implemented yet");
//            return 0;
        }

        @Override
        public double updateGradientLogDensity(double gradient, double value) {
            throw new RuntimeException("not implemented yet");
        }

        @Override
        public double updateDiagonalHessianLogDensity(double diagonalHessian, double gradient, double value) {
            throw new RuntimeException("Not yet implemented");
        }

        @Override
        public double updateOffdiagonalHessianLogDensity(double offdiagonalHessian, double transformationHessian, double gradientI, double gradientJ, double valueI, double valueJ) {
            throw new RuntimeException("Not yet implemented");
        }

        public double updateGradientInverseUnWeightedLogDensity(double gradient, double value) {
            throw new RuntimeException("not implemented yet");
        }

        @Override
        protected double getGradientLogJacobianInverse(double value) {
            throw new RuntimeException("not implemented yet");
        }

        @Override
        public double gradient(double value) {
            throw new RuntimeException("Not yet implemented");
        }

        @Override
        public double getLogJacobian(double value) {
            throw new RuntimeException("not implemented yet");
        }
    }

    class NoTransform extends UnivariableTransform {

        public double transform(double value) {
            return value;
        }

        public double inverse(double value) {
            return value;
        }

        public boolean isInInteriorDomain(double value) {
            return true;
        }

        public double updateGradientLogDensity(double gradient, double value) {
            return gradient;
        }

        protected double getGradientLogJacobianInverse(double value) {
            return 0.0;
        }

        @Override
        public double updateDiagonalHessianLogDensity(double diagonalHessian, double gradient, double value) {
            return diagonalHessian;
        }

        @Override
        public double updateOffdiagonalHessianLogDensity(double offdiagonalHessian, double transformationHessian, double gradientI, double gradientJ, double valueI, double valueJ) {
            return offdiagonalHessian;
        }

        @Override
        public double gradient(double value) {
            return 1.0;
        }

        public double gradientInverse(double value) { return 1.0; }

        public String getTransformName() {
            return "none";
        }

        public double getLogJacobian(double value) {
            return 0.0;
        }
    }

    class NoTransformMultivariable extends MultivariableTransform {

        public int getDimension() {
            return -1;
        }

        @Override
        public String getTransformName() {
            return "NoTransformMultivariate";
        }

        @Override
        public double[] transform(double[] values, int from, int to) {
            return subArray(values, from, to);
        }

        private double[] subArray(double[] values, int from, int to) {
            int length = to - from;
            if (length == values.length) return values;
            double[] result = new double[length];
            System.arraycopy(values, to, result, 0, length);
            return result;
        }

        @Override
        public double[] inverse(double[] values, int from, int to) {
            return subArray(values, from, to);
        }

        public boolean isInInteriorDomain(double[] values, int from, int to) {
            return true;
        }

        @Override
        public double[] updateGradientLogDensity(double[] gradient, double[] value, int from, int to) {
            return subArray(gradient, from, to);
        }

        @Override
        public double[] updateGradientInverseUnWeightedLogDensity(double[] gradient, double[] value, int from, int to) {
            return subArray(gradient, from, to);
        }

        @Override
        public double[] updateGradientUnWeightedLogDensity(double[] gradient, double[] value, int from, int to) {
            return subArray(gradient, from, to);
        }

        public double[] updateDiagonalHessianLogDensity(double[] diagonalHessian, double[] gradient, double[] value, int from, int to) {
            throw new RuntimeException("not implemented yet");
        }

        @Override
        public double[][] updateHessianLogDensity(double[][] hessian, double[][] transformationHessian, double[] gradient, double[] value, int from, int to) {
            throw new RuntimeException("not implemented yet");
        }

        @Override
        public double[] inverse(double[] values, int from, int to, double sum) {
            throw new RuntimeException("Not implemented.");
        }

        @Override
        public double[] gradient(double[] values, int from, int to) {
            return arrayValue(1.0, from, to);
        }

        private double[] arrayValue(double value, int from, int to) {
            int length = to - from;
            double[] result = new double[length];
            for (int i = 0; i < length; i++) {
                result[i] = value;
            }
            return result;
        }

        @Override
        public double[] gradientInverse(double[] values, int from, int to) {
            return arrayValue(1.0, from, to);
        }

        @Override
        public double getLogJacobian(double[] values, int from, int to) {
            return 0.0;
        }

        public boolean isMultivariate() { return false;}
    }

    class Compose extends UnivariableTransform  {

        public Compose(UnivariableTransform outer, UnivariableTransform inner) {
            this.outer = outer;
            this.inner = inner;
        }

        @Override
        public String getTransformName() {
            return "compose." + outer.getTransformName() + "." + inner.getTransformName();
        }

        @Override
        public double transform(double value) {
            final double outerValue = inner.transform(value);
            final double outerTransform = outer.transform(outerValue);

//            System.err.println(value + " " + outerValue + " " + outerTransform);
//            System.exit(-1);

            return outerTransform;
//            return outer.transform(inner.transform(value));
        }

        @Override
        public double inverse(double value) {
            return inner.inverse(outer.inverse(value));
        }

        @Override
        public boolean isInInteriorDomain(double value) {
            return inner.isInInteriorDomain(value);
        }

        @Override
        public double gradientInverse(double value) {
            return inner.gradientInverse(value) * outer.gradientInverse(inner.transform(value));
        }

        @Override
        public double updateGradientLogDensity(double gradient, double value) {
//            final double innerGradient = inner.updateGradientLogDensity(gradient, value);
//            final double outerValue = inner.transform(value);
//            final double outerGradient = outer.updateGradientLogDensity(innerGradient, outerValue);
//            return outerGradient;

            return outer.updateGradientLogDensity(inner.updateGradientLogDensity(gradient, value), inner.transform(value));
        }

        @Override
        public double updateDiagonalHessianLogDensity(double diagonalHessian, double gradient, double value) {
            throw new RuntimeException("Not yet implemented");
        }

        @Override
        public double updateOffdiagonalHessianLogDensity(double offdiagonalHessian, double transformationHessian, double gradientI, double gradientJ, double valueI, double valueJ) {
            throw new RuntimeException("Not yet implemented");
        }

        protected double getGradientLogJacobianInverse(double value) {
            throw new RuntimeException("not implemented yet");
        }

        @Override
        public double gradient(double value) {
            throw new RuntimeException("Not yet implemented");
        }

        @Override
        public double getLogJacobian(double value) {
            return inner.getLogJacobian(value) + outer.getLogJacobian(inner.transform(value));
        }

        private final UnivariableTransform outer;
        private final UnivariableTransform inner;
    }

    class ComposeMultivariable extends MultivariableTransform {

        public ComposeMultivariable(MultivariableTransform outer, MultivariableTransform inner) {
            assert outer.getDimension() == inner.getDimension() : "In ComposeMultivariable, transforms should have the same dimension.";
            this.outer = outer;
            this.inner = inner;
        }

        public int getDimension() {
            return outer.getDimension();
        }

        @Override
        public String getTransformName() {
            return "compose." + outer.getTransformName() + "." + inner.getTransformName();
        }

        @Override
        public double[] transform(double[] values, int from, int to) {
            return outer.transform(inner.transform(values, from, to), from, to);
        }

        @Override
        public double[] inverse(double[] values, int from, int to) {
            return inner.inverse(outer.inverse(values, from, to), from, to);
        }

        @Override
        public double[] inverse(double[] values, int from, int to, double sum) {
            throw new RuntimeException("Not yet implemented.");
        }

        @Override
        public boolean isInInteriorDomain(double[] values, int from, int to) {
            return inner.isInInteriorDomain(values, from, to);
        }

        @Override
        public double[] updateGradientLogDensity(double[] gradient, double[] value, int from, int to) {
            return outer.updateGradientLogDensity(
                    inner.updateGradientLogDensity(gradient, value, from, to),
                    inner.transform(value, from, to),
                    from, to);
        }

        @Override
        public double[] updateDiagonalHessianLogDensity(double[] diagonalHessian, double[] gradient, double[] value, int from, int to) {

            return outer.updateDiagonalHessianLogDensity(
                    inner.updateDiagonalHessianLogDensity(diagonalHessian, gradient, value,from, to),
                    inner.updateGradientLogDensity(gradient, value, from, to),
                    inner.transform(value, from, to),
                    from, to);
        }

        @Override
        public double[][] updateHessianLogDensity(double[][] hessian, double[][] transformationHessian, double[] gradient, double[] value, int from, int to) {
            throw new RuntimeException("not implemented yet");
        }

        @Override
        public double[] updateGradientInverseUnWeightedLogDensity(double gradient[], double[] value, int from, int to) {
            return outer.updateGradientInverseUnWeightedLogDensity(
                    inner.updateGradientInverseUnWeightedLogDensity(gradient, outer.inverse(value, from, to), from, to),
                    value, from, to);
        }

        @Override
        public double[] updateGradientUnWeightedLogDensity(double[] gradient, double[] value, int from, int to) {
            return outer.updateGradientUnWeightedLogDensity(
                    inner.updateGradientUnWeightedLogDensity(gradient, value, from, to),
                    inner.transform(value, from, to), from, to);
        }

        @Override
        public double[] gradient(double[] values, int from, int to) {
            throw new RuntimeException("Not yet implemented.");
        }

        @Override
        public double[] gradientInverse(double[] values, int from, int to) {
            throw new RuntimeException("Not yet implemented.");
        }

        @Override
        public double getLogJacobian(double[] values, int from, int to) {
            return inner.getLogJacobian(values, from, to)
                    + outer.getLogJacobian(inner.transform(values, from, to), from, to);
        }

        public boolean isMultivariate() { return outer.isMultivariate() || inner.isMultivariate();}

        private final MultivariableTransform outer;
        private final MultivariableTransform inner;
    }

    class Inverse extends UnivariableTransform {

        public Inverse(UnivariableTransform inner) {
            this.inner = inner;
        }

        @Override
        public String getTransformName() {
            return "inverse." + inner.getTransformName();
        }

        @Override
        public double transform(double value) {
            return inner.inverse(value);  // Purposefully switched

        }

        @Override
        public boolean isInInteriorDomain(double value) {
            throw new RuntimeException("Not yet implemented");
        }

        @Override
        public double updateGradientLogDensity(double gradient, double value) {
            throw new RuntimeException("Not yet implemented");
        }

        @Override
        public double updateDiagonalHessianLogDensity(double diagonalHessian, double gradient, double value) {
            throw new RuntimeException("Not yet implemented");
        }

        @Override
        public double updateOffdiagonalHessianLogDensity(double offdiagonalHessian, double transformationHessian, double gradientI, double gradientJ, double valueI, double valueJ) {
            throw new RuntimeException("Not yet implemented");
        }

        protected double getGradientLogJacobianInverse(double value) {
            throw new RuntimeException("not implemented yet");
        }

        @Override
        public double gradient(double value) {
            throw new RuntimeException("Not yet implemented");
        }

        @Override
        public double inverse(double value) {
            return inner.transform(value); // Purposefully switched
        }

        @Override
        public double gradientInverse(double value) {
            throw new RuntimeException("Not yet implemented");
        }

        @Override
        public double getLogJacobian(double value) {
            return -inner.getLogJacobian(inner.inverse(value));
        }

        private final UnivariableTransform inner;
    }

    class InverseMultivariate extends MultivariateTransform {

        public InverseMultivariate(MultivariateTransform inner) {
            super(inner.getDimension());
            this.inner = inner;
        }

        @Override
        public String getTransformName() {
            return "inverse." + inner.getTransformName();
        }

        @Override
        protected double[] transform(double[] values) {
            return inner.inverse(values); // Purposefully switched
        }

        @Override
        protected double[] inverse(double[] values) {
            return inner.transform(values); // Purposefully switched
<<<<<<< HEAD
        }

        @Override
        public boolean isInInteriorDomain(double[] values) {
            throw new RuntimeException("Not yet implemented");
=======
>>>>>>> 4cb8f9a8
        }

        @Override
        public double[] updateDiagonalHessianLogDensity(double[] diagonalHessian, double[] gradient, double[] value, int from, int to) {
            throw new RuntimeException("not implemented yet.");
        }

        @Override
        public double[][] updateHessianLogDensity(double[][] hessian, double[][] transformationHessian, double[] gradient, double[] value, int from, int to) {
            throw new RuntimeException("not implemented yet");
        }

        @Override
        public double[] updateGradientInverseUnWeightedLogDensity(double[] gradient, double[] value, int from, int to) {
            throw new RuntimeException("not implemented yet");
        }

        public double[] inverse(double[] values, int from, int to, double sum) {
            throw new RuntimeException("Not relevant.");
        }

        @Override
        public double[] gradient(double[] values, int from, int to) {
            return inner.gradientInverse(values, from, to);
        }

        @Override
        public double[] gradientInverse(double[] values, int from, int to) {
            return inner.gradient(values, from, to);
        }

        @Override
        protected double getLogJacobian(double[] values) {
            return -inner.getLogJacobian(inner.inverse(values));
        }

//        @Override
//        public double[] updateGradientLogDensity(double[] gradient, double[] value, int from, int to) {
//            throw new RuntimeException("Not yet implemented.");
//        }

//        @Override
//        public double[] updateGradientInverse(double[] gradient, double[] value, int from, int to) {
//            throw new RuntimeException("not implemented yet");
//        }

        @Override
        protected double[] updateGradientLogDensity(double[] gradient, double[] transformedValues) {
            // transformedValues = transformed
            // gradient of log jacobian of the inverse
            double[] gradientLogJacobianInverse = inner.getGradientLogJacobianInverse(transformedValues);
            // Add gradient log jacobian
            double[] updatedGradient = new double[gradient.length];
            for (int i = 0; i < gradient.length; i++) {
                updatedGradient[i] = gradient[i] - gradientLogJacobianInverse[i];
            }
            // Jacobian
            double[][] jacobian = computeJacobianMatrix(transformedValues);
            // Matrix Multiplication
            return updateGradientJacobian(updatedGradient, jacobian);
        }

        private double[][] computeJacobianMatrix(double[] transformedValues) {
            Matrix jacobianInverse = new Matrix(inner.computeJacobianMatrixInverse(transformedValues));
            return jacobianInverse.inverse().transpose().toComponents();
        }

        @Override
        public double[][] computeJacobianMatrixInverse(double[] values) {
            // values : untransformed
            Matrix jacobianInverse = new Matrix(inner.computeJacobianMatrixInverse(inner.transform(values)));
            return jacobianInverse.inverse().transpose().toComponents();
        }

        @Override
        protected double[] getGradientLogJacobianInverse(double[] transformedValues) {
            double[] gradient = inner.getGradientLogJacobianInverse(transformedValues);
            for (int i = 0; i < gradient.length; i++) {
                gradient[i] = - gradient[i];
            }
            return gradient;
        }

        private final MultivariateTransform inner;
    }

<<<<<<< HEAD
=======
    class PositiveOrdered extends MultivariateTransform {

        public PositiveOrdered(int dim) {
            super(dim);
        }

        // x (positive ordered) -> y (unconstrained)
        @Override
        protected double[] transform(double[] values) {

            double[] result = new double[dim];
            result[0] = Math.log(values[0]);
            for (int i = 1; i < dim; i++) {
                result[i] = Math.log(values[i] - values[i-1]);
            }
            return result;
        }

        @Override
        public double[] updateGradientUnWeightedLogDensity(double[] gradient, double[] value, int from, int to) {
            throw new RuntimeException("Not yet implemented");
        }

        @Override
        protected double[] inverse(double[] values) {
            double[] result = new double[dim];
            result[0] = Math.exp(values[0]);
            for (int i = 1; i < dim; i++) {
                result[i] = result[i-1] + Math.exp(values[i]);
            }
            return result;
        }

        @Override
        public double[] inverse(double[] values, int from, int to, double sum) {
            throw new RuntimeException("Not relevant.");
        }

        public String getTransformName() {
            return "PositiveOrdered";
        }

        @Override
        public double[] gradient(double[] values, int from, int to) {
            throw new RuntimeException("Not yet implemented.");
        }

        @Override
        public double[] gradientInverse(double[] values, int from, int to) {
            throw new RuntimeException("Not yet implemented.");
        }

        @Override
        protected double getLogJacobian(double[] values) {

            double result = Math.log(values[0]);
            for (int i = 1; i < dim; i++) {
                result += Math.log(values[i] - values[i-1]);
            }
            return -result;
        }

        @Override
        public double[] getGradientLogJacobianInverse(double[] values) {
            int dim = values.length;
            double[] result = new double[dim];
            for (int i = 0; i < dim; i++) {
                result[i] = 1.0;
            }
            return result;
        }

        @Override
        // jacobian[j][i] = d x_i / d y_j
        public double[][] computeJacobianMatrixInverse(double[] values) {
            int dim = values.length;
            double[][] jacobian = new double[dim][dim];
            for (int i = 0; i < dim; i++) {
                for (int j = i; j < dim; j++) {
                    jacobian[j][i] = Math.exp(values[j]);
                }
            }
            return jacobian;
        }
    }

>>>>>>> 4cb8f9a8
    class Array extends MultivariableTransformWithParameter {

          private final List<Transform> array;
          private final Parameter parameter;

          public Array(List<Transform> array, Parameter parameter) {
              this.parameter = parameter;
              this.array = array;

//              if (parameter.getDimension() != array.size()) {
//                  throw new IllegalArgumentException("Dimension mismatch");
//              }
          }

          public Array(Transform transform, int dim, Parameter parameter) {
              List<Transform> repArray = new ArrayList<Transform>();
              for (int i = 0; i < dim; i++) {
                  repArray.add(transform);
              }

              this.parameter = parameter;
              this.array = repArray;
          }

          public int getDimension() {
              return array.size();
          }

          public Parameter getParameter() { return parameter; }

          @Override
          public double[] transform(double[] values, int from, int to) {

              final double[] result = values.clone();

              for (int i = from; i < to; ++i) {
                  result[i] = array.get(i).transform(values[i]);
              }
              return result;
          }

          @Override
          public double[] inverse(double[] values, int from, int to) {

              final double[] result = values.clone();

              for (int i = from; i < to; ++i) {
                  result[i] = array.get(i).inverse(values[i]);
              }
              return result;
          }

          @Override
          public double[] inverse(double[] values, int from, int to, double sum) {
              throw new RuntimeException("Not yet implemented.");
          }

        @Override
        public boolean isInInteriorDomain(double[] values, int from, int to) {
            for (int i = from; i < to; ++i) {
                if (!array.get(i).isInInteriorDomain(values[i])) return false;
            }
            return true;
        }

          @Override
          public double[] gradientInverse(double[] values, int from, int to) {

              final double[] result = values.clone();

              for (int i = from; i < to; ++i) {
                  result[i] = array.get(i).gradientInverse(values[i]);
              }
              return result;
          }

          @Override
          public double[] updateGradientLogDensity(double[] gradient, double[] values, int from, int to) {

              final double[] result = values.clone();

              for (int i = from; i < to; ++i) {
                  result[i] = array.get(i).updateGradientLogDensity(gradient[i], values[i]);
              }
              return result;
          }

        @Override
        public double[] updateDiagonalHessianLogDensity(double[] diagonalHessian, double[] gradient, double[] values, int from, int to) {
            final double[] result = values.clone();

            for (int i = from; i < to; ++i) {
                result[i] = array.get(i).updateDiagonalHessianLogDensity(diagonalHessian[i], gradient[i], values[i]);
            }
            return result;
        }

        public double[] updateGradientInverseUnWeightedLogDensity(double[] gradient, double[] values, int from, int to) {

            final double[] result = values.clone();

            for (int i = from; i < to; ++i) {
                result[i] = array.get(i).updateGradientInverseUnWeightedLogDensity(gradient[i], values[i]);
            }
            return result;
        }

        public double[] updateGradientUnWeightedLogDensity(double[] gradient, double[] values, int from, int to) {

            final double[] result = values.clone();

            for (int i = from; i < to; ++i) {
                result[i] = array.get(i).updateGradientUnWeightedLogDensity(gradient[i], values[i]);
            }
            return result;
        }

        @Override
        public double[][] updateHessianLogDensity(double[][] hessian, double[][] transformationHessian, double[] gradient, double[] value, int from, int to) {

            final int dim = to - from;
            double[][] updatedHessian = new double[dim][dim];

            for (int i = 0; i < dim; i++) {
                for (int j = 0; j < dim; j++) {
                    if (i == j) updatedHessian[i][j] = array.get(i).updateDiagonalHessianLogDensity(hessian[i][j], gradient[i], value[i]);
                    else {
                        assert(array.get(i).getClass().equals(array.get(j).getClass()));  // TODO: more generic implementation
                        updatedHessian[i][j] = array.get(i).updateOffdiagonalHessianLogDensity(hessian[i][j], transformationHessian[i][j], gradient[i], gradient[j], value[i], value[j]);
                    }
                }
            }
            return updatedHessian;
        }

        @Override
        public double[] gradient(double[] values, int from, int to) {

            final double[] result = values.clone();

            for (int i = from; i < to; ++i) {
                result[i] = array.get(i).gradient(values[i]);
            }
            return result;
        }

        @Override
          public String getTransformName() {
              return "array";
          }

          @Override
          public double getLogJacobian(double[] values, int from, int to) {

              double sum = 0.0;

              for (int i = from; i < to; ++i) {
                  sum += array.get(i).getLogJacobian(values[i]);
              }
              return sum;
          }

        public boolean isMultivariate() { return false;}
    }

    class Collection extends MultivariableTransformWithParameter {

        private final List<ParsedTransform> segments;
        private final Parameter parameter;

        public Collection(List<ParsedTransform> segments, Parameter parameter) {
            this.parameter = parameter;
            this.segments = ensureContiguous(segments);
        }

        public int getDimension() {
            return parameter.getDimension();
        }

        public Parameter getParameter() { return parameter; }

        private List<ParsedTransform> ensureContiguous(List<ParsedTransform> segments) {

            final List<ParsedTransform> contiguous = new ArrayList<ParsedTransform>();

            int current = 0;
            for (ParsedTransform segment : segments) {
                if (current < segment.start) {
                    contiguous.add(new ParsedTransform(NONE, current, segment.start));
                }
                contiguous.add(segment);
                current = segment.end;
            }
            if (current < parameter.getDimension()) {
                contiguous.add(new ParsedTransform(NONE, current, parameter.getDimension()));
            }

//            System.err.println("Segments:");
//            for (ParsedTransform transform : contiguous) {
//                System.err.println(transform.transform.getTransformName() + " " + transform.start + " " + transform.end);
//            }
//            System.exit(-1);

            return contiguous;
        }

        @Override
        public double[] transform(double[] values, int from, int to) {

            final double[] result = values.clone();

            for (ParsedTransform segment : segments) {
                if (from < segment.end && to >= segment.start) {
                    final int begin = Math.max(segment.start, from);
                    final int end = Math.min(segment.end, to);
                    for (int i = begin; i < end; ++i) {
                        result[i] = segment.transform.transform(values[i]);
                    }
                }
            }
            return result;
        }

        @Override
        public double[] inverse(double[] values, int from, int to) {

            final double[] result = values.clone();

            for (ParsedTransform segment : segments) {
                if (from < segment.end && to >= segment.start) {
                    final int begin = Math.max(segment.start, from);
                    final int end = Math.min(segment.end, to);
                    for (int i = begin; i < end; ++i) {
                        result[i] = segment.transform.inverse(values[i]);
                    }
                }
            }
            return result;
        }

        @Override
        public double[] inverse(double[] values, int from, int to, double sum) {
            throw new RuntimeException("Not yet implemented.");
        }

        @Override
        public boolean isInInteriorDomain(double[] values, int from, int to) {
            for (ParsedTransform segment : segments) {
                if (from < segment.end && to >= segment.start) {
                    final int begin = Math.max(segment.start, from);
                    final int end = Math.min(segment.end, to);
                    for (int i = begin; i < end; ++i) {
                        if (!segment.transform.isInInteriorDomain(values[i])) return false;
                    }
                }
            }
            return true;
        }

        @Override
        public double[] gradientInverse(double[] values, int from, int to) {

            final double[] result = values.clone();

            for (ParsedTransform segment : segments) {
                if (from < segment.end && to >= segment.start) {
                    final int begin = Math.max(segment.start, from);
                    final int end = Math.min(segment.end, to);
                    for (int i = begin; i < end; ++i) {
                        result[i] = segment.transform.gradientInverse(values[i]);
                    }
                }
            }
            return result;
        }

        @Override
        public double[] updateGradientLogDensity(double[] gradient, double[] values, int from, int to) {

            final double[] result = values.clone();

            for (ParsedTransform segment : segments) {
                if (from < segment.end && to >= segment.start) {
                    final int begin = Math.max(segment.start, from);
                    final int end = Math.min(segment.end, to);
                    for (int i = begin; i < end; ++i) {
                        result[i] = segment.transform.updateGradientLogDensity(gradient[i], values[i]);
                    }
                }
            }
            return result;
        }

        @Override
        public double[] updateDiagonalHessianLogDensity(double[] diagonalHessian, double[] gradient, double[] values, int from, int to) {

            final double[] result = values.clone();

            for (ParsedTransform segment : segments) {
                if (from < segment.end && to >= segment.start) {
                    final int begin = Math.max(segment.start, from);
                    final int end = Math.min(segment.end, to);
                    for (int i = begin; i < end; ++i) {
                        result[i] = segment.transform.updateDiagonalHessianLogDensity(diagonalHessian[i], gradient[i], values[i]);
                    }
                }
            }
            return result;
        }

        public double[] updateGradientInverseUnWeightedLogDensity(double[] gradient, double[] values, int from, int to) {

            final double[] result = values.clone();

            for (ParsedTransform segment : segments) {
                if (from < segment.end && to >= segment.start) {
                    final int begin = Math.max(segment.start, from);
                    final int end = Math.min(segment.end, to);
                    for (int i = begin; i < end; ++i) {
                        result[i] = segment.transform.updateGradientInverseUnWeightedLogDensity(gradient[i], values[i]);
                    }
                }
            }
            return result;
        }

        @Override
        public double[] updateGradientUnWeightedLogDensity(double[] gradient, double[] values, int from, int to) {

            final double[] result = values.clone();

            for (ParsedTransform segment : segments) {
                if (from < segment.end && to >= segment.start) {
                    final int begin = Math.max(segment.start, from);
                    final int end = Math.min(segment.end, to);
                    for (int i = begin; i < end; ++i) {
                        result[i] = segment.transform.updateGradientUnWeightedLogDensity(gradient[i], values[i]);
                    }
                }
            }
            return result;
        }

        @Override
        public double[][] updateHessianLogDensity(double[][] hessian, double[][] transformationHessian, double[] gradient, double[] value, int from, int to) {
            throw new RuntimeException("Not yet implemented");
        }

        @Override
        public double[] gradient(double[] values, int from, int to) {

            final double[] result = values.clone();

            for (ParsedTransform segment : segments) {
                if (from < segment.end && to >= segment.start) {
                    final int begin = Math.max(segment.start, from);
                    final int end = Math.min(segment.end, to);
                    for (int i = begin; i < end; ++i) {
                        result[i] = segment.transform.gradient(values[i]);
                    }
                }
            }
            return result;
        }


        @Override
        public String getTransformName() {
            return "collection";
        }

        @Override
        public double getLogJacobian(double[] values, int from, int to) {

            double sum = 0.0;

            for (ParsedTransform segment : segments) {
                if (from < segment.end && to >= segment.start) {
                    final int begin = Math.max(segment.start, from);
                    final int end = Math.min(segment.end, to);
                    for (int i = begin; i < end; ++i) {
                        sum += segment.transform.getLogJacobian(values[i]);
                    }
                }
            }
//            System.err.println("Log: " + sum + " " + segments.size());
            return sum;
        }

        public boolean isMultivariate() { return false;}

//        class Segment {
//
//            public Segment(Transform transform, int start, int end) {
//                this.transform = transform;
//                this.start = start;
//                this.end = end;
//            }
//            public Transform transform;
//            public int start;
//            public int end;
//        }
    }

    class MultivariateArray extends MultivariateTransform {

        private final List<MultivariableTransform> array;

        public MultivariateArray(List<MultivariableTransform> array) {
            super(getDimensionArray(array));
            this.array = array;
        }

        private static int getDimensionArray(List<MultivariableTransform> array) {
            int dim = 0;
            for (MultivariableTransform anArray : array) {
                int dimArray = anArray.getDimension();
                assert dimArray > 0 : "MultivariateArray only allows for transforms with a defined dimension.";
                dim += dimArray;
            }
            return dim;
        }

        @Override
        protected double[] transform(double[] values) {

            final double[] result = values.clone();

            int offset = 0;
            for (MultivariableTransform anArray : array) {
                int dim = anArray.getDimension();
                double tmp[] = new double[dim];
                System.arraycopy(values, offset, tmp, 0, dim);
                System.arraycopy(anArray.transform(tmp, 0, dim), 0, result, offset, dim);
                offset += dim;
            }
            return result;
        }

        @Override
        protected double[] inverse(double[] values) {

            final double[] result = values.clone();

            int offset = 0;
            for (MultivariableTransform anArray : array) {
                int dim = anArray.getDimension();
                double tmp[] = new double[dim];
                System.arraycopy(values, offset, tmp, 0, dim);
                System.arraycopy(anArray.inverse(tmp, 0, dim), 0, result, offset, dim);
                offset += dim;
            }
            return result;
        }

        @Override
        public double[] inverse(double[] values, int from, int to, double sum) {
            throw new RuntimeException("Not yet implemented.");
        }

        @Override
<<<<<<< HEAD
        public boolean isInInteriorDomain(double[] values) {
            int offset = 0;
            for (MultivariableTransform anArray : array) {
                int dim = anArray.getDimension();
                double tmp[] = new double[dim];
                System.arraycopy(values, offset, tmp, 0, dim);
                if (!anArray.isInInteriorDomain(tmp, 0, dim)) return false;
                offset += dim;
            }
            return true;
        }

        @Override
=======
>>>>>>> 4cb8f9a8
        public double[] gradientInverse(double[] values, int from, int to) {

            final double[] result = values.clone();

            int offset = 0;
            for (MultivariableTransform anArray : array) {
                int dim = anArray.getDimension();
                double tmp[] = new double[dim];
                System.arraycopy(values, offset, tmp, 0, dim);
                System.arraycopy(anArray.gradientInverse(tmp, from, to), 0, result, offset, dim);
                offset += dim;
            }
            return result;
        }

        @Override
        protected double[] updateGradientLogDensity(double[] gradient, double[] values) {

            final double[] result = values.clone();

            int offset = 0;
            for (MultivariableTransform anArray : array) {
                int dim = anArray.getDimension();
<<<<<<< HEAD
                double[] tmpVal = new double[dim];
                System.arraycopy(values, offset, tmpVal, 0, dim);
                double[] tmpGrad = new double[dim];
=======
                double tmpVal[] = new double[dim];
                System.arraycopy(values, offset, tmpVal, 0, dim);
                double tmpGrad[] = new double[dim];
>>>>>>> 4cb8f9a8
                System.arraycopy(gradient, offset, tmpGrad, 0, dim);
                System.arraycopy(anArray.updateGradientLogDensity(tmpGrad, tmpVal, 0, dim), 0, result, offset, dim);
                offset += dim;
            }
            return result;
        }

        @Override
        public double[] updateDiagonalHessianLogDensity(double[] diagonalHessian, double[] gradient, double[] values, int from, int to) {
            final double[] result = values.clone();

            int offset = 0;
            for (MultivariableTransform anArray : array) {
                int dim = anArray.getDimension();
                double tmpVal[] = new double[dim];
                System.arraycopy(values, offset, tmpVal, 0, dim);
                double tmpGrad[] = new double[dim];
                System.arraycopy(gradient, offset, tmpGrad, 0, dim);
                double tmpHess[] = new double[dim];
                System.arraycopy(gradient, offset, tmpHess, 0, dim);
                System.arraycopy(anArray.updateDiagonalHessianLogDensity(tmpHess, tmpGrad, tmpVal, from, to), 0, result, offset, dim);
                offset += dim;
            }
            return result;
        }

        @Override
        protected double[] updateGradientInverseUnWeightedLogDensity(double[] gradient, double[] values) {

            final double[] result = values.clone();

            int offset = 0;
            for (MultivariableTransform anArray : array) {
                int dim = anArray.getDimension();
                double tmpVal[] = new double[dim];
                System.arraycopy(values, offset, tmpVal, 0, dim);
                double tmpGrad[] = new double[dim];
                System.arraycopy(gradient, offset, tmpGrad, 0, dim);
                System.arraycopy(anArray.updateGradientInverseUnWeightedLogDensity(tmpGrad, tmpVal, 0, dim), 0, result, offset, dim);
                offset += dim;
            }
            return result;
        }

        @Override
        public double[] gradient(double[] values, int from, int to) {

            final double[] result = values.clone();

            int offset = 0;
            for (MultivariableTransform anArray : array) {
                int dim = anArray.getDimension();
                double tmp[] = new double[dim];
                System.arraycopy(values, offset, tmp, 0, dim);
                System.arraycopy(anArray.gradient(tmp, from, to), 0, result, offset, dim);
                offset += dim;
            }
            return result;
        }

        @Override
        protected double getLogJacobian(double[] values) {

            double sum = 0.0;

            int offset = 0;
            for (MultivariableTransform anArray : array) {
                int dim = anArray.getDimension();
                double tmp[] = new double[dim];
                System.arraycopy(values, offset, tmp, 0, dim);
                sum += anArray.getLogJacobian(tmp, 0, dim);
                offset += dim;
            }
            return sum;
        }

        @Override
        public double[][] updateHessianLogDensity(double[][] hessian, double[][] transformationHessian, double[] gradient, double[] value, int from, int to) {
            throw new RuntimeException("Not yet implemented");
        }

        @Override
        protected double[] getGradientLogJacobianInverse(double[] values) {
            throw new RuntimeException("Not yet implemented");
        }

        @Override
        public double[][] computeJacobianMatrixInverse(double[] values) {
            throw new RuntimeException("Not yet implemented");
        }

        @Override
        public String getTransformName() {
            return "MultivariateArray";
        }

        public boolean isMultivariate() {
            return true;
        }
    }

    class ParsedTransform {
        public Transform transform;
        public int start; // zero-indexed
        public int end; // zero-indexed, i.e, i = start; i < end; ++i
        public int every = 1;
        public double fixedSum = 0.0;
        public List<Parameter> parameters = null;

        public ParsedTransform() {
            
        }

        public ParsedTransform(Transform transform, int start, int end) {
            this.transform = transform;
            this.start = start;
            this.end = end;
        }

        public ParsedTransform clone() {
            ParsedTransform clone = new ParsedTransform();
            clone.transform = transform;
            clone.start = start;
            clone.end = end;
            clone.every = every;
            clone.fixedSum = fixedSum;
            clone.parameters = parameters;
            return clone;
        }

        public boolean equivalent(ParsedTransform other) {
            if (start == other.start && end == other.end && every == other.every && parameters == other.parameters) {
                return true;
            } else {
                return false;
            }
        }
    }

    class Util {
        public static Transform[] getListOfNoTransforms(int size) {
            Transform[] transforms = new Transform[size];
            for (int i = 0; i < size; ++i) {
                transforms[i] = NONE;
            }
            return transforms;
        }

        public static Transform parseTransform(XMLObject xo) {
            final Transform transform = (Transform) xo.getChild(Transform.class);
            final Transform.ParsedTransform parsedTransform
                    = (Transform.ParsedTransform) xo.getChild(Transform.ParsedTransform.class);
            if (transform == null && parsedTransform != null) return parsedTransform.transform;
            return transform;
        }

        public static MultivariableTransform parseMultivariableTransform(Object obj) {
            if (obj instanceof MultivariableTransform) {
                return (MultivariableTransform) obj;
            }
            if (obj instanceof Transform.ParsedTransform) {
                return (MultivariableTransform) ((Transform.ParsedTransform) obj).transform;
            }
            return null;
        }
    }

    NoTransform NONE = new NoTransform();
    LogTransform LOG = new LogTransform();
    NegateTransform NEGATE = new NegateTransform();
    Compose LOG_NEGATE = new Compose(new LogTransform(), new NegateTransform());
    LogConstrainedSumTransform LOG_CONSTRAINED_SUM = new LogConstrainedSumTransform();
    LogitTransform LOGIT = new LogitTransform();
    FisherZTransform FISHER_Z = new FisherZTransform();

    enum Type {
        NONE("none", new NoTransform()),
        LOG("log", new LogTransform()),
        NEGATE("negate", new NegateTransform()),
        LOG_NEGATE("log-negate", new Compose(new LogTransform(), new NegateTransform())),
        LOG_CONSTRAINED_SUM("logConstrainedSum", new LogConstrainedSumTransform()),
        LOGIT("logit", new LogitTransform()),
        FISHER_Z("fisherZ",new FisherZTransform()),
        POWER("power", new PowerTransform());

        Type(String name, Transform transform) {
            this.name = name;
            this.transform = transform;
        }

        public Transform getTransform() {
            return transform;
        }

        public String getName() {
            return name;
        }

        private Transform transform;
        private String name;
    }
//    String TRANSFORM = "transform";
//    String TYPE = "type";
//    String START = "start";
//    String END = "end";
//    String EVERY = "every";
//    String INVERSE = "inverse";

}<|MERGE_RESOLUTION|>--- conflicted
+++ resolved
@@ -340,7 +340,6 @@
 
         public MultivariateTransform(int dim){
             this.dim = dim;
-<<<<<<< HEAD
         }
 
         @Override
@@ -366,33 +365,6 @@
             return inverse(values);
         }
 
-=======
-        }
-
-        @Override
-        public int getDimension() {
-            return dim;
-        }
-
-        protected abstract double[] transform(double[] values);
-
-        @Override
-        public final double[] transform(double[] values, int from, int to) {
-            assert from == 0 && to == values.length && dim == values.length
-                    : "The multivariate transform function can only be applied to the whole array of values.";
-            return transform(values);
-        }
-
-        protected abstract double[] inverse(double[] values);
-
-        @Override
-        public final double[] inverse(double[] values, int from, int to) {
-            assert from == 0 && to == values.length && dim == values.length
-                    : "The multivariate transform function can only be applied to the whole array of values.";
-            return inverse(values);
-        }
-
->>>>>>> 4cb8f9a8
         protected abstract double getLogJacobian(double[] values);
 
         @Override
@@ -837,13 +809,10 @@
         public double inverse(double value) {
 //            return (Math.exp(2 * value) - 1) / (Math.exp(2 * value) + 1);
             return FastMath.tanh(value);  // optional: Math.tanh(value);
-<<<<<<< HEAD
         }
 
         public boolean isInInteriorDomain(double value) {
             return value > -1.0 && value < 1.0;
-=======
->>>>>>> 4cb8f9a8
         }
 
         public double gradientInverse(double value) {
@@ -1405,14 +1374,11 @@
         @Override
         protected double[] inverse(double[] values) {
             return inner.transform(values); // Purposefully switched
-<<<<<<< HEAD
         }
 
         @Override
         public boolean isInInteriorDomain(double[] values) {
             throw new RuntimeException("Not yet implemented");
-=======
->>>>>>> 4cb8f9a8
         }
 
         @Override
@@ -1499,95 +1465,6 @@
         private final MultivariateTransform inner;
     }
 
-<<<<<<< HEAD
-=======
-    class PositiveOrdered extends MultivariateTransform {
-
-        public PositiveOrdered(int dim) {
-            super(dim);
-        }
-
-        // x (positive ordered) -> y (unconstrained)
-        @Override
-        protected double[] transform(double[] values) {
-
-            double[] result = new double[dim];
-            result[0] = Math.log(values[0]);
-            for (int i = 1; i < dim; i++) {
-                result[i] = Math.log(values[i] - values[i-1]);
-            }
-            return result;
-        }
-
-        @Override
-        public double[] updateGradientUnWeightedLogDensity(double[] gradient, double[] value, int from, int to) {
-            throw new RuntimeException("Not yet implemented");
-        }
-
-        @Override
-        protected double[] inverse(double[] values) {
-            double[] result = new double[dim];
-            result[0] = Math.exp(values[0]);
-            for (int i = 1; i < dim; i++) {
-                result[i] = result[i-1] + Math.exp(values[i]);
-            }
-            return result;
-        }
-
-        @Override
-        public double[] inverse(double[] values, int from, int to, double sum) {
-            throw new RuntimeException("Not relevant.");
-        }
-
-        public String getTransformName() {
-            return "PositiveOrdered";
-        }
-
-        @Override
-        public double[] gradient(double[] values, int from, int to) {
-            throw new RuntimeException("Not yet implemented.");
-        }
-
-        @Override
-        public double[] gradientInverse(double[] values, int from, int to) {
-            throw new RuntimeException("Not yet implemented.");
-        }
-
-        @Override
-        protected double getLogJacobian(double[] values) {
-
-            double result = Math.log(values[0]);
-            for (int i = 1; i < dim; i++) {
-                result += Math.log(values[i] - values[i-1]);
-            }
-            return -result;
-        }
-
-        @Override
-        public double[] getGradientLogJacobianInverse(double[] values) {
-            int dim = values.length;
-            double[] result = new double[dim];
-            for (int i = 0; i < dim; i++) {
-                result[i] = 1.0;
-            }
-            return result;
-        }
-
-        @Override
-        // jacobian[j][i] = d x_i / d y_j
-        public double[][] computeJacobianMatrixInverse(double[] values) {
-            int dim = values.length;
-            double[][] jacobian = new double[dim][dim];
-            for (int i = 0; i < dim; i++) {
-                for (int j = i; j < dim; j++) {
-                    jacobian[j][i] = Math.exp(values[j]);
-                }
-            }
-            return jacobian;
-        }
-    }
-
->>>>>>> 4cb8f9a8
     class Array extends MultivariableTransformWithParameter {
 
           private final List<Transform> array;
@@ -2049,7 +1926,6 @@
         }
 
         @Override
-<<<<<<< HEAD
         public boolean isInInteriorDomain(double[] values) {
             int offset = 0;
             for (MultivariableTransform anArray : array) {
@@ -2063,8 +1939,6 @@
         }
 
         @Override
-=======
->>>>>>> 4cb8f9a8
         public double[] gradientInverse(double[] values, int from, int to) {
 
             final double[] result = values.clone();
@@ -2088,15 +1962,9 @@
             int offset = 0;
             for (MultivariableTransform anArray : array) {
                 int dim = anArray.getDimension();
-<<<<<<< HEAD
                 double[] tmpVal = new double[dim];
                 System.arraycopy(values, offset, tmpVal, 0, dim);
                 double[] tmpGrad = new double[dim];
-=======
-                double tmpVal[] = new double[dim];
-                System.arraycopy(values, offset, tmpVal, 0, dim);
-                double tmpGrad[] = new double[dim];
->>>>>>> 4cb8f9a8
                 System.arraycopy(gradient, offset, tmpGrad, 0, dim);
                 System.arraycopy(anArray.updateGradientLogDensity(tmpGrad, tmpVal, 0, dim), 0, result, offset, dim);
                 offset += dim;
