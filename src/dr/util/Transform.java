/*
 * Transform.java
 *
 * Copyright (c) 2002-2016 Alexei Drummond, Andrew Rambaut and Marc Suchard
 *
 * This file is part of BEAST.
 * See the NOTICE file distributed with this work for additional
 * information regarding copyright ownership and licensing.
 *
 * BEAST is free software; you can redistribute it and/or modify
 * it under the terms of the GNU Lesser General Public License as
 * published by the Free Software Foundation; either version 2
 * of the License, or (at your option) any later version.
 *
 *  BEAST is distributed in the hope that it will be useful,
 *  but WITHOUT ANY WARRANTY; without even the implied warranty of
 *  MERCHANTABILITY or FITNESS FOR A PARTICULAR PURPOSE.  See the
 *  GNU Lesser General Public License for more details.
 *
 * You should have received a copy of the GNU Lesser General Public
 * License along with BEAST; if not, write to the
 * Free Software Foundation, Inc., 51 Franklin St, Fifth Floor,
 * Boston, MA  02110-1301  USA
 */

package dr.util;

import dr.inference.model.Parameter;

import java.util.ArrayList;
import java.util.List;

/**
 * interface for the one-to-one transform of a continuous variable.
 * A static member Transform.LOG provides an instance of LogTransform
 *
 * @author Andrew Rambaut
 * @author Guy Baele
 * @author Marc Suchard
 * @version $Id: Transform.java,v 1.5 2005/05/24 20:26:01 rambaut Exp $
 */
public interface Transform {
    /**
     * @param value evaluation point
     * @return the transformed value
     */
    double transform(double value);

    /**
     * overloaded transformation that takes and returns an array of doubles
     * @param values evaluation points
     * @param from start transformation at this index
     * @param to end transformation at this index
     * @return the transformed values
     */
    double[] transform(double[] values, int from, int to);

    /**
     * @param value evaluation point
     * @return the inverse transformed value
     */
    double inverse(double value);

    /**
     * overloaded transformation that takes and returns an array of doubles
     * @param values evaluation points
     * @param from start transformation at this index
     * @param to end transformation at this index
     * @return the transformed values
     */
    double[] inverse(double[] values, int from, int to);

    double updateGradientLogDensity(double gradient, double value);

    double[] updateGradientLogDensity(double[] gradient, double[] value, int from, int to);

    double gradientInverse(double value);

    double[] gradientInverse(double[] values, int from, int to);

    /**
     * @return the transform's name
     */
    String getTransformName();

    /**
     * @param value evaluation point
     * @return the log of the transform's jacobian
     */
    double getLogJacobian(double value);

    /**
     * @param values evaluation points
     * @param from start calculation at this index
     * @param to end calculation at this index
     * @return the log of the transform's jacobian
     */
    double getLogJacobian(double[] values, int from, int to);

    abstract class UnivariableTransform implements Transform {

        public abstract double transform(double value);

        public double[] transform(double[] values, int from, int to) {
            double[] result = values.clone();
            for (int i = from; i < to; ++i) {
                result[i] = transform(values[i]);
            }
            return result;
        }

        public abstract double inverse(double value);

        public double[] inverse(double[] values, int from, int to) {
            double[] result = values.clone();
            for (int i = from; i < to; ++i) {
                result[i] = inverse(values[i]);
            }
            return result;
        }

        public abstract double gradientInverse(double value);

        public double[] gradientInverse(double[] values, int from, int to) {
            double[] result = values.clone();
            for (int i = from; i < to; ++i) {
                result[i] = gradientInverse(values[i]);
            }
            return result;
        }
<<<<<<< HEAD
        public double inverse(double value) {
            return Math.exp(value);
=======

        public abstract double updateGradientLogDensity(double gradient, double value);

        public double[] updateGradientLogDensity(double[] gradient, double[] value , int from, int to) {
            double[] result = value.clone();
            for (int i = from; i < to; ++i) {
                result[i] = updateGradientLogDensity(gradient[i], value[i]);
            }
            return result;
>>>>>>> a5febbaa
        }
//        public double inverse(double value) {
//            return Math.pow(10,value);
//        }

        public abstract double getLogJacobian(double value);

        public double getLogJacobian(double[] values, int from, int to) {
            double sum = 0.0;
            for (int i = from; i < to; ++i) {
                sum += getLogJacobian(values[i]);
            }
            return sum;
        }
    }

    abstract class MultivariableTransform implements Transform {

        public double transform(double value) {
            throw new RuntimeException("Transformation not permitted for this type of parameter, exiting ...");
        }

        public double inverse(double value) {
            throw new RuntimeException("Transformation not permitted for this type of parameter, exiting ...");
        }

        public double updateGradientLogDensity(double gradient, double value) {
            throw new RuntimeException("Transformation not permitted for this type of parameter, exiting ...");
        }

        public double gradientInverse(double value) {
             throw new RuntimeException("Transformation not permitted for this type of parameter, exiting ...");
         }

        public double getLogJacobian(double value) {
            throw new RuntimeException("Transformation not permitted for this type of parameter, exiting ...");
        }
    }


    class LogTransform extends UnivariableTransform {

        public double transform(double value) {
            return Math.log(value);
        }

        public double inverse(double value) {
            return Math.exp(value);
        }

        public double gradientInverse(double value) { return Math.exp(value); }

        public double updateGradientLogDensity(double gradient, double value) {
            // value == gradient of inverse()
            // 1.0 == gradient of log Jacobian of inverse()
            return gradient * value + 1.0;
        }

        public String getTransformName() { return "log"; }

        public double getLogJacobian(double value) { return -Math.log(value); }
    }

    class LogConstrainedSumTransform extends MultivariableTransform {

        public LogConstrainedSumTransform() {
        }

        public double[] transform(double[] values, int from, int to) {
            double[] transformedValues = new double[to - from + 1];
            int counter = 0;
            for (int i = from; i <= to; i++) {
                transformedValues[counter] = Math.log(values[i]);
                counter++;
            }
            return transformedValues;
        }

        //inverse transformation assumes a sum of elements equal to the number of elements
        public double[] inverse(double[] values, int from, int to) {
            double sum = (double)(to - from + 1);
            double[] transformedValues = new double[to - from + 1];
            int counter = 0;
            double newSum = 0.0;
            for (int i = from; i <= to; i++) {
                transformedValues[counter] = Math.exp(values[i]);
                newSum += transformedValues[counter];
                counter++;
            }
            for (int i = 0; i < sum; i++) {
                transformedValues[i] = (transformedValues[i] / newSum) * sum;
            }
            return transformedValues;
        }

        public String getTransformName() {
            return "logConstrainedSum";
        }

        public double[] updateGradientLogDensity(double[] gradient, double[] value, int from, int to) {
            throw new RuntimeException("Not yet implemented");
        }

        public double[] gradientInverse(double[] values, int from, int to) {
            throw new RuntimeException("Not yet implemented");
        }

        public double getLogJacobian(double[] values, int from, int to) {
            double sum = 0.0;
            for (int i = from; i <= to; i++) {
                sum -= Math.log(values[i]);
            }
            return sum;
        }

        public static void main(String[] args) {

            //specify starting values
            double[] startValues = {1.5, 0.6, 0.9};
            System.err.print("Starting values: ");
            double startSum = 0.0;
            for (int i = 0; i < startValues.length; i++) {
                System.err.print(startValues[i] + " ");
                startSum += startValues[i];
            }
            System.err.println("\nSum = " + startSum);

            //perform transformation
            double[] transformedValues = LOG_CONSTRAINED_SUM.transform(startValues, 0, startValues.length-1);
            System.err.print("Transformed values: ");
            for (int i = 0; i < transformedValues.length; i++) {
                System.err.print(transformedValues[i] + " ");
            }
            System.err.println();

            //add draw for normal distribution to transformed elements
            for (int i = 0; i < transformedValues.length; i++) {
                transformedValues[i] += 0.20 * Math.random();
            }

            //perform inverse transformation
            transformedValues = LOG_CONSTRAINED_SUM.inverse(transformedValues, 0, transformedValues.length-1);
            System.err.print("New values: ");
            double endSum = 0.0;
            for (int i = 0; i < transformedValues.length; i++) {
                System.err.print(transformedValues[i] + " ");
                endSum += transformedValues[i];
            }
            System.err.println("\nSum = " + endSum);

            if (startSum != endSum) {
                System.err.println("Starting and ending constraints differ!");
            }

        }

    }

    class LogitTransform extends UnivariableTransform {

        public LogitTransform() {
            range = 1.0;
            lower = 0.0;
        }

        public double transform(double value) {
            return Math.log(value / (1.0 - value));
        }

        public double inverse(double value) {
            return 1.0 / (1.0 + Math.exp(-value));
        }

        public double gradientInverse(double value) {
            throw new RuntimeException("Not yet implemented");
        }

        public double updateGradientLogDensity(double gradient, double value) {
            throw new RuntimeException("Not yet implemented");
        }

        public String getTransformName() {
            return "logit";
        }

        public double getLogJacobian(double value) {
            return -Math.log(1.0 - value) - Math.log(value);
        }

        private final double range;
        private final double lower;
    }

    class FisherZTransform extends UnivariableTransform {

        public double transform(double value) {
            return 0.5 * (Math.log(1.0 + value) - Math.log(1.0 - value));
        }

        public double inverse(double value) {
            return (Math.exp(2 * value) - 1) / (Math.exp(2 * value) + 1);
        }

        public double gradientInverse(double value) {
            throw new RuntimeException("Not yet implemented");
        }

        public double updateGradientLogDensity(double gradient, double value) {
            throw new RuntimeException("Not yet implemented");
        }

        public String getTransformName() {
            return "fisherz";
        }

        public double getLogJacobian(double value) {
            return -Math.log(1 - value) - Math.log(1 + value);
        }
    }

    class NegateTranform extends UnivariableTransform {

        public double transform(double value) {
            return -value;
        }

        public double inverse(double value) {
            return -value;
        }

        public double updateGradientLogDensity(double gradient, double value) {
            // -1 == gradient of inverse()
            // 0.0 == gradient of log Jacobian of inverse()
            return -gradient;
        }

        public double gradientInverse(double value) { return -1.0; }

        public String getTransformName() {
            return "negate";
        }

        public double getLogJacobian(double value) {
            return 0.0;
        }
    }

    class NoTransform extends UnivariableTransform {

        public double transform(double value) {
            return value;
        }

        public double inverse(double value) {
            return value;
        }

        public double updateGradientLogDensity(double gradient, double value) {
            return gradient;
        }

        public double gradientInverse(double value) { return 1.0; }

        public String getTransformName() {
            return "none";
        }

        public double getLogJacobian(double value) {
            return 0.0;
        }
    }

    class Compose extends UnivariableTransform  {

        public Compose(UnivariableTransform outer, UnivariableTransform inner) {
            this.outer = outer;
            this.inner = inner;
        }

        @Override
        public String getTransformName() {
            return "compose." + outer.getTransformName() + "." + inner.getTransformName();
        }

        @Override
        public double transform(double value) {
            final double outerValue = inner.transform(value);
            final double outerTransform = outer.transform(outerValue);

//            System.err.println(value + " " + outerValue + " " + outerTransform);
//            System.exit(-1);

            return outerTransform;
//            return outer.transform(inner.transform(value));
        }

        @Override
        public double inverse(double value) {
            return inner.inverse(outer.inverse(value));
        }

        @Override
        public double gradientInverse(double value) {
            return inner.gradientInverse(value) * outer.gradientInverse(inner.transform(value));
        }

        @Override
        public double updateGradientLogDensity(double gradient, double value) {
//            final double innerGradient = inner.updateGradientLogDensity(gradient, value);
//            final double outerValue = inner.transform(value);
//            final double outerGradient = outer.updateGradientLogDensity(innerGradient, outerValue);
//            return outerGradient;

            return outer.updateGradientLogDensity(inner.updateGradientLogDensity(gradient, value), inner.transform(value));
        }

        @Override
        public double getLogJacobian(double value) {
            return inner.getLogJacobian(value) + outer.getLogJacobian(inner.transform(value));
        }

        private final UnivariableTransform outer;
        private final UnivariableTransform inner;
    }

    class Inverse extends UnivariableTransform {

        public Inverse(UnivariableTransform inner) {
            this.inner = inner;
        }

        @Override
        public String getTransformName() {
            return "inverse." + inner.getTransformName();
        }

        @Override
        public double transform(double value) {
            return inner.inverse(value);  // Purposefully switched

        }

        @Override
        public double updateGradientLogDensity(double gradient, double value) {
            throw new RuntimeException("Not yet implemented");
        }

        @Override
        public double inverse(double value) {
            return inner.transform(value); // Purposefully switched
        }

        @Override
        public double gradientInverse(double value) {
            throw new RuntimeException("Not yet implemented");
        }

        @Override
        public double getLogJacobian(double value) {
            return -inner.getLogJacobian(value);
        }

        private final UnivariableTransform inner;
    }

    class Collection extends MultivariableTransform {

        private final List<ParsedTransform> segments;
        private final Parameter parameter;

        public Collection(List<ParsedTransform> segments, Parameter parameter) {
            this.parameter = parameter;
            this.segments = ensureContiguous(segments);
        }

        public Parameter getParameter() { return parameter; }

        private List<ParsedTransform> ensureContiguous(List<ParsedTransform> segments) {

            final List<ParsedTransform> contiguous = new ArrayList<ParsedTransform>();

            int current = 0;
            for (ParsedTransform segment : segments) {
                if (current < segment.start) {
                    contiguous.add(new ParsedTransform(NONE, current, segment.start));
                }
                contiguous.add(segment);
                current = segment.end;
            }
            if (current < parameter.getDimension()) {
                contiguous.add(new ParsedTransform(NONE, current, parameter.getDimension()));
            }


            System.err.println("Segments:");
            for (ParsedTransform transform : contiguous) {
                System.err.println(transform.transform.getTransformName() + " " + transform.start + " " + transform.end);
            }
//            System.exit(-1);

            return contiguous;
        }

        @Override
        public double[] transform(double[] values, int from, int to) {

            final double[] result = values.clone();

            for (ParsedTransform segment : segments) {
                if (from < segment.end && to >= segment.start) {
                    final int begin = Math.max(segment.start, from);
                    final int end = Math.min(segment.end, to);
                    for (int i = begin; i < end; ++i) {
                        result[i] = segment.transform.transform(values[i]);
                    }
                }
            }
            return result;
        }

        @Override
        public double[] inverse(double[] values, int from, int to) {

            final double[] result = values.clone();

            for (ParsedTransform segment : segments) {
                if (from < segment.end && to >= segment.start) {
                    final int begin = Math.max(segment.start, from);
                    final int end = Math.min(segment.end, to);
                    for (int i = begin; i < end; ++i) {
                        result[i] = segment.transform.inverse(values[i]);
                    }
                }
            }
            return result;
        }

        @Override
        public double[] gradientInverse(double[] values, int from, int to) {

            final double[] result = values.clone();

            for (ParsedTransform segment : segments) {
                if (from < segment.end && to >= segment.start) {
                    final int begin = Math.max(segment.start, from);
                    final int end = Math.min(segment.end, to);
                    for (int i = begin; i < end; ++i) {
                        result[i] = segment.transform.gradientInverse(values[i]);
                    }
                }
            }
            return result;
        }

        @Override
        public double[] updateGradientLogDensity(double[] gradient, double[] values, int from, int to) {

            final double[] result = values.clone();

            for (ParsedTransform segment : segments) {
                if (from < segment.end && to >= segment.start) {
                    final int begin = Math.max(segment.start, from);
                    final int end = Math.min(segment.end, to);
                    for (int i = begin; i < end; ++i) {
                        result[i] = segment.transform.updateGradientLogDensity(gradient[i], values[i]);
                    }
                }
            }
            return result;
        }

        @Override
        public String getTransformName() {
            return "collection";
        }

        @Override
        public double getLogJacobian(double[] values, int from, int to) {

            double sum = 0.0;

            for (ParsedTransform segment : segments) {
                if (from < segment.end && to >= segment.start) {
                    final int begin = Math.max(segment.start, from);
                    final int end = Math.min(segment.end, to);
                    for (int i = begin; i < end; ++i) {
                        sum += segment.transform.getLogJacobian(values[i]);
                    }
                }
            }
//            System.err.println("Log: " + sum + " " + segments.size());
            return sum;
        }

//        class Segment {
//
//            public Segment(Transform transform, int start, int end) {
//                this.transform = transform;
//                this.start = start;
//                this.end = end;
//            }
//            public Transform transform;
//            public int start;
//            public int end;
//        }
    }

    class ParsedTransform {
        public Transform transform;
        public int start; // zero-indexed
        public int end; // zero-indexed, i.e, i = start; i < end; ++i
        public int every = 1;
        public List<Parameter> parameters = null;

        public ParsedTransform() {
            
        }

        public ParsedTransform(Transform transform, int start, int end) {
            this.transform = transform;
            this.start = start;
            this.end = end;
        }

        public ParsedTransform clone() {
            ParsedTransform clone = new ParsedTransform();
            clone.transform = transform;
            clone.start = start;
            clone.end = end;
            clone.every = every;
            clone.parameters = parameters;
            return clone;
        }

        public boolean equivalent(ParsedTransform other) {
            if (start == other.start && end == other.end && every == other.every && parameters == parameters) {
                return true;
            } else {
                return false;
            }
        }
    }

    class Util {
        public static Transform[] getListOfNoTransforms(int size) {
            Transform[] transforms = new Transform[size];
            for (int i = 0; i < size; ++i) {
                transforms[i] = NONE;
            }
            return transforms;
        }
    }

    NoTransform NONE = new NoTransform();
    LogTransform LOG = new LogTransform();
    NegateTranform NEGATE = new NegateTranform();
    LogConstrainedSumTransform LOG_CONSTRAINED_SUM = new LogConstrainedSumTransform();
    LogitTransform LOGIT = new LogitTransform();
    FisherZTransform FISHER_Z = new FisherZTransform();

    enum Type {
        NONE("none", new NoTransform()),
        LOG("log", new LogTransform()),
        NEGATE("negate", new NegateTranform()),
        LOG_CONSTRAINED_SUM("logConstrainedSum", new LogConstrainedSumTransform()),
        LOGIT("logit", new LogitTransform()),
        FISHER_Z("fisherZ",new FisherZTransform());

        Type(String name, Transform transform) {
            this.name = name;
            this.transform = transform;
        }

        public Transform getTransform() {
            return transform;
        }

        public String getName() {
            return name;
        }

        private Transform transform;
        private String name;
    }

//    String TRANSFORM = "transform";
//    String TYPE = "type";
//    String START = "start";
//    String END = "end";
//    String EVERY = "every";
//    String INVERSE = "inverse";

}<|MERGE_RESOLUTION|>--- conflicted
+++ resolved
@@ -128,10 +128,6 @@
             }
             return result;
         }
-<<<<<<< HEAD
-        public double inverse(double value) {
-            return Math.exp(value);
-=======
 
         public abstract double updateGradientLogDensity(double gradient, double value);
 
@@ -141,11 +137,7 @@
                 result[i] = updateGradientLogDensity(gradient[i], value[i]);
             }
             return result;
->>>>>>> a5febbaa
-        }
-//        public double inverse(double value) {
-//            return Math.pow(10,value);
-//        }
+        }
 
         public abstract double getLogJacobian(double value);
 
