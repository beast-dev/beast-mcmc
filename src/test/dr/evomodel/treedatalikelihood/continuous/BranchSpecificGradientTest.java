package test.dr.evomodel.treedatalikelihood.continuous;

import dr.evolution.datatype.Nucleotides;
import dr.evomodel.branchratemodel.ArbitraryBranchRates;
import dr.evomodel.branchratemodel.BranchRateModel;
import dr.evomodel.branchratemodel.StrictClockBranchRates;
import dr.evomodel.continuous.MultivariateDiffusionModel;
import dr.evomodel.treedatalikelihood.TreeDataLikelihood;
import dr.evomodel.treedatalikelihood.continuous.*;
import dr.evomodel.treedatalikelihood.continuous.cdi.PrecisionType;
import dr.inference.model.*;
import dr.xml.AttributeParser;
import dr.xml.XMLParser;
import test.dr.inference.trace.TraceCorrelationAssert;

import java.io.StringReader;
import java.text.NumberFormat;
import java.util.ArrayList;
import java.util.List;
import java.util.Locale;

import static dr.evomodel.branchratemodel.ArbitraryBranchRates.make;


/**
 * @author Paul Bastide
 */

public class BranchSpecificGradientTest extends TraceCorrelationAssert {

    private int dimTrait;

    private MultivariateDiffusionModel diffusionModel;
    private ContinuousTraitPartialsProvider dataModel;
    private ConjugateRootTraitPrior rootPrior;

    private NumberFormat format = NumberFormat.getNumberInstance(Locale.ENGLISH);

    public BranchSpecificGradientTest(String name) {
        super(name);
    }

    public void setUp() throws Exception {
        super.setUp();

        dimTrait = 3;

        format.setMaximumFractionDigits(5);

        // Tree
        createAlignment(PRIMATES_TAXON_SEQUENCE, Nucleotides.INSTANCE);
        treeModel = createPrimateTreeModel();

        // Data
        Parameter[] dataTraits = new Parameter[6];
        dataTraits[0] = new Parameter.Default("human", new double[]{-1.0, 2.0, 3.0});
        dataTraits[1] = new Parameter.Default("chimp", new double[]{10.0, 12.0, 14.0});
        dataTraits[2] = new Parameter.Default("bonobo", new double[]{0.5, -2.0, 5.5});
        dataTraits[3] = new Parameter.Default("gorilla", new double[]{2.0, 5.0, -8.0});
        dataTraits[4] = new Parameter.Default("orangutan", new double[]{11.0, 1.0, -1.5});
        dataTraits[5] = new Parameter.Default("siamang", new double[]{1.0, 2.5, 4.0});
        CompoundParameter traitParameter = new CompoundParameter("trait", dataTraits);

        List<Integer> missingIndices = new ArrayList<Integer>();
        traitParameter.setParameterValue(2, 0);
        missingIndices.add(3);
        missingIndices.add(4);
        missingIndices.add(5);
        missingIndices.add(7);

        //// Standard Model //// ***************************************************************************************

        // Diffusion
        Parameter[] precisionParameters = new Parameter[dimTrait];
        precisionParameters[0] = new Parameter.Default(new double[]{1.0, 0.1, 0.2});
        precisionParameters[1] = new Parameter.Default(new double[]{0.1, 2.0, 0.0});
        precisionParameters[2] = new Parameter.Default(new double[]{0.2, 0.0, 3.0});
        MatrixParameterInterface diffusionPrecisionMatrixParameter
                = new MatrixParameter("precisionMatrix", precisionParameters);
        diffusionModel = new MultivariateDiffusionModel(diffusionPrecisionMatrixParameter);

        PrecisionType precisionType = PrecisionType.FULL;

        // Root prior
<<<<<<< HEAD
        String s = "<beast>\n" +
                "    <conjugateRootPrior>\n" +
                "        <meanParameter>\n" +
                "            <parameter id=\"meanRoot\"  value=\"-3.0 -1.0 1.0\"/>\n" +
                "        </meanParameter>\n" +
                "        <priorSampleSize>\n" +
                "            <parameter id=\"sampleSizeRoot\" value=\"10.0\"/>\n" +
                "        </priorSampleSize>\n" +
                "    </conjugateRootPrior>\n" +
                "</beast>";
        XMLParser parser = new XMLParser(true, true, true, null);
        parser.addXMLObjectParser(new AttributeParser());
        parser.addXMLObjectParser(new ParameterParser());
        parser.parse(new StringReader(s), true);
        rootPrior = ConjugateRootTraitPrior.parseConjugateRootTraitPrior(parser.getRoot(), dimTrait);
//        rootPrior = new ConjugateRootTraitPrior(new double[]{-1.0, -3.0, 2.5}, 10.0, true);
=======
        Parameter rootMean = new Parameter.Default(new double[]{-1.0, -3.0, 2.5});
        Parameter rootSampleSize = new Parameter.Default(10.0);
        rootPrior = new ConjugateRootTraitPrior(rootMean, rootSampleSize);
>>>>>>> b4a762ad

        // Data Model
        dataModel = new ContinuousTraitDataModel("dataModel",
                traitParameter,
                missingIndices, true,
                dimTrait, precisionType);
    }

    public void testRateGradient() {
        System.out.println("\nTest Likelihood using vanilla BM:");

        // Diffusion
        List<BranchRateModel> driftModels = new ArrayList<BranchRateModel>();
        driftModels.add(new StrictClockBranchRates(new Parameter.Default("rate.1", new double[]{1.0})));
        driftModels.add(new StrictClockBranchRates(new Parameter.Default("rate.2", new double[]{2.0})));
        driftModels.add(new StrictClockBranchRates(new Parameter.Default("rate.3", new double[]{-2.0})));
        DiffusionProcessDelegate diffusionProcessDelegate
                = new DriftDiffusionModelDelegate(treeModel, diffusionModel, driftModels);

        // Rates
        ArbitraryBranchRates.BranchRateTransform transform = make(false, true, false, null, null);
        Parameter branchRates = new Parameter.Default(new double[]{10, 9, 8, 7, 6, 5, 4, 3, 2, 1});
        ArbitraryBranchRates rateModel = new ArbitraryBranchRates(treeModel, branchRates, transform, false);

        ContinuousRateTransformation rateTransformation = new ContinuousRateTransformation.Default(
                treeModel, false, false);

        // CDL
        ContinuousDataLikelihoodDelegate likelihoodDelegate = new ContinuousDataLikelihoodDelegate(treeModel,
                diffusionProcessDelegate, dataModel, rootPrior, rateTransformation, rateModel, false);

        // Likelihood Computation
        TreeDataLikelihood dataLikelihood = new TreeDataLikelihood(likelihoodDelegate, treeModel, rateModel);

        // Gradient (Rates)
        BranchRateGradient branchGradient1
                = new BranchRateGradient("trait", dataLikelihood, likelihoodDelegate, branchRates);
        double[] gradient1 = branchGradient1.getGradientLogDensity();

        // Gradient (Specific)
        ContinuousTraitGradientForBranch.RateGradient traitGradient =
                new ContinuousTraitGradientForBranch.RateGradient(dimTrait, treeModel, rateModel);
        BranchSpecificGradient branchGradient2
                = new BranchSpecificGradient("trait", dataLikelihood, likelihoodDelegate,
                traitGradient, branchRates);
        double[] gradient2 = branchGradient2.getGradientLogDensity();
        double[] numericalGradient = branchGradient1.getNumericalGradient();

        System.err.println("\tGradient with rate method    = " + new dr.math.matrixAlgebra.Vector(gradient1));
        System.err.println("\tGradient with general method = " + new dr.math.matrixAlgebra.Vector(gradient2));
        System.err.println("\tNumerical gradient           = " + new dr.math.matrixAlgebra.Vector(numericalGradient));

        assertEquals("length", gradient1.length, gradient2.length);
        for (int i = 0; i < gradient1.length; i++) {
            assertEquals("numeric " + i,
                    gradient1[i],
                    numericalGradient[i], 1E-4);
        }
        for (int i = 0; i < gradient1.length; i++) {
            assertEquals("gradient " + i,
                    format.format(gradient1[i]),
                    format.format(gradient2[i]));
        }
    }
}<|MERGE_RESOLUTION|>--- conflicted
+++ resolved
@@ -9,11 +9,8 @@
 import dr.evomodel.treedatalikelihood.continuous.*;
 import dr.evomodel.treedatalikelihood.continuous.cdi.PrecisionType;
 import dr.inference.model.*;
-import dr.xml.AttributeParser;
-import dr.xml.XMLParser;
 import test.dr.inference.trace.TraceCorrelationAssert;
 
-import java.io.StringReader;
 import java.text.NumberFormat;
 import java.util.ArrayList;
 import java.util.List;
@@ -82,28 +79,25 @@
         PrecisionType precisionType = PrecisionType.FULL;
 
         // Root prior
-<<<<<<< HEAD
-        String s = "<beast>\n" +
-                "    <conjugateRootPrior>\n" +
-                "        <meanParameter>\n" +
-                "            <parameter id=\"meanRoot\"  value=\"-3.0 -1.0 1.0\"/>\n" +
-                "        </meanParameter>\n" +
-                "        <priorSampleSize>\n" +
-                "            <parameter id=\"sampleSizeRoot\" value=\"10.0\"/>\n" +
-                "        </priorSampleSize>\n" +
-                "    </conjugateRootPrior>\n" +
-                "</beast>";
-        XMLParser parser = new XMLParser(true, true, true, null);
-        parser.addXMLObjectParser(new AttributeParser());
-        parser.addXMLObjectParser(new ParameterParser());
-        parser.parse(new StringReader(s), true);
-        rootPrior = ConjugateRootTraitPrior.parseConjugateRootTraitPrior(parser.getRoot(), dimTrait);
+//        String s = "<beast>\n" +
+//                "    <conjugateRootPrior>\n" +
+//                "        <meanParameter>\n" +
+//                "            <parameter id=\"meanRoot\"  value=\"-3.0 -1.0 1.0\"/>\n" +
+//                "        </meanParameter>\n" +
+//                "        <priorSampleSize>\n" +
+//                "            <parameter id=\"sampleSizeRoot\" value=\"10.0\"/>\n" +
+//                "        </priorSampleSize>\n" +
+//                "    </conjugateRootPrior>\n" +
+//                "</beast>";
+//        XMLParser parser = new XMLParser(true, true, true, null);
+//        parser.addXMLObjectParser(new AttributeParser());
+//        parser.addXMLObjectParser(new ParameterParser());
+//        parser.parse(new StringReader(s), true);
+//        rootPrior = ConjugateRootTraitPrior.parseConjugateRootTraitPrior(parser.getRoot(), dimTrait);
 //        rootPrior = new ConjugateRootTraitPrior(new double[]{-1.0, -3.0, 2.5}, 10.0, true);
-=======
         Parameter rootMean = new Parameter.Default(new double[]{-1.0, -3.0, 2.5});
         Parameter rootSampleSize = new Parameter.Default(10.0);
         rootPrior = new ConjugateRootTraitPrior(rootMean, rootSampleSize);
->>>>>>> b4a762ad
 
         // Data Model
         dataModel = new ContinuousTraitDataModel("dataModel",
