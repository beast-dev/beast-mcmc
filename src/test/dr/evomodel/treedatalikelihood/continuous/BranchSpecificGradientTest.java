package test.dr.evomodel.treedatalikelihood.continuous;

import dr.evolution.datatype.Nucleotides;
import dr.evomodel.branchratemodel.ArbitraryBranchRates;
import dr.evomodel.branchratemodel.BranchRateModel;
import dr.evomodel.branchratemodel.StrictClockBranchRates;
import dr.evomodel.continuous.MultivariateDiffusionModel;
import dr.evomodel.treedatalikelihood.TreeDataLikelihood;
import dr.evomodel.treedatalikelihood.continuous.*;
import dr.evomodel.treedatalikelihood.continuous.cdi.PrecisionType;
import dr.inference.model.*;
import dr.xml.AttributeParser;
import dr.xml.XMLParser;
import test.dr.inference.trace.TraceCorrelationAssert;

import java.io.StringReader;
import java.text.NumberFormat;
import java.util.ArrayList;
import java.util.List;
import java.util.Locale;

import static dr.evomodel.branchratemodel.ArbitraryBranchRates.make;


/**
 * @author Paul Bastide
 */

public class BranchSpecificGradientTest extends TraceCorrelationAssert {

    private int dimTrait;

    private MultivariateDiffusionModel diffusionModel;
    private ContinuousTraitPartialsProvider dataModel;
    private ConjugateRootTraitPrior rootPrior;

    private NumberFormat format = NumberFormat.getNumberInstance(Locale.ENGLISH);

    public BranchSpecificGradientTest(String name) {
        super(name);
    }

    public void setUp() throws Exception {
        super.setUp();

        dimTrait = 3;

        format.setMaximumFractionDigits(5);

        // Tree
        createAlignment(PRIMATES_TAXON_SEQUENCE, Nucleotides.INSTANCE);
        treeModel = createPrimateTreeModel();

        // Data
        Parameter[] dataTraits = new Parameter[6];
        dataTraits[0] = new Parameter.Default("human", new double[]{-1.0, 2.0, 3.0});
        dataTraits[1] = new Parameter.Default("chimp", new double[]{10.0, 12.0, 14.0});
        dataTraits[2] = new Parameter.Default("bonobo", new double[]{0.5, -2.0, 5.5});
        dataTraits[3] = new Parameter.Default("gorilla", new double[]{2.0, 5.0, -8.0});
        dataTraits[4] = new Parameter.Default("orangutan", new double[]{11.0, 1.0, -1.5});
        dataTraits[5] = new Parameter.Default("siamang", new double[]{1.0, 2.5, 4.0});
        CompoundParameter traitParameter = new CompoundParameter("trait", dataTraits);

        List<Integer> missingIndices = new ArrayList<Integer>();
        traitParameter.setParameterValue(2, 0);
        missingIndices.add(3);
        missingIndices.add(4);
        missingIndices.add(5);
        missingIndices.add(7);

        //// Standard Model //// ***************************************************************************************

        // Diffusion
        Parameter[] precisionParameters = new Parameter[dimTrait];
        precisionParameters[0] = new Parameter.Default(new double[]{1.0, 0.1, 0.2});
        precisionParameters[1] = new Parameter.Default(new double[]{0.1, 2.0, 0.0});
        precisionParameters[2] = new Parameter.Default(new double[]{0.2, 0.0, 3.0});
        MatrixParameterInterface diffusionPrecisionMatrixParameter
                = new MatrixParameter("precisionMatrix", precisionParameters);
        diffusionModel = new MultivariateDiffusionModel(diffusionPrecisionMatrixParameter);

        PrecisionType precisionType = PrecisionType.FULL;

        // Root prior
<<<<<<< HEAD
        String s = "<beast>\n" +
                "    <conjugateRootPrior>\n" +
                "        <meanParameter>\n" +
                "            <parameter id=\"meanRoot\"  value=\"-3.0 -1.0 1.0\"/>\n" +
                "        </meanParameter>\n" +
                "        <priorSampleSize>\n" +
                "            <parameter id=\"sampleSizeRoot\" value=\"10.0\"/>\n" +
                "        </priorSampleSize>\n" +
                "    </conjugateRootPrior>\n" +
                "</beast>";
        XMLParser parser = new XMLParser(true, true, true, null);
        parser.addXMLObjectParser(new AttributeParser());
        parser.addXMLObjectParser(new ParameterParser());
        parser.parse(new StringReader(s), true);
        rootPrior = ConjugateRootTraitPrior.parseConjugateRootTraitPrior(parser.getRoot(), dimTrait);
//        rootPrior = new ConjugateRootTraitPrior(new double[]{-1.0, -3.0, 2.5}, 10.0, true);
=======
        Parameter rootMean = new Parameter.Default(new double[]{-1.0, -3.0, 2.5});
        Parameter rootSampleSize = new Parameter.Default(10.0);
        rootPrior = new ConjugateRootTraitPrior(rootMean, rootSampleSize);
>>>>>>> b4d4a468

        // Data Model
        dataModel = new ContinuousTraitDataModel("dataModel",
                traitParameter,
                missingIndices, true,
                dimTrait, precisionType);
    }

    public void testRateGradient() {
        System.out.println("\nTest Likelihood using vanilla BM:");

        // Diffusion
        List<BranchRateModel> driftModels = new ArrayList<BranchRateModel>();
        driftModels.add(new StrictClockBranchRates(new Parameter.Default("rate.1", new double[]{1.0})));
        driftModels.add(new StrictClockBranchRates(new Parameter.Default("rate.2", new double[]{2.0})));
        driftModels.add(new StrictClockBranchRates(new Parameter.Default("rate.3", new double[]{-2.0})));
        DiffusionProcessDelegate diffusionProcessDelegate
                = new DriftDiffusionModelDelegate(treeModel, diffusionModel, driftModels);

        // Rates
        ArbitraryBranchRates.BranchRateTransform transform = make(false, true, null, null);
        Parameter branchRates = new Parameter.Default(new double[]{10, 9, 8, 7, 6, 5, 4, 3, 2, 1});
        ArbitraryBranchRates rateModel = new ArbitraryBranchRates(treeModel, branchRates, transform, false);

        ContinuousRateTransformation rateTransformation = new ContinuousRateTransformation.Default(
                treeModel, false, false);

        // CDL
        ContinuousDataLikelihoodDelegate likelihoodDelegate = new ContinuousDataLikelihoodDelegate(treeModel,
                diffusionProcessDelegate, dataModel, rootPrior, rateTransformation, rateModel, false);

        // Likelihood Computation
        TreeDataLikelihood dataLikelihood = new TreeDataLikelihood(likelihoodDelegate, treeModel, rateModel);

        // Gradient (Rates)
        BranchRateGradient branchGradient1
                = new BranchRateGradient("trait", dataLikelihood, likelihoodDelegate, branchRates);
        double[] gradient1 = branchGradient1.getGradientLogDensity();

        // Gradient (Specific)
        ContinuousTraitGradientForBranch.RateGradient traitGradient =
                new ContinuousTraitGradientForBranch.RateGradient(dimTrait, treeModel, rateModel);
        BranchSpecificGradient branchGradient2
                = new BranchSpecificGradient("trait", dataLikelihood, likelihoodDelegate,
                traitGradient, branchRates);
        double[] gradient2 = branchGradient2.getGradientLogDensity();
        double[] numericalGradient = branchGradient1.getNumericalGradient();

        System.err.println("\tGradient with rate method    = " + new dr.math.matrixAlgebra.Vector(gradient1));
        System.err.println("\tGradient with general method = " + new dr.math.matrixAlgebra.Vector(gradient2));
        System.err.println("\tNumerical gradient           = " + new dr.math.matrixAlgebra.Vector(numericalGradient));

        assertEquals("length", gradient1.length, gradient2.length);
        for (int i = 0; i < gradient1.length; i++) {
            assertEquals("numeric " + i,
                    gradient1[i],
                    numericalGradient[i], 1E-4);
        }
        for (int i = 0; i < gradient1.length; i++) {
            assertEquals("gradient " + i,
                    format.format(gradient1[i]),
                    format.format(gradient2[i]));
        }
    }
}<|MERGE_RESOLUTION|>--- conflicted
+++ resolved
@@ -82,7 +82,6 @@
         PrecisionType precisionType = PrecisionType.FULL;
 
         // Root prior
-<<<<<<< HEAD
         String s = "<beast>\n" +
                 "    <conjugateRootPrior>\n" +
                 "        <meanParameter>\n" +
@@ -99,11 +98,6 @@
         parser.parse(new StringReader(s), true);
         rootPrior = ConjugateRootTraitPrior.parseConjugateRootTraitPrior(parser.getRoot(), dimTrait);
 //        rootPrior = new ConjugateRootTraitPrior(new double[]{-1.0, -3.0, 2.5}, 10.0, true);
-=======
-        Parameter rootMean = new Parameter.Default(new double[]{-1.0, -3.0, 2.5});
-        Parameter rootSampleSize = new Parameter.Default(10.0);
-        rootPrior = new ConjugateRootTraitPrior(rootMean, rootSampleSize);
->>>>>>> b4d4a468
 
         // Data Model
         dataModel = new ContinuousTraitDataModel("dataModel",
