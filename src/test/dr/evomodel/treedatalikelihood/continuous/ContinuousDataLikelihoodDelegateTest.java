--- conflicted
+++ resolved
@@ -568,7 +568,6 @@
         // Likelihood Computation
         TreeDataLikelihood dataLikelihood = new TreeDataLikelihood(likelihoodDelegate, treeModel, rateModel);
 
-<<<<<<< HEAD
         String s = dataLikelihood.getReport();
         int indLikBeg = s.indexOf("logDatumLikelihood:") + 20;
         int indLikEnd = s.indexOf("\n", indLikBeg);
@@ -581,9 +580,6 @@
                 format.format(dataLikelihood.getLogLikelihood()));
 
         System.out.println("likelihoodIOU: " + format.format(logDatumLikelihood));
-=======
-        testLikelihood("likelihoodFullIOU", dataLikelihood);
->>>>>>> 9f83c5c1
 
         // Conditional moments (preorder)
 //        testConditionalMoments(dataLikelihood, likelihoodDelegate);
