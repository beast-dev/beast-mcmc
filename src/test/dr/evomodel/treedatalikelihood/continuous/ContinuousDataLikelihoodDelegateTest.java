package test.dr.evomodel.treedatalikelihood.continuous;

import dr.evolution.datatype.Nucleotides;
import dr.evolution.tree.TreeTrait;
import dr.evomodel.branchratemodel.ArbitraryBranchRates;
import dr.evomodel.branchratemodel.BranchRateModel;
import dr.evomodel.branchratemodel.DefaultBranchRateModel;
import dr.evomodel.branchratemodel.StrictClockBranchRates;
import dr.evomodel.continuous.MultivariateDiffusionModel;
import dr.evomodel.continuous.MultivariateElasticModel;
import dr.evomodel.tree.TreeModel;
import dr.evomodel.treedatalikelihood.ProcessSimulation;
import dr.evomodel.treedatalikelihood.TreeDataLikelihood;
import dr.evomodel.treedatalikelihood.continuous.*;
import dr.evomodel.treedatalikelihood.continuous.cdi.PrecisionType;
import dr.evomodel.treedatalikelihood.preorder.MultivariateConditionalOnTipsRealizedDelegate;
import dr.evomodel.treedatalikelihood.preorder.ProcessSimulationDelegate;
import dr.evomodel.treelikelihood.utilities.TreeTraitLogger;
import dr.inference.model.*;
import dr.math.MathUtils;
<<<<<<< HEAD
=======
import dr.math.matrixAlgebra.Vector;
>>>>>>> 21495be4
import dr.xml.AttributeParser;
import dr.xml.XMLParser;
import test.dr.inference.trace.TraceCorrelationAssert;

import java.io.StringReader;
import java.text.NumberFormat;
import java.util.ArrayList;
import java.util.List;
import java.util.Locale;

import static dr.evomodel.branchratemodel.ArbitraryBranchRates.make;


/**
 * @author Paul Bastide
 */

public class ContinuousDataLikelihoodDelegateTest extends TraceCorrelationAssert {

    private int dimTrait;
    private int nTips;

    private MultivariateDiffusionModel diffusionModel;
    private ContinuousTraitPartialsProvider dataModel;
    private ContinuousTraitPartialsProvider dataModelIntegrated;
    private ConjugateRootTraitPrior rootPrior;
<<<<<<< HEAD
=======
    private ConjugateRootTraitPrior rootPriorInf;
>>>>>>> 21495be4
    private ConjugateRootTraitPrior rootPriorIntegrated;

    private MultivariateDiffusionModel diffusionModelFactor;
    private IntegratedFactorAnalysisLikelihood dataModelFactor;
    private ConjugateRootTraitPrior rootPriorFactor;

    private ContinuousRateTransformation rateTransformation;
    private BranchRateModel rateModel;

    private NumberFormat format = NumberFormat.getNumberInstance(Locale.ENGLISH);

    public ContinuousDataLikelihoodDelegateTest(String name) {
        super(name);
    }

    public void setUp() throws Exception {
        super.setUp();

        dimTrait = 3;

        format.setMaximumFractionDigits(5);

        // Tree
        createAlignment(PRIMATES_TAXON_SEQUENCE, Nucleotides.INSTANCE);
        treeModel = createPrimateTreeModel();

        // Rates
        rateTransformation = new ContinuousRateTransformation.Default(
                treeModel, false, false);
        rateModel = new DefaultBranchRateModel();

        // Data
        nTips = 6;
        Parameter[] dataTraits = new Parameter[6];
        dataTraits[0] = new Parameter.Default("human", new double[]{-1.0, 2.0, 3.0});
        dataTraits[1] = new Parameter.Default("chimp", new double[]{10.0, 12.0, 14.0});
        dataTraits[2] = new Parameter.Default("bonobo", new double[]{0.5, -2.0, 5.5});
        dataTraits[3] = new Parameter.Default("gorilla", new double[]{2.0, 5.0, -8.0});
        dataTraits[4] = new Parameter.Default("orangutan", new double[]{11.0, 1.0, -1.5});
        dataTraits[5] = new Parameter.Default("siamang", new double[]{1.0, 2.5, 4.0});
        CompoundParameter traitParameter = new CompoundParameter("trait", dataTraits);

        List<Integer> missingIndices = new ArrayList<Integer>();
        traitParameter.setParameterValue(2, 0);
        missingIndices.add(3);
        missingIndices.add(4);
        missingIndices.add(5);
        missingIndices.add(7);

        //// Standard Model //// ***************************************************************************************

        // Diffusion
        Parameter[] precisionParameters = new Parameter[dimTrait];
        precisionParameters[0] = new Parameter.Default(new double[]{1.0, 0.1, 0.2});
        precisionParameters[1] = new Parameter.Default(new double[]{0.1, 2.0, 0.0});
        precisionParameters[2] = new Parameter.Default(new double[]{0.2, 0.0, 3.0});
        MatrixParameterInterface diffusionPrecisionMatrixParameter
                = new MatrixParameter("precisionMatrix", precisionParameters);
        diffusionModel = new MultivariateDiffusionModel(diffusionPrecisionMatrixParameter);

        PrecisionType precisionType = PrecisionType.FULL;

        // Root prior
        String s = "<beast>\n" +
                "    <conjugateRootPrior>\n" +
                "        <meanParameter>\n" +
                "            <parameter id=\"meanRoot\"  value=\"-1.0 -3.0 2.5\"/>\n" +
                "        </meanParameter>\n" +
                "        <priorSampleSize>\n" +
                "            <parameter id=\"sampleSizeRoot\" value=\"10.0\"/>\n" +
                "        </priorSampleSize>\n" +
                "    </conjugateRootPrior>\n" +
                "</beast>";
        XMLParser parser = new XMLParser(true, true, true, null);
        parser.addXMLObjectParser(new AttributeParser());
        parser.addXMLObjectParser(new ParameterParser());
        parser.parse(new StringReader(s), true);
        rootPrior = ConjugateRootTraitPrior.parseConjugateRootTraitPrior(parser.getRoot(), dimTrait);
<<<<<<< HEAD
=======

        // Root prior Inf
        String sInf = "<beast>\n" +
                "    <conjugateRootPrior>\n" +
                "        <meanParameter>\n" +
                "            <parameter id=\"meanRoot\"  value=\"-1.0 -3.0 -2.0\"/>\n" +
                "        </meanParameter>\n" +
                "        <priorSampleSize>\n" +
                "            <parameter id=\"sampleSizeRoot\" value=\"Infinity\"/>\n" +
                "        </priorSampleSize>\n" +
                "    </conjugateRootPrior>\n" +
                "</beast>";
        XMLParser parserInf = new XMLParser(true, true, true, null);
        parserInf.addXMLObjectParser(new AttributeParser());
        parserInf.addXMLObjectParser(new ParameterParser());
        parserInf.parse(new StringReader(sInf), true);
        rootPriorInf = ConjugateRootTraitPrior.parseConjugateRootTraitPrior(parserInf.getRoot(), dimTrait);
>>>>>>> 21495be4

        // Data Model
        dataModel = new ContinuousTraitDataModel("dataModel",
                traitParameter,
                missingIndices, true,
                dimTrait, precisionType);

        //// Factor Model //// *****************************************************************************************
        // Diffusion
        Parameter[] precisionParametersFactor = new Parameter[2];
        precisionParametersFactor[0] = new Parameter.Default(new double[]{1.0, 0.1});
        precisionParametersFactor[1] = new Parameter.Default(new double[]{0.1, 1.5});
        MatrixParameterInterface diffusionPrecisionMatrixParameterFactor
                = new MatrixParameter("precisionMatrixFactor", precisionParametersFactor);
        diffusionModelFactor = new MultivariateDiffusionModel(diffusionPrecisionMatrixParameterFactor);

        // Root prior
        String sFactor = "<beast>\n" +
                "    <conjugateRootPrior>\n" +
                "        <meanParameter>\n" +
                "            <parameter id=\"meanRoot\"  value=\"-1.0 2.0\"/>\n" +
                "        </meanParameter>\n" +
                "        <priorSampleSize>\n" +
                "            <parameter id=\"sampleSizeRoot\" value=\"10.0\"/>\n" +
                "        </priorSampleSize>\n" +
                "    </conjugateRootPrior>\n" +
                "</beast>";
        XMLParser parserFactor = new XMLParser(true, true, true, null);
        parserFactor.addXMLObjectParser(new AttributeParser());
        parserFactor.addXMLObjectParser(new ParameterParser());
        parserFactor.parse(new StringReader(sFactor), true);
        rootPriorFactor = ConjugateRootTraitPrior.parseConjugateRootTraitPrior(parserFactor.getRoot(), 2);
//        rootPriorFactor = new ConjugateRootTraitPrior(new double[]{-1.0, 2.0}, 10.0, true);

        // Error model
        Parameter factorPrecisionParameters = new Parameter.Default("factorPrecision", new double[]{1.0, 5.0, 0.5});

        // Loadings
        Parameter[] loadingsParameters = new Parameter[2];
        loadingsParameters[0] = new Parameter.Default(new double[]{1.0, 2.0, 3.0});
        loadingsParameters[1] = new Parameter.Default(new double[]{0.0, 0.5, 1.0});
        MatrixParameterInterface loadingsMatrixParameters = new MatrixParameter("loadings", loadingsParameters);

        dataModelFactor = new IntegratedFactorAnalysisLikelihood("dataModelFactors",
                traitParameter,
                missingIndices,
                loadingsMatrixParameters,
                factorPrecisionParameters, 0.0, null);

        //// Integrated Process //// ***********************************************************************************
        // Data Model
        dataModelIntegrated = new IntegratedProcessTraitDataModel("dataModelIntegrated",
                traitParameter,
                missingIndices, true,
                dimTrait, precisionType);

        // Root prior
        String sI = "<beast>\n" +
                "    <conjugateRootPrior>\n" +
                "        <meanParameter>\n" +
                "            <parameter id=\"meanRoot\"  value=\"0.0 1.2 -0.5 -1.0 -3.0 2.5\"/>\n" +
                "        </meanParameter>\n" +
                "        <priorSampleSize>\n" +
                "            <parameter id=\"sampleSizeRoot\" value=\"10.0\"/>\n" +
                "        </priorSampleSize>\n" +
                "    </conjugateRootPrior>\n" +
                "</beast>";
        XMLParser parserI = new XMLParser(true, true, true, null);
        parserI.addXMLObjectParser(new AttributeParser());
        parserI.addXMLObjectParser(new ParameterParser());
        parserI.parse(new StringReader(sI), true);
        rootPriorIntegrated = ConjugateRootTraitPrior.parseConjugateRootTraitPrior(parserI.getRoot(), 2 * dimTrait);
    }

    public void testLikelihoodBM() {
        System.out.println("\nTest Likelihood using vanilla BM:");

        // Diffusion
        DiffusionProcessDelegate diffusionProcessDelegate
                = new HomogeneousDiffusionModelDelegate(treeModel, diffusionModel);

        // CDL
        ContinuousDataLikelihoodDelegate likelihoodDelegate = new ContinuousDataLikelihoodDelegate(treeModel,
                diffusionProcessDelegate, dataModel, rootPrior, rateTransformation, rateModel, true);

        // Likelihood Computation
        TreeDataLikelihood dataLikelihood = new TreeDataLikelihood(likelihoodDelegate, treeModel, rateModel);

        testLikelihood("likelihoodBM", dataLikelihood);

        // Conditional moments (preorder)
        testConditionalMoments(dataLikelihood, likelihoodDelegate);

        // Conditional simulations
        MathUtils.setSeed(17890826);
<<<<<<< HEAD
        ProcessSimulationDelegate simulationDelegate =
                new MultivariateConditionalOnTipsRealizedDelegate("dataModel", treeModel,
                        diffusionModel, dataModel, rootPrior, rateTransformation, likelihoodDelegate);
        ProcessSimulation simulationProcess = new ProcessSimulation(dataLikelihood, simulationDelegate);
        simulationProcess.cacheSimulatedTraits(null);
        TreeTrait[] treeTrait = simulationProcess.getTreeTraits();

        double[] expectedTraits = new double[]{-1.0, 2.0, 0.0, 0.45807521679597646, 2.6505355982097605, 3.4693334367360538, 0.5, 2.64206285585883, 5.5, 2.0, 5.0, -8.0, 11.0, 1.0, -1.5, 1.0, 2.5, 4.0};
        double[] traits = parseVectorLine(treeTrait[0].getTraitString(treeModel, null), ",");
        for (int i = 0; i < traits.length; i++) {
            assertEquals(format.format(expectedTraits[i]), format.format(traits[i]));
        }

        // Conditional moments (preorder)
        new TreeTipGradient("" +
                "trait", dataLikelihood, likelihoodDelegate, null);
        TreeTraitLogger treeTraitLogger = new TreeTraitLogger(treeModel,
                new TreeTrait[]{dataLikelihood.getTreeTrait("fcd.trait")},
                TreeTraitLogger.NodeRestriction.EXTERNAL, false);
=======
        double[] expectedTraits = new double[]{-1.0, 2.0, 0.0, 0.45807521679597646, 2.6505355982097605, 3.4693334367360538, 0.5, 2.64206285585883, 5.5, 2.0, 5.0, -8.0, 11.0, 1.0, -1.5, 1.0, 2.5, 4.0};
        testConditionalSimulations(dataLikelihood, likelihoodDelegate, diffusionModel, dataModel, rootPrior, expectedTraits);
>>>>>>> 21495be4

        // Fixed Root
        ContinuousDataLikelihoodDelegate likelihoodDelegateInf = new ContinuousDataLikelihoodDelegate(treeModel,
                diffusionProcessDelegate, dataModel, rootPriorInf, rateTransformation, rateModel, true);
        TreeDataLikelihood dataLikelihoodInf = new TreeDataLikelihood(likelihoodDelegateInf, treeModel, rateModel);
        testLikelihood("likelihoodBMInf", dataLikelihoodInf);
        testConditionalMoments(dataLikelihoodInf, likelihoodDelegateInf);

    }

    public void testLikelihoodDrift() {
        System.out.println("\nTest Likelihood using Drifted BM:");

        // Diffusion
        List<BranchRateModel> driftModels = new ArrayList<BranchRateModel>();
        driftModels.add(new StrictClockBranchRates(new Parameter.Default("rate.1", new double[]{100.0})));
        driftModels.add(new StrictClockBranchRates(new Parameter.Default("rate.2", new double[]{200.0})));
        driftModels.add(new StrictClockBranchRates(new Parameter.Default("rate.3", new double[]{-200.0})));
        DiffusionProcessDelegate diffusionProcessDelegate
                = new DriftDiffusionModelDelegate(treeModel, diffusionModel, driftModels);

        // CDL
        ContinuousDataLikelihoodDelegate likelihoodDelegate = new ContinuousDataLikelihoodDelegate(treeModel,
                diffusionProcessDelegate, dataModel, rootPrior, rateTransformation, rateModel, false);

        // Likelihood Computation
        TreeDataLikelihood dataLikelihood = new TreeDataLikelihood(likelihoodDelegate, treeModel, rateModel);

        testLikelihood("likelihoodDrift", dataLikelihood);

        // Conditional moments (preorder)
        testConditionalMoments(dataLikelihood, likelihoodDelegate);

        // Conditional simulations
        MathUtils.setSeed(17890826);
        double[] expectedTraits = new double[]{-1.0, 2.0, 0.0, 0.5457621072639138, 3.28662834718796, 3.2939596558001845, 0.5, 1.0742799493604265, 5.5, 2.0, 5.0, -8.0, 11.0, 1.0, -1.5, 1.0, 2.5, 4.0};
        testConditionalSimulations(dataLikelihood, likelihoodDelegate, diffusionModel, dataModel, rootPrior, expectedTraits);

<<<<<<< HEAD
        double[] expectedTraits = new double[]{-1.0, 2.0, 0.0, 0.5457621072639138, 3.28662834718796, 3.2939596558001845, 0.5, 1.0742799493604265, 5.5, 2.0, 5.0, -8.0, 11.0, 1.0, -1.5, 1.0, 2.5, 4.0};
        double[] traits = parseVectorLine(treeTrait[0].getTraitString(treeModel, null), ",");
        for (int i = 0; i < traits.length; i++) {
            assertEquals(format.format(expectedTraits[i]), format.format(traits[i]));
        }
=======
>>>>>>> 21495be4

        // Fixed Root
        ContinuousDataLikelihoodDelegate likelihoodDelegateInf = new ContinuousDataLikelihoodDelegate(treeModel,
                diffusionProcessDelegate, dataModel, rootPriorInf, rateTransformation, rateModel, true);
        TreeDataLikelihood dataLikelihoodInf = new TreeDataLikelihood(likelihoodDelegateInf, treeModel, rateModel);
        testLikelihood("likelihoodDriftInf", dataLikelihoodInf);
        testConditionalMoments(dataLikelihoodInf, likelihoodDelegateInf);

    }

    public void testLikelihoodDriftRelaxed() {
        System.out.println("\nTest Likelihood using Drifted relaxed BM:");

        // Diffusion
        List<BranchRateModel> driftModels = new ArrayList<BranchRateModel>();
        ArbitraryBranchRates.BranchRateTransform transform = make(false, false, false);
        driftModels.add(new ArbitraryBranchRates(treeModel,
                new Parameter.Default("rate.1", new double[]{0, 100, 200, 300, 400, 500, 600, 700, 800, 900}),
                transform, false));
        driftModels.add(new ArbitraryBranchRates(treeModel,
                new Parameter.Default("rate.2", new double[]{0, -100, 200, -300, 400, -500, 600, -700, 800, -900}),
                transform, false));
        driftModels.add(new StrictClockBranchRates(new Parameter.Default("rate.3", new double[]{-2.0})));
        DiffusionProcessDelegate diffusionProcessDelegate
                = new DriftDiffusionModelDelegate(treeModel, diffusionModel, driftModels);

        // CDL
        ContinuousDataLikelihoodDelegate likelihoodDelegate = new ContinuousDataLikelihoodDelegate(treeModel,
                diffusionProcessDelegate, dataModel, rootPrior, rateTransformation, rateModel, false);

        // Likelihood Computation
        TreeDataLikelihood dataLikelihood = new TreeDataLikelihood(likelihoodDelegate, treeModel, rateModel);

        testLikelihood("likelihoodDriftRelaxed", dataLikelihood);

        // Conditional moments (preorder)
        testConditionalMoments(dataLikelihood, likelihoodDelegate);

        // Conditional simulations
        MathUtils.setSeed(17890826);
        double[] expectedTraits = new double[]{-1.0, 2.0, 0.0, 2.843948876154644, 10.866053719140933, 3.467579698926694, 0.5, 12.000214659757933, 5.5, 2.0, 5.0, -8.0, 11.0, 1.0, -1.5, 1.0, 2.5, 4.0};
        testConditionalSimulations(dataLikelihood, likelihoodDelegate, diffusionModel, dataModel, rootPrior, expectedTraits);

<<<<<<< HEAD
        double[] expectedTraits = new double[]{-1.0, 2.0, 0.0, 2.843948876154644, 10.866053719140933, 3.467579698926694, 0.5, 12.000214659757933, 5.5, 2.0, 5.0, -8.0, 11.0, 1.0, -1.5, 1.0, 2.5, 4.0};
        double[] traits = parseVectorLine(treeTrait[0].getTraitString(treeModel, null), ",");
        for (int i = 0; i < traits.length; i++) {
            assertEquals(format.format(expectedTraits[i]), format.format(traits[i]));
        }
        // Conditional moments (preorder)
        new TreeTipGradient("" +
                "trait", dataLikelihood, likelihoodDelegate, null);
        TreeTraitLogger treeTraitLogger = new TreeTraitLogger(treeModel,
                new TreeTrait[]{dataLikelihood.getTreeTrait("fcd.trait")},
                TreeTraitLogger.NodeRestriction.EXTERNAL, false);

        String moments = treeTraitLogger.getReport();
        double[] partials = parseVector(moments, "\t");
        testCMeans(s, "cMean ", partials);
        testCVariances(s, "cVar ", partials);
=======

        // Fixed Root
        ContinuousDataLikelihoodDelegate likelihoodDelegateInf = new ContinuousDataLikelihoodDelegate(treeModel,
                diffusionProcessDelegate, dataModel, rootPriorInf, rateTransformation, rateModel, true);
        TreeDataLikelihood dataLikelihoodInf = new TreeDataLikelihood(likelihoodDelegateInf, treeModel, rateModel);
        testLikelihood("likelihoodDriftRelaxedInf", dataLikelihoodInf);
        testConditionalMoments(dataLikelihoodInf, likelihoodDelegateInf);
>>>>>>> 21495be4
    }

    public void testLikelihoodDiagonalOU() {
        System.out.println("\nTest Likelihood using Diagonal OU:");

        // Diffusion
        List<BranchRateModel> optimalTraitsModels = new ArrayList<BranchRateModel>();
        optimalTraitsModels.add(new StrictClockBranchRates(new Parameter.Default("rate.1", new double[]{1.0})));
        optimalTraitsModels.add(new StrictClockBranchRates(new Parameter.Default("rate.2", new double[]{2.0})));
        optimalTraitsModels.add(new StrictClockBranchRates(new Parameter.Default("rate.3", new double[]{-2.0})));

        DiagonalMatrix strengthOfSelectionMatrixParam
                = new DiagonalMatrix(new Parameter.Default(new double[]{0.1, 100.0, 50.0}));

        DiffusionProcessDelegate diffusionProcessDelegate
                = new OUDiffusionModelDelegate(treeModel, diffusionModel,
                optimalTraitsModels, new MultivariateElasticModel(strengthOfSelectionMatrixParam));

        // CDL
        ContinuousDataLikelihoodDelegate likelihoodDelegate = new ContinuousDataLikelihoodDelegate(treeModel,
                diffusionProcessDelegate, dataModel, rootPrior, rateTransformation, rateModel, false);

        // Likelihood Computation
        TreeDataLikelihood dataLikelihood = new TreeDataLikelihood(likelihoodDelegate, treeModel, rateModel);

        testLikelihood("likelihoodDiagonalOU", dataLikelihood);

        // Conditional moments (preorder)
        testConditionalMoments(dataLikelihood, likelihoodDelegate);

        // Conditional simulations
        MathUtils.setSeed(17890826);
        double[] expectedTraits = new double[]{-1.0, 2.0, 0.0, 1.0369622398437415, 2.065450266793184, 0.6174755164694558, 0.5, 2.0829935706195615, 5.5, 2.0, 5.0, -8.0, 11.0, 1.0, -1.5, 1.0, 2.5, 4.0};
        testConditionalSimulations(dataLikelihood, likelihoodDelegate, diffusionModel, dataModel, rootPrior, expectedTraits);

<<<<<<< HEAD
        double[] expectedTraits = new double[]{-1.0, 2.0, 0.0, 1.0369622398437415, 2.065450266793184, 0.6174755164694558, 0.5, 2.0829935706195615, 5.5, 2.0, 5.0, -8.0, 11.0, 1.0, -1.5, 1.0, 2.5, 4.0};
        double[] traits = parseVectorLine(treeTrait[0].getTraitString(treeModel, null), ",");
        for (int i = 0; i < traits.length; i++) {
            assertEquals(format.format(expectedTraits[i]), format.format(traits[i]));
        }
        // Conditional moments (preorder)
        new TreeTipGradient("" +
                "trait", dataLikelihood, likelihoodDelegate, null);
        TreeTraitLogger treeTraitLogger = new TreeTraitLogger(treeModel,
                new TreeTrait[]{dataLikelihood.getTreeTrait("fcd.trait")},
                TreeTraitLogger.NodeRestriction.EXTERNAL, false);
=======
>>>>>>> 21495be4

        // Fixed Root
        ContinuousDataLikelihoodDelegate likelihoodDelegateInf = new ContinuousDataLikelihoodDelegate(treeModel,
                diffusionProcessDelegate, dataModel, rootPriorInf, rateTransformation, rateModel, true);
        TreeDataLikelihood dataLikelihoodInf = new TreeDataLikelihood(likelihoodDelegateInf, treeModel, rateModel);
        testLikelihood("likelihoodDiagonalOUInf", dataLikelihoodInf);
        testConditionalMoments(dataLikelihoodInf, likelihoodDelegateInf);
    }

    public void testLikelihoodDiagonalOURelaxed() {
        System.out.println("\nTest Likelihood using Diagonal OU Relaxed:");

        // Diffusion

        List<BranchRateModel> optimalTraitsModels = new ArrayList<BranchRateModel>();
        ArbitraryBranchRates.BranchRateTransform transform = make(false, false, false);
        optimalTraitsModels.add(new ArbitraryBranchRates(treeModel,
                new Parameter.Default("rate.1", new double[]{0, 1, 2, 3, 4, 5, 6, 7, 8, 9}),
                transform, false));
        optimalTraitsModels.add(new ArbitraryBranchRates(treeModel,
                new Parameter.Default("rate.2", new double[]{0, -1, 2, -3, 4, -5, 6, -7, 8, -9}),
                transform, false));
        optimalTraitsModels.add(new StrictClockBranchRates(new Parameter.Default("rate.3", new double[]{-2.0})));

        DiagonalMatrix strengthOfSelectionMatrixParam
                = new DiagonalMatrix(new Parameter.Default(new double[]{1.0, 100.0, 100.0}));

        DiffusionProcessDelegate diffusionProcessDelegate
                = new OUDiffusionModelDelegate(treeModel, diffusionModel,
                optimalTraitsModels, new MultivariateElasticModel(strengthOfSelectionMatrixParam));

        // CDL
        ContinuousDataLikelihoodDelegate likelihoodDelegate = new ContinuousDataLikelihoodDelegate(treeModel,
                diffusionProcessDelegate, dataModel, rootPrior, rateTransformation, rateModel, false);

        // Likelihood Computation
        TreeDataLikelihood dataLikelihood = new TreeDataLikelihood(likelihoodDelegate, treeModel, rateModel);

        testLikelihood("likelihoodDiagonalOURelaxed", dataLikelihood);

        // Conditional moments (preorder)
        testConditionalMoments(dataLikelihood, likelihoodDelegate);

        // Conditional simulations
        MathUtils.setSeed(17890826);
        double[] expectedTraits = new double[]{-1.0, 2.0, 0.0, 1.811803424441062, 0.6837595819961084, -1.0607909328094163, 0.5, 3.8623525502275142, 5.5, 2.0, 5.0, -8.0, 11.0, 1.0, -1.5, 1.0, 2.5, 4.0};
        testConditionalSimulations(dataLikelihood, likelihoodDelegate, diffusionModel, dataModel, rootPrior, expectedTraits);

        // Fixed Root
        ContinuousDataLikelihoodDelegate likelihoodDelegateInf = new ContinuousDataLikelihoodDelegate(treeModel,
                diffusionProcessDelegate, dataModel, rootPriorInf, rateTransformation, rateModel, true);
        TreeDataLikelihood dataLikelihoodInf = new TreeDataLikelihood(likelihoodDelegateInf, treeModel, rateModel);
        testLikelihood("likelihoodDiagonalOURelaxedInf", dataLikelihoodInf);
        testConditionalMoments(dataLikelihoodInf, likelihoodDelegateInf);
    }

<<<<<<< HEAD
        double[] expectedTraits = new double[]{-1.0, 2.0, 0.0, 1.811803424441062, 0.6837595819961084, -1.0607909328094163, 0.5, 3.8623525502275142, 5.5, 2.0, 5.0, -8.0, 11.0, 1.0, -1.5, 1.0, 2.5, 4.0};
        double[] traits = parseVectorLine(treeTrait[0].getTraitString(treeModel, null), ",");
        for (int i = 0; i < traits.length; i++) {
            assertEquals(format.format(expectedTraits[i]), format.format(traits[i]));
        }
=======
    public void testLikelihoodDiagonalOUBM() {
        System.out.println("\nTest Likelihood using Diagonal OU / BM:");

        // Diffusion
        List<BranchRateModel> optimalTraitsModels = new ArrayList<BranchRateModel>();
        optimalTraitsModels.add(new StrictClockBranchRates(new Parameter.Default("rate.1", new double[]{1.0})));
        optimalTraitsModels.add(new StrictClockBranchRates(new Parameter.Default("rate.2", new double[]{2.0})));
        optimalTraitsModels.add(new StrictClockBranchRates(new Parameter.Default("rate.3", new double[]{-2.0})));

        DiagonalMatrix strengthOfSelectionMatrixParam
                = new DiagonalMatrix(new Parameter.Default(new double[]{0.0, 0.0, 50.0}));

        DiffusionProcessDelegate diffusionProcessDelegate
                = new OUDiffusionModelDelegate(treeModel, diffusionModel,
                optimalTraitsModels, new MultivariateElasticModel(strengthOfSelectionMatrixParam));

        // CDL
        ContinuousDataLikelihoodDelegate likelihoodDelegate = new ContinuousDataLikelihoodDelegate(treeModel,
                diffusionProcessDelegate, dataModel, rootPrior, rateTransformation, rateModel, false);

        // Likelihood Computation
        TreeDataLikelihood dataLikelihood = new TreeDataLikelihood(likelihoodDelegate, treeModel, rateModel);

        testLikelihood("likelihoodDiagonalOUBM", dataLikelihood);

>>>>>>> 21495be4
        // Conditional moments (preorder)
        testConditionalMoments(dataLikelihood, likelihoodDelegate);

        // Fixed Root
        ContinuousDataLikelihoodDelegate likelihoodDelegateInf = new ContinuousDataLikelihoodDelegate(treeModel,
                diffusionProcessDelegate, dataModel, rootPriorInf, rateTransformation, rateModel, true);
        TreeDataLikelihood dataLikelihoodInf = new TreeDataLikelihood(likelihoodDelegateInf, treeModel, rateModel);
        testLikelihood("likelihoodDiagonalOUBMInf", dataLikelihoodInf);
        testConditionalMoments(dataLikelihoodInf, likelihoodDelegateInf);
    }

    public void testLikelihoodDiagonalOUBMInd() {
        System.out.println("\nTest Likelihood using Diagonal OU / BM:");

        // Diffusion
        List<BranchRateModel> optimalTraitsModels = new ArrayList<BranchRateModel>();
        optimalTraitsModels.add(new StrictClockBranchRates(new Parameter.Default("rate.1", new double[]{1.0})));
        optimalTraitsModels.add(new StrictClockBranchRates(new Parameter.Default("rate.2", new double[]{-3.0})));
        optimalTraitsModels.add(new StrictClockBranchRates(new Parameter.Default("rate.3", new double[]{-2.0})));

        DiagonalMatrix strengthOfSelectionMatrixParamOUBM
                = new DiagonalMatrix(new Parameter.Default(new double[]{0.0, 0.0, 50.0}));
        DiagonalMatrix strengthOfSelectionMatrixParamOU
                = new DiagonalMatrix(new Parameter.Default(new double[]{10.0, 20.0, 50.0}));

        DiagonalMatrix diffusionPrecisionMatrixParameter
                = new DiagonalMatrix(new Parameter.Default(new double[]{1.0, 2.0, 3.0}));
        MultivariateDiffusionModel diffusionModel = new MultivariateDiffusionModel(diffusionPrecisionMatrixParameter);

        DiffusionProcessDelegate diffusionProcessDelegateOUBM
                = new OUDiffusionModelDelegate(treeModel, diffusionModel, optimalTraitsModels,
                new MultivariateElasticModel(strengthOfSelectionMatrixParamOUBM));

        DiffusionProcessDelegate diffusionProcessDelegateOU
                = new OUDiffusionModelDelegate(treeModel, diffusionModel, optimalTraitsModels,
                new MultivariateElasticModel(strengthOfSelectionMatrixParamOU));

        DiffusionProcessDelegate diffusionProcessDelegateBM
                = new HomogeneousDiffusionModelDelegate(treeModel, diffusionModel);

        // CDL
        ContinuousDataLikelihoodDelegate likelihoodDelegateOUBM = new ContinuousDataLikelihoodDelegate(treeModel,
                diffusionProcessDelegateOUBM, dataModel, rootPriorInf, rateTransformation, rateModel, false);
        ContinuousDataLikelihoodDelegate likelihoodDelegateOU = new ContinuousDataLikelihoodDelegate(treeModel,
                diffusionProcessDelegateOU, dataModel, rootPriorInf, rateTransformation, rateModel, false);
        ContinuousDataLikelihoodDelegate likelihoodDelegateBM = new ContinuousDataLikelihoodDelegate(treeModel,
                diffusionProcessDelegateBM, dataModel, rootPriorInf, rateTransformation, rateModel, false);

        // Likelihood Computation
        TreeDataLikelihood dataLikelihoodOUBM = new TreeDataLikelihood(likelihoodDelegateOUBM, treeModel, rateModel);
        TreeDataLikelihood dataLikelihoodOU = new TreeDataLikelihood(likelihoodDelegateOU, treeModel, rateModel);
        TreeDataLikelihood dataLikelihoodBM = new TreeDataLikelihood(likelihoodDelegateBM, treeModel, rateModel);

        // Conditional simulations
        MathUtils.setSeed(17890826);
        double[] traitsOUBM = getConditionalSimulations(dataLikelihoodOUBM, likelihoodDelegateOUBM, diffusionModel, dataModel, rootPriorInf, treeModel, rateTransformation);
        System.err.println(new Vector(traitsOUBM));
        MathUtils.setSeed(17890826);
        double[] traitsOU = getConditionalSimulations(dataLikelihoodOU, likelihoodDelegateOU, diffusionModel, dataModel, rootPriorInf, treeModel, rateTransformation);
        System.err.println(new Vector(traitsOU));
        MathUtils.setSeed(17890826);
        double[] traitsBM = getConditionalSimulations(dataLikelihoodBM, likelihoodDelegateBM, diffusionModel, dataModel, rootPriorInf, treeModel, rateTransformation);
        System.err.println(new Vector(traitsBM));

        // Check that missing dimensions with the same process have the same values
        assertEquals(format.format(traitsBM[3]), format.format(traitsOUBM[3]));
        assertEquals(format.format(traitsBM[4]), format.format(traitsOUBM[4]));
        assertEquals(format.format(traitsBM[7]), format.format(traitsOUBM[7]));
        assertEquals(format.format(traitsOU[5]), format.format(traitsOUBM[5]));

    }

<<<<<<< HEAD
    public void testLikelihoodDiagonalOUBM() {
        System.out.println("\nTest Likelihood using Diagonal OU / BM:");

        // Diffusion
        List<BranchRateModel> optimalTraitsModels = new ArrayList<BranchRateModel>();
        optimalTraitsModels.add(new StrictClockBranchRates(new Parameter.Default("rate.1", new double[]{1.0})));
        optimalTraitsModels.add(new StrictClockBranchRates(new Parameter.Default("rate.2", new double[]{2.0})));
        optimalTraitsModels.add(new StrictClockBranchRates(new Parameter.Default("rate.3", new double[]{-2.0})));

        DiagonalMatrix strengthOfSelectionMatrixParam
                = new DiagonalMatrix(new Parameter.Default(new double[]{0.0, 0.0, 50.0}));

        DiffusionProcessDelegate diffusionProcessDelegate
                = new OUDiffusionModelDelegate(treeModel, diffusionModel,
                optimalTraitsModels, new MultivariateElasticModel(strengthOfSelectionMatrixParam));

        // Rates
        ContinuousRateTransformation rateTransformation = new ContinuousRateTransformation.Default(
                treeModel, false, false);
        BranchRateModel rateModel = new DefaultBranchRateModel();

        // CDL
        ContinuousDataLikelihoodDelegate likelihoodDelegate = new ContinuousDataLikelihoodDelegate(treeModel,
                diffusionProcessDelegate, dataModel, rootPrior, rateTransformation, rateModel, false);

        // Likelihood Computation
        TreeDataLikelihood dataLikelihood = new TreeDataLikelihood(likelihoodDelegate, treeModel, rateModel);

        String s = dataLikelihood.getReport();
        int indLikBeg = s.indexOf("logDatumLikelihood:") + 20;
        int indLikEnd = s.indexOf("\n", indLikBeg);
        char[] logDatumLikelihoodChar = new char[indLikEnd - indLikBeg + 1];
        s.getChars(indLikBeg, indLikEnd, logDatumLikelihoodChar, 0);
        double logDatumLikelihood = Double.parseDouble(String.valueOf(logDatumLikelihoodChar));

        assertEquals("likelihoodDiagonalOU",
                format.format(logDatumLikelihood),
                format.format(dataLikelihood.getLogLikelihood()));

        System.out.println("likelihoodDiagonalOU: " + format.format(logDatumLikelihood));

        // Conditional moments (preorder)
        new TreeTipGradient("" +
                "trait", dataLikelihood, likelihoodDelegate, null);
        TreeTraitLogger treeTraitLogger = new TreeTraitLogger(treeModel,
                new TreeTrait[]{dataLikelihood.getTreeTrait("fcd.trait")},
                TreeTraitLogger.NodeRestriction.EXTERNAL,
                false);

        String moments = treeTraitLogger.getReport();
        double[] partials = parseVector(moments, "\t");
        testCMeans(s, "cMean ", partials);
        testCVariances(s, "cVar ", partials);
    }
=======
>>>>>>> 21495be4

    public void testLikelihoodFullOU() {
        System.out.println("\nTest Likelihood using Full OU:");

        // Diffusion
        List<BranchRateModel> optimalTraitsModels = new ArrayList<BranchRateModel>();
        optimalTraitsModels.add(new StrictClockBranchRates(new Parameter.Default("rate.1", new double[]{1.0})));
        optimalTraitsModels.add(new StrictClockBranchRates(new Parameter.Default("rate.2", new double[]{2.0})));
        optimalTraitsModels.add(new StrictClockBranchRates(new Parameter.Default("rate.3", new double[]{-2.0})));

        Parameter[] strengthOfSelectionParameters = new Parameter[3];
        strengthOfSelectionParameters[0] = new Parameter.Default(new double[]{0.5, 0.2, 0.0});
        strengthOfSelectionParameters[1] = new Parameter.Default(new double[]{0.2, 100.0, 0.1});
        strengthOfSelectionParameters[2] = new Parameter.Default(new double[]{0.0, 0.1, 50.5});
        MatrixParameter strengthOfSelectionMatrixParam
                = new MatrixParameter("strengthOfSelectionMatrix", strengthOfSelectionParameters);

        DiffusionProcessDelegate diffusionProcessDelegate
                = new OUDiffusionModelDelegate(treeModel, diffusionModel,
                optimalTraitsModels, new MultivariateElasticModel(strengthOfSelectionMatrixParam));

        // CDL
        ContinuousDataLikelihoodDelegate likelihoodDelegate = new ContinuousDataLikelihoodDelegate(treeModel,
                diffusionProcessDelegate, dataModel, rootPrior, rateTransformation, rateModel, false);

        // Likelihood Computation
        TreeDataLikelihood dataLikelihood = new TreeDataLikelihood(likelihoodDelegate, treeModel, rateModel);

        testLikelihood("likelihoodFullOU", dataLikelihood);

        // Conditional moments (preorder)
        testConditionalMoments(dataLikelihood, likelihoodDelegate);

        // Conditional simulations
        MathUtils.setSeed(17890826);
<<<<<<< HEAD
        ProcessSimulationDelegate simulationDelegate =
                new MultivariateConditionalOnTipsRealizedDelegate("dataModel", treeModel,
                        diffusionModel, dataModel, rootPrior, rateTransformation, likelihoodDelegate);
        ProcessSimulation simulationProcess = new ProcessSimulation(dataLikelihood, simulationDelegate);
        simulationProcess.cacheSimulatedTraits(null);
        TreeTrait[] treeTrait = simulationProcess.getTreeTraits();

        double[] expectedTraits = new double[]{-1.0, 2.0, 0.0, 1.0427958776637916, 2.060317467842193, 0.5916377446549433, 0.5, 2.07249828895442, 5.5, 2.0, 5.0, -8.0, 11.0, 1.0, -1.5, 1.0, 2.5, 4.0};
        double[] traits = parseVectorLine(treeTrait[0].getTraitString(treeModel, null), ",");
        for (int i = 0; i < traits.length; i++) {
            assertEquals(format.format(expectedTraits[i]), format.format(traits[i]));
        }
        // Conditional moments (preorder)
        new TreeTipGradient("" +
                "trait", dataLikelihood, likelihoodDelegate, null);
        TreeTraitLogger treeTraitLogger = new TreeTraitLogger(treeModel,
                new TreeTrait[]{dataLikelihood.getTreeTrait("fcd.trait")},
                TreeTraitLogger.NodeRestriction.EXTERNAL, false);

        String moments = treeTraitLogger.getReport();
        double[] partials = parseVector(moments, "\t");
        testCMeans(s, "cMean ", partials);
        testCVariances(s, "cVar ", partials);
=======
        double[] expectedTraits = new double[]{-1.0, 2.0, 0.0, 1.0427958776637916, 2.060317467842193, 0.5916377446549433, 0.5, 2.07249828895442, 5.5, 2.0, 5.0, -8.0, 11.0, 1.0, -1.5, 1.0, 2.5, 4.0};
        testConditionalSimulations(dataLikelihood, likelihoodDelegate, diffusionModel, dataModel, rootPrior, expectedTraits);

        // Fixed Root
        ContinuousDataLikelihoodDelegate likelihoodDelegateInf = new ContinuousDataLikelihoodDelegate(treeModel,
                diffusionProcessDelegate, dataModel, rootPriorInf, rateTransformation, rateModel, true);
        TreeDataLikelihood dataLikelihoodInf = new TreeDataLikelihood(likelihoodDelegateInf, treeModel, rateModel);
        testLikelihood("likelihoodFullOUInf", dataLikelihoodInf);
        testConditionalMoments(dataLikelihoodInf, likelihoodDelegateInf);
>>>>>>> 21495be4
    }

    public void testLikelihoodFullOURelaxed() {
        System.out.println("\nTest Likelihood using Full OU Relaxed:");

        // Diffusion
        List<BranchRateModel> optimalTraitsModels = new ArrayList<BranchRateModel>();
        ArbitraryBranchRates.BranchRateTransform transform = make(false, false, false);
        optimalTraitsModels.add(new ArbitraryBranchRates(treeModel,
                new Parameter.Default("rate.1", new double[]{0, 1, 2, 3, 4, 5, 6, 7, 8, 9}),
                transform, false));
        optimalTraitsModels.add(new ArbitraryBranchRates(treeModel,
                new Parameter.Default("rate.2", new double[]{0, -1, 2, -3, 4, -5, 6, -7, 8, -9}),
                transform, false));
        optimalTraitsModels.add(new StrictClockBranchRates(new Parameter.Default("rate.3", new double[]{-2.0})));

        Parameter[] strengthOfSelectionParameters = new Parameter[3];
        strengthOfSelectionParameters[0] = new Parameter.Default(new double[]{0.5, 0.2, 0.0});
        strengthOfSelectionParameters[1] = new Parameter.Default(new double[]{0.2, 10.5, 0.1});
        strengthOfSelectionParameters[2] = new Parameter.Default(new double[]{0.0, 0.1, 100.0});
        MatrixParameter strengthOfSelectionMatrixParam
                = new MatrixParameter("strengthOfSelectionMatrix", strengthOfSelectionParameters);

        DiffusionProcessDelegate diffusionProcessDelegate
                = new OUDiffusionModelDelegate(treeModel, diffusionModel,
                optimalTraitsModels, new MultivariateElasticModel(strengthOfSelectionMatrixParam));

        // CDL
        ContinuousDataLikelihoodDelegate likelihoodDelegate = new ContinuousDataLikelihoodDelegate(treeModel,
                diffusionProcessDelegate, dataModel, rootPrior, rateTransformation, rateModel, false);

        // Likelihood Computation
        TreeDataLikelihood dataLikelihood = new TreeDataLikelihood(likelihoodDelegate, treeModel, rateModel);

        testLikelihood("likelihoodFullOURelaxed", dataLikelihood);

        // Conditional moments (preorder)
        testConditionalMoments(dataLikelihood, likelihoodDelegate);

        // Conditional simulations
        MathUtils.setSeed(17890826);
<<<<<<< HEAD
        ProcessSimulationDelegate simulationDelegate =
                new MultivariateConditionalOnTipsRealizedDelegate("dataModel", treeModel,
                        diffusionModel, dataModel, rootPrior, rateTransformation, likelihoodDelegate);
        ProcessSimulation simulationProcess = new ProcessSimulation(dataLikelihood, simulationDelegate);
        simulationProcess.cacheSimulatedTraits(null);
        TreeTrait[] treeTrait = simulationProcess.getTreeTraits();

        double[] expectedTraits = new double[]{-1.0, 2.0, 0.0, 1.6349449153945943, 2.8676718538313635, -1.0653412418514505, 0.5, 3.3661883786009166, 5.5, 2.0, 5.0, -8.0, 11.0, 1.0, -1.5, 1.0, 2.5, 4.0};
        double[] traits = parseVectorLine(treeTrait[0].getTraitString(treeModel, null), ",");
        for (int i = 0; i < traits.length; i++) {
            assertEquals(format.format(expectedTraits[i]), format.format(traits[i]));
        }
        // Conditional moments (preorder)
        new TreeTipGradient("" +
                "trait", dataLikelihood, likelihoodDelegate, null);
        TreeTraitLogger treeTraitLogger = new TreeTraitLogger(treeModel,
                new TreeTrait[]{dataLikelihood.getTreeTrait("fcd.trait")},
                TreeTraitLogger.NodeRestriction.EXTERNAL, false);

        String moments = treeTraitLogger.getReport();
        double[] partials = parseVector(moments, "\t");
        testCMeans(s, "cMean ", partials);
        testCVariances(s, "cVar ", partials);
=======
        double[] expectedTraits = new double[]{-1.0, 2.0, 0.0, 1.6349449153945943, 2.8676718538313635, -1.0653412418514505, 0.5, 3.3661883786009166, 5.5, 2.0, 5.0, -8.0, 11.0, 1.0, -1.5, 1.0, 2.5, 4.0};
        testConditionalSimulations(dataLikelihood, likelihoodDelegate, diffusionModel, dataModel, rootPrior, expectedTraits);

        // Fixed Root
        ContinuousDataLikelihoodDelegate likelihoodDelegateInf = new ContinuousDataLikelihoodDelegate(treeModel,
                diffusionProcessDelegate, dataModel, rootPriorInf, rateTransformation, rateModel, true);
        TreeDataLikelihood dataLikelihoodInf = new TreeDataLikelihood(likelihoodDelegateInf, treeModel, rateModel);
        testLikelihood("likelihoodFullOURelaxedInf", dataLikelihoodInf);
        testConditionalMoments(dataLikelihoodInf, likelihoodDelegateInf);
>>>>>>> 21495be4
    }

    public void testLikelihoodFullAndDiagonalOU() {
        System.out.println("\nTest Likelihood comparing Full and Diagonal OU:");

        // Diffusion
        List<BranchRateModel> optimalTraitsModels = new ArrayList<BranchRateModel>();
        ArbitraryBranchRates.BranchRateTransform transform = make(false, false, false);
        optimalTraitsModels.add(new ArbitraryBranchRates(treeModel,
                new Parameter.Default("rate.1", new double[]{0, 1, 2, 3, 4, 5, 6, 7, 8, 9}),
                transform, false));
        optimalTraitsModels.add(new ArbitraryBranchRates(treeModel,
                new Parameter.Default("rate.2", new double[]{0, -1, 2, -3, 4, -5, 6, -7, 8, -9}),
                transform, false));
        optimalTraitsModels.add(new StrictClockBranchRates(new Parameter.Default("rate.3", new double[]{-2.0})));

        Parameter[] strengthOfSelectionParameters = new Parameter[3];
        strengthOfSelectionParameters[0] = new Parameter.Default(new double[]{0.5, 0.0, 0.0});
        strengthOfSelectionParameters[1] = new Parameter.Default(new double[]{0.0, 10.5, 0.0});
        strengthOfSelectionParameters[2] = new Parameter.Default(new double[]{0.0, 0.0, 100.0});
        MatrixParameter strengthOfSelectionMatrixParam
                = new MatrixParameter("strengthOfSelectionMatrix", strengthOfSelectionParameters);

        DiagonalMatrix strengthOfSelectionMatrixParamDiagonal
                = new DiagonalMatrix(new Parameter.Default(new double[]{0.5, 10.5, 100.0}));

        DiffusionProcessDelegate diffusionProcessDelegate
                = new OUDiffusionModelDelegate(treeModel, diffusionModel,
                optimalTraitsModels, new MultivariateElasticModel(strengthOfSelectionMatrixParam));

        DiffusionProcessDelegate diffusionProcessDelegateDiagonal
                = new OUDiffusionModelDelegate(treeModel, diffusionModel,
                optimalTraitsModels, new MultivariateElasticModel(strengthOfSelectionMatrixParamDiagonal));

        // CDL
        ContinuousDataLikelihoodDelegate likelihoodDelegate = new ContinuousDataLikelihoodDelegate(treeModel,
                diffusionProcessDelegate, dataModel, rootPrior, rateTransformation, rateModel, false);

        ContinuousDataLikelihoodDelegate likelihoodDelegateDiagonal = new ContinuousDataLikelihoodDelegate(treeModel,
                diffusionProcessDelegateDiagonal, dataModel, rootPrior, rateTransformation, rateModel, false);

        // Likelihood Computation
        TreeDataLikelihood dataLikelihood = new TreeDataLikelihood(likelihoodDelegate, treeModel, rateModel);

        TreeDataLikelihood dataLikelihoodDiagonal = new TreeDataLikelihood(likelihoodDelegateDiagonal, treeModel, rateModel);

        assertEquals("likelihoodFullDiagonalOU",
                format.format(dataLikelihood.getLogLikelihood()),
                format.format(dataLikelihoodDiagonal.getLogLikelihood()));
    }

    public void testLikelihoodFullIOU() {
        System.out.println("\nTest Likelihood using Full IOU:");

        // Diffusion
        List<BranchRateModel> optimalTraitsModels = new ArrayList<BranchRateModel>();
        optimalTraitsModels.add(new StrictClockBranchRates(new Parameter.Default("rate.1", new double[]{1.0})));
        optimalTraitsModels.add(new StrictClockBranchRates(new Parameter.Default("rate.2", new double[]{2.0})));
        optimalTraitsModels.add(new StrictClockBranchRates(new Parameter.Default("rate.3", new double[]{-2.0})));

        Parameter[] strengthOfSelectionParameters = new Parameter[3];
        strengthOfSelectionParameters[0] = new Parameter.Default(new double[]{0.5, 0.5, 0.0});
        strengthOfSelectionParameters[1] = new Parameter.Default(new double[]{0.2, 5, 0.1});
        strengthOfSelectionParameters[2] = new Parameter.Default(new double[]{0.0, 1.0, 10.0});
        MatrixParameter strengthOfSelectionMatrixParam
                = new MatrixParameter("strengthOfSelectionMatrix", strengthOfSelectionParameters);

        DiffusionProcessDelegate diffusionProcessDelegate
                = new IntegratedOUDiffusionModelDelegate(treeModel, diffusionModel,
                optimalTraitsModels, new MultivariateElasticModel(strengthOfSelectionMatrixParam));

        // Rates
        ContinuousRateTransformation rateTransformation = new ContinuousRateTransformation.Default(
                treeModel, true, false);
        BranchRateModel rateModel = new DefaultBranchRateModel();

        // CDL
        ContinuousDataLikelihoodDelegate likelihoodDelegate = new ContinuousDataLikelihoodDelegate(treeModel,
                diffusionProcessDelegate, dataModelIntegrated, rootPriorIntegrated, rateTransformation, rateModel, false);

        // Likelihood Computation
        TreeDataLikelihood dataLikelihood = new TreeDataLikelihood(likelihoodDelegate, treeModel, rateModel);

        testLikelihood("likelihoodFullIOU", dataLikelihood);

        // Conditional moments (preorder)
//        testConditionalMoments(dataLikelihood, likelihoodDelegate);
    }

    public void testLikelihoodFullIOU() {
        System.out.println("\nTest Likelihood using Full IOU:");

        // Diffusion
        List<BranchRateModel> optimalTraitsModels = new ArrayList<BranchRateModel>();
        optimalTraitsModels.add(new StrictClockBranchRates(new Parameter.Default("rate.1", new double[]{1.0})));
        optimalTraitsModels.add(new StrictClockBranchRates(new Parameter.Default("rate.2", new double[]{2.0})));
        optimalTraitsModels.add(new StrictClockBranchRates(new Parameter.Default("rate.3", new double[]{-2.0})));

        Parameter[] strengthOfSelectionParameters = new Parameter[3];
        strengthOfSelectionParameters[0] = new Parameter.Default(new double[]{0.5, 0.5, 0.0});
        strengthOfSelectionParameters[1] = new Parameter.Default(new double[]{0.2, 5, 0.1});
        strengthOfSelectionParameters[2] = new Parameter.Default(new double[]{0.0, 1.0, 10.0});
        MatrixParameter strengthOfSelectionMatrixParam
                = new MatrixParameter("strengthOfSelectionMatrix", strengthOfSelectionParameters);

        DiffusionProcessDelegate diffusionProcessDelegate
                = new IntegratedOUDiffusionModelDelegate(treeModel, diffusionModel,
                optimalTraitsModels, new MultivariateElasticModel(strengthOfSelectionMatrixParam));

        // Rates
        ContinuousRateTransformation rateTransformation = new ContinuousRateTransformation.Default(
                treeModel, true, false);
        BranchRateModel rateModel = new DefaultBranchRateModel();

        // CDL
        ContinuousDataLikelihoodDelegate likelihoodDelegate = new ContinuousDataLikelihoodDelegate(treeModel,
                diffusionProcessDelegate, dataModelIntegrated, rootPriorIntegrated, rateTransformation, rateModel, false);

        // Likelihood Computation
        TreeDataLikelihood dataLikelihood = new TreeDataLikelihood(likelihoodDelegate, treeModel, rateModel);

        String s = dataLikelihood.getReport();
        int indLikBeg = s.indexOf("logDatumLikelihood:") + 20;
        int indLikEnd = s.indexOf("\n", indLikBeg);
        char[] logDatumLikelihoodChar = new char[indLikEnd - indLikBeg + 1];
        s.getChars(indLikBeg, indLikEnd, logDatumLikelihoodChar, 0);
        double logDatumLikelihood = Double.parseDouble(String.valueOf(logDatumLikelihoodChar));

        assertEquals("likelihoodFullOURelaxed",
                format.format(logDatumLikelihood),
                format.format(dataLikelihood.getLogLikelihood()));

        System.out.println("likelihoodFullOURelaxed: " + format.format(logDatumLikelihood));

        // Conditional moments (preorder)
//        new TreeTipGradient("" +
//                "trait", dataLikelihood, likelihoodDelegate, null);
//        TreeTraitLogger treeTraitLogger = new TreeTraitLogger(treeModel,
//                new TreeTrait[]{dataLikelihood.getTreeTrait("fcd.trait")},
//                TreeTraitLogger.NodeRestriction.EXTERNAL);
//
//        String moments = treeTraitLogger.getReport();
//        double[] partials = parseVector(moments, "\t");
//        testCMeans(s, "cMean ", partials);
//        testCVariances(s, "cVar ", partials);
    }

    public void testLikelihoodFullNonSymmetricOU() {
        System.out.println("\nTest Likelihood using Full Non symmetric OU:");

        // Diffusion
        List<BranchRateModel> optimalTraitsModels = new ArrayList<BranchRateModel>();
        optimalTraitsModels.add(new StrictClockBranchRates(new Parameter.Default("rate.1", new double[]{1.0})));
        optimalTraitsModels.add(new StrictClockBranchRates(new Parameter.Default("rate.2", new double[]{2.0})));
        optimalTraitsModels.add(new StrictClockBranchRates(new Parameter.Default("rate.3", new double[]{-2.0})));

        Parameter[] strengthOfSelectionParameters = new Parameter[3];
        strengthOfSelectionParameters[0] = new Parameter.Default(new double[]{0.5, 0.0, 0.0});
        strengthOfSelectionParameters[1] = new Parameter.Default(new double[]{0.2, 100.0, 0.1});
        strengthOfSelectionParameters[2] = new Parameter.Default(new double[]{10.0, 0.1, 50.5});
        MatrixParameter strengthOfSelectionMatrixParam
                = new MatrixParameter("strengthOfSelectionMatrix", strengthOfSelectionParameters);

        DiffusionProcessDelegate diffusionProcessDelegate
                = new OUDiffusionModelDelegate(treeModel, diffusionModel,
                optimalTraitsModels, new MultivariateElasticModel(strengthOfSelectionMatrixParam));

        // CDL
        ContinuousDataLikelihoodDelegate likelihoodDelegate = new ContinuousDataLikelihoodDelegate(treeModel,
                diffusionProcessDelegate, dataModel, rootPrior, rateTransformation, rateModel, false);

        // Likelihood Computation
        TreeDataLikelihood dataLikelihood = new TreeDataLikelihood(likelihoodDelegate, treeModel, rateModel);

        testLikelihood("likelihoodFullNonSymmetricOU", dataLikelihood);

        // Conditional moments (preorder)
        testConditionalMoments(dataLikelihood, likelihoodDelegate);

        // Fixed Root
        ContinuousDataLikelihoodDelegate likelihoodDelegateInf = new ContinuousDataLikelihoodDelegate(treeModel,
                diffusionProcessDelegate, dataModel, rootPriorInf, rateTransformation, rateModel, true);
        TreeDataLikelihood dataLikelihoodInf = new TreeDataLikelihood(likelihoodDelegateInf, treeModel, rateModel);
        testLikelihood("likelihoodFullNonSymmetricOUInf", dataLikelihoodInf);
        testConditionalMoments(dataLikelihoodInf, likelihoodDelegateInf);
    }

    public void testLikelihoodFullOUNonSymmetricRelaxed() {
        System.out.println("\nTest Likelihood using Full Non symmetric OU Relaxed:");

        // Diffusion
        List<BranchRateModel> optimalTraitsModels = new ArrayList<BranchRateModel>();
        ArbitraryBranchRates.BranchRateTransform transform = make(false, false, false);
        optimalTraitsModels.add(new ArbitraryBranchRates(treeModel,
                new Parameter.Default("rate.1", new double[]{0, 1, 2, 3, 4, 5, 6, 7, 8, 9}),
                transform, false));
        optimalTraitsModels.add(new ArbitraryBranchRates(treeModel,
                new Parameter.Default("rate.2", new double[]{0, -1, 2, -3, 4, -5, 6, -7, 8, -9}),
                transform, false));
        optimalTraitsModels.add(new StrictClockBranchRates(new Parameter.Default("rate.3", new double[]{-2.0})));

        Parameter[] strengthOfSelectionParameters = new Parameter[3];
        strengthOfSelectionParameters[0] = new Parameter.Default(new double[]{0.5, 0.0, 0.0});
        strengthOfSelectionParameters[1] = new Parameter.Default(new double[]{0.2, 100.0, 0.1});
        strengthOfSelectionParameters[2] = new Parameter.Default(new double[]{10.0, 0.1, 50.5});
        MatrixParameter strengthOfSelectionMatrixParam
                = new MatrixParameter("strengthOfSelectionMatrix", strengthOfSelectionParameters);

        DiffusionProcessDelegate diffusionProcessDelegate
                = new OUDiffusionModelDelegate(treeModel, diffusionModel,
                optimalTraitsModels, new MultivariateElasticModel(strengthOfSelectionMatrixParam));

        // CDL
        ContinuousDataLikelihoodDelegate likelihoodDelegate = new ContinuousDataLikelihoodDelegate(treeModel,
                diffusionProcessDelegate, dataModel, rootPrior, rateTransformation, rateModel, false);

        // Likelihood Computation
        TreeDataLikelihood dataLikelihood = new TreeDataLikelihood(likelihoodDelegate, treeModel, rateModel);

        testLikelihood("likelihoodFullNonSymmetricOURelaxed", dataLikelihood);

        // Conditional moments (preorder)
        testConditionalMoments(dataLikelihood, likelihoodDelegate);

        // Fixed Root
        ContinuousDataLikelihoodDelegate likelihoodDelegateInf = new ContinuousDataLikelihoodDelegate(treeModel,
                diffusionProcessDelegate, dataModel, rootPriorInf, rateTransformation, rateModel, true);
        TreeDataLikelihood dataLikelihoodInf = new TreeDataLikelihood(likelihoodDelegateInf, treeModel, rateModel);
        testLikelihood("likelihoodFullNonSymmetricOURelaxedInf", dataLikelihoodInf);
        testConditionalMoments(dataLikelihoodInf, likelihoodDelegateInf);
    }

    //// Factor Model //// *********************************************************************************************

    public void testLikelihoodBMFactor() {
        System.out.println("\nTest Likelihood using vanilla BM and factor:");

        // Diffusion
        DiffusionProcessDelegate diffusionProcessDelegate
                = new HomogeneousDiffusionModelDelegate(treeModel, diffusionModelFactor);

        // CDL
        ContinuousDataLikelihoodDelegate likelihoodDelegateFactors = new ContinuousDataLikelihoodDelegate(treeModel,
                diffusionProcessDelegate, dataModelFactor, rootPriorFactor,
                rateTransformation, rateModel, true);

        dataModelFactor.setLikelihoodDelegate(likelihoodDelegateFactors);

        // Likelihood Computation
        TreeDataLikelihood dataLikelihoodFactors
                = new TreeDataLikelihood(likelihoodDelegateFactors, treeModel, rateModel);

        testLikelihood("likelihoodBMFactor", dataModelFactor, dataLikelihoodFactors);

        // Conditional simulations
        MathUtils.setSeed(17890826);
        double[] expectedTraits = new double[]{0.6002879987080073, 1.3630884580519484, 0.5250449300511655, 1.4853676908300644, 0.6673202215955497, 1.399820047380221, 1.0853554355129353, 1.6054879123935393, 0.4495494080256063, 1.4427296475118248, 0.8750789069500045, 1.8099596179292183};
        testConditionalSimulations(dataLikelihoodFactors, likelihoodDelegateFactors, diffusionModelFactor, dataModelFactor, rootPrior, expectedTraits);

<<<<<<< HEAD
        double[] expectedTraits = new double[]{0.6002879987080073, 1.3630884580519484, 0.5250449300511655, 1.4853676908300644, 0.6673202215955497, 1.399820047380221, 1.0853554355129353, 1.6054879123935393, 0.4495494080256063, 1.4427296475118248, 0.8750789069500045, 1.8099596179292183};
        double[] traits = parseVectorLine(treeTrait[0].getTraitString(treeModel, null), ",");
        for (int i = 0; i < traits.length; i++) {
            assertEquals(format.format(expectedTraits[i]), format.format(traits[i]));
        }
=======
>>>>>>> 21495be4
    }

    public void testLikelihoodDriftFactor() {
        System.out.println("\nTest Likelihood using drifted BM and factor:");

        // Diffusion
        List<BranchRateModel> driftModels = new ArrayList<BranchRateModel>();
        driftModels.add(new StrictClockBranchRates(new Parameter.Default("rate.1", new double[]{0.0})));
        driftModels.add(new StrictClockBranchRates(new Parameter.Default("rate.2", new double[]{-40.0})));
        DiffusionProcessDelegate diffusionProcessDelegate
                = new DriftDiffusionModelDelegate(treeModel, diffusionModelFactor, driftModels);

        // CDL
        ContinuousDataLikelihoodDelegate likelihoodDelegateFactors = new ContinuousDataLikelihoodDelegate(treeModel,
                diffusionProcessDelegate, dataModelFactor, rootPriorFactor,
                rateTransformation, rateModel, false);

        dataModelFactor.setLikelihoodDelegate(likelihoodDelegateFactors);

        // Likelihood Computation
        TreeDataLikelihood dataLikelihoodFactors
                = new TreeDataLikelihood(likelihoodDelegateFactors, treeModel, rateModel);

        testLikelihood("likelihoodDriftFactor", dataModelFactor, dataLikelihoodFactors);

        // Conditional simulations
        MathUtils.setSeed(17890826);
        double[] expectedTraits = new double[]{1.5058510863259034, -2.344107747791032, 1.415239714927795, -2.225937980916329, 1.5639840062954773, -2.3082612693286513, 1.9875205911751028, -2.1049011248405525, 1.3355460225282372, -2.2848471441564056, 1.742347318026791, -1.940903337116235};
        testConditionalSimulations(dataLikelihoodFactors, likelihoodDelegateFactors, diffusionModelFactor, dataModelFactor, rootPriorFactor, expectedTraits);

<<<<<<< HEAD
        double[] expectedTraits = new double[]{1.5058510863259034, -2.344107747791032, 1.415239714927795, -2.225937980916329, 1.5639840062954773, -2.3082612693286513, 1.9875205911751028, -2.1049011248405525, 1.3355460225282372, -2.2848471441564056, 1.742347318026791, -1.940903337116235};
        double[] traits = parseVectorLine(treeTrait[0].getTraitString(treeModel, null), ",");
        for (int i = 0; i < traits.length; i++) {
            assertEquals(format.format(expectedTraits[i]), format.format(traits[i]));
        }
=======
>>>>>>> 21495be4
    }

    public void testLikelihoodDriftRelaxedFactor() {
        System.out.println("\nTest Likelihood using drifted Relaxed BM and factor:");

        // Diffusion
        List<BranchRateModel> driftModels = new ArrayList<BranchRateModel>();
        ArbitraryBranchRates.BranchRateTransform transform = make(false, false, false);
        driftModels.add(new ArbitraryBranchRates(treeModel,
                new Parameter.Default("rate.1", new double[]{0, 10, 20, 30, 40, 40, 30, 20, 10, 0}),
                transform, false));
        driftModels.add(new StrictClockBranchRates(new Parameter.Default("rate.2", new double[]{0.0})));
        DiffusionProcessDelegate diffusionProcessDelegate
                = new DriftDiffusionModelDelegate(treeModel, diffusionModelFactor, driftModels);

        // CDL
        ContinuousDataLikelihoodDelegate likelihoodDelegateFactors = new ContinuousDataLikelihoodDelegate(treeModel,
                diffusionProcessDelegate, dataModelFactor, rootPriorFactor,
                rateTransformation, rateModel, false);

        dataModelFactor.setLikelihoodDelegate(likelihoodDelegateFactors);

        // Likelihood Computation
        TreeDataLikelihood dataLikelihoodFactors
                = new TreeDataLikelihood(likelihoodDelegateFactors, treeModel, rateModel);

        testLikelihood("likelihoodDriftRelaxedFactor", dataModelFactor, dataLikelihoodFactors);

        // Conditional simulations
        MathUtils.setSeed(17890826);
<<<<<<< HEAD
        ProcessSimulationDelegate simulationDelegate =
                new MultivariateConditionalOnTipsRealizedDelegate("dataModel", treeModel,
                        diffusionModelFactor, dataModelFactor, rootPrior, rateTransformation, likelihoodDelegateFactors);
        ProcessSimulation simulationProcess = new ProcessSimulation(dataLikelihoodFactors, simulationDelegate);
        simulationProcess.cacheSimulatedTraits(null);
        TreeTrait[] treeTrait = simulationProcess.getTreeTraits();

        double[] expectedTraits = new double[]{0.21992781609528125, 1.271388273711557, 0.40761548539751596, 1.3682648770877144, 0.6599021787120436, 1.2830636141108613, 1.1488658943588324, 1.472103688153391, 0.8971632986744889, 1.20748933414854, 1.603739823726808, 1.4761482401796842};
        double[] traits = parseVectorLine(treeTrait[0].getTraitString(treeModel, null), ",");
        for (int i = 0; i < traits.length; i++) {
            assertEquals(format.format(expectedTraits[i]), format.format(traits[i]));
        }
=======
        double[] expectedTraits = new double[]{0.21992781609528125, 1.271388273711557, 0.40761548539751596, 1.3682648770877144, 0.6599021787120436, 1.2830636141108613, 1.1488658943588324, 1.472103688153391, 0.8971632986744889, 1.20748933414854, 1.603739823726808, 1.4761482401796842};
        testConditionalSimulations(dataLikelihoodFactors, likelihoodDelegateFactors, diffusionModelFactor, dataModelFactor, rootPriorFactor, expectedTraits);

>>>>>>> 21495be4
    }

    public void testLikelihoodDiagonalOUFactor() {
        System.out.println("\nTest Likelihood using diagonal OU and factor:");

        // Diffusion
        List<BranchRateModel> optimalTraitsModels = new ArrayList<BranchRateModel>();
        optimalTraitsModels.add(new StrictClockBranchRates(new Parameter.Default("rate.1", new double[]{1.0})));
        optimalTraitsModels.add(new StrictClockBranchRates(new Parameter.Default("rate.2", new double[]{-1.5})));

        DiagonalMatrix strengthOfSelectionMatrixParam = new DiagonalMatrix(new Parameter.Default(new double[]{0.5, 50.0}));

        DiffusionProcessDelegate diffusionProcessDelegate
                = new OUDiffusionModelDelegate(treeModel, diffusionModelFactor,
                optimalTraitsModels, new MultivariateElasticModel(strengthOfSelectionMatrixParam));

        // CDL
        ContinuousDataLikelihoodDelegate likelihoodDelegateFactors = new ContinuousDataLikelihoodDelegate(treeModel,
                diffusionProcessDelegate, dataModelFactor, rootPriorFactor,
                rateTransformation, rateModel, false);

        dataModelFactor.setLikelihoodDelegate(likelihoodDelegateFactors);

        // Likelihood Computation
        TreeDataLikelihood dataLikelihoodFactors
                = new TreeDataLikelihood(likelihoodDelegateFactors, treeModel, rateModel);

        testLikelihood("likelihoodDiagonalOUFactor", dataModelFactor, dataLikelihoodFactors);

        // Conditional simulations
        MathUtils.setSeed(17890826);
        double[] expectedTraits = new double[]{1.3270345780274333, -1.5589839744569975, 1.241407854756886, -1.4525648723106128, 1.388017192005544, -1.533399261149814, 1.8040948421311085, -1.4189758121385794, 1.1408165195832969, -1.4607180451268982, 1.6048925583434688, -1.4333922414628846};
        testConditionalSimulations(dataLikelihoodFactors, likelihoodDelegateFactors, diffusionModelFactor, dataModelFactor, rootPriorFactor, expectedTraits);

<<<<<<< HEAD
        double[] expectedTraits = new double[]{1.3270345780274333, -1.5589839744569975, 1.241407854756886, -1.4525648723106128, 1.388017192005544, -1.533399261149814, 1.8040948421311085, -1.4189758121385794, 1.1408165195832969, -1.4607180451268982, 1.6048925583434688, -1.4333922414628846};
        double[] traits = parseVectorLine(treeTrait[0].getTraitString(treeModel, null), ",");
        for (int i = 0; i < traits.length; i++) {
            assertEquals(format.format(expectedTraits[i]), format.format(traits[i]));
        }
=======
>>>>>>> 21495be4
    }

    public void testLikelihoodDiagonalOURelaxedFactor() {
        System.out.println("\nTest Likelihood using diagonal Relaxed OU and factor:");

        List<BranchRateModel> optimalTraitsModels = new ArrayList<BranchRateModel>();
        ArbitraryBranchRates.BranchRateTransform transform = make(false, false, false);
        optimalTraitsModels.add(new ArbitraryBranchRates(treeModel,
                new Parameter.Default("rate.1", new double[]{0, 1, 2, 3, 4, 5, 6, 7, 8, 9}),
                transform, false));
        optimalTraitsModels.add(new StrictClockBranchRates(new Parameter.Default("rate.2", new double[]{-1.5})));

        DiagonalMatrix strengthOfSelectionMatrixParam = new DiagonalMatrix(new Parameter.Default(new double[]{1.5, 20.0}));

        DiffusionProcessDelegate diffusionProcessDelegate
                = new OUDiffusionModelDelegate(treeModel, diffusionModelFactor,
                optimalTraitsModels, new MultivariateElasticModel(strengthOfSelectionMatrixParam));

        // CDL
        ContinuousDataLikelihoodDelegate likelihoodDelegateFactors = new ContinuousDataLikelihoodDelegate(treeModel,
                diffusionProcessDelegate, dataModelFactor, rootPriorFactor,
                rateTransformation, rateModel, false);

        dataModelFactor.setLikelihoodDelegate(likelihoodDelegateFactors);

        // Likelihood Computation
        TreeDataLikelihood dataLikelihoodFactors
                = new TreeDataLikelihood(likelihoodDelegateFactors, treeModel, rateModel);

        testLikelihood("likelihoodDiagonalOURelaxedFactor", dataModelFactor, dataLikelihoodFactors);

        // Conditional simulations
        MathUtils.setSeed(17890826);
        double[] expectedTraits = new double[]{1.2546097113922914, -1.1761389606670978, 1.305611773283861, -1.0644815941127401, 1.4571577864569687, -1.1477885449972944, 1.749551506462585, -0.9890375857170963, 1.0763987351136657, -1.0671848958534547, 1.5276137550128892, -0.9822950795368887};
        testConditionalSimulations(dataLikelihoodFactors, likelihoodDelegateFactors, diffusionModelFactor, dataModelFactor, rootPriorFactor, expectedTraits);

<<<<<<< HEAD
        double[] expectedTraits = new double[]{1.2546097113922914, -1.1761389606670978, 1.305611773283861, -1.0644815941127401, 1.4571577864569687, -1.1477885449972944, 1.749551506462585, -0.9890375857170963, 1.0763987351136657, -1.0671848958534547, 1.5276137550128892, -0.9822950795368887};
        double[] traits = parseVectorLine(treeTrait[0].getTraitString(treeModel, null), ",");
        for (int i = 0; i < traits.length; i++) {
            assertEquals(format.format(expectedTraits[i]), format.format(traits[i]));
        }
=======
>>>>>>> 21495be4
    }

    public void testLikelihoodFullOUFactor() {
        System.out.println("\nTest Likelihood using full OU and factor:");

        // Diffusion
        List<BranchRateModel> optimalTraitsModels = new ArrayList<BranchRateModel>();
        optimalTraitsModels.add(new StrictClockBranchRates(new Parameter.Default("rate.1", new double[]{1.0})));
        optimalTraitsModels.add(new StrictClockBranchRates(new Parameter.Default("rate.1", new double[]{2.0})));

        Parameter[] strengthOfSelectionParameters = new Parameter[2];
        strengthOfSelectionParameters[0] = new Parameter.Default(new double[]{0.5, 0.05});
        strengthOfSelectionParameters[1] = new Parameter.Default(new double[]{0.05, 25.5});
        MatrixParameter strengthOfSelectionMatrixParam
                = new MatrixParameter("strengthOfSelectionMatrix", strengthOfSelectionParameters);

        DiffusionProcessDelegate diffusionProcessDelegate
                = new OUDiffusionModelDelegate(treeModel, diffusionModelFactor,
                optimalTraitsModels, new MultivariateElasticModel(strengthOfSelectionMatrixParam));

        // CDL
        ContinuousDataLikelihoodDelegate likelihoodDelegateFactors = new ContinuousDataLikelihoodDelegate(treeModel,
                diffusionProcessDelegate, dataModelFactor, rootPriorFactor,
                rateTransformation, rateModel, false);

        dataModelFactor.setLikelihoodDelegate(likelihoodDelegateFactors);

        // Likelihood Computation
        TreeDataLikelihood dataLikelihoodFactors
                = new TreeDataLikelihood(likelihoodDelegateFactors, treeModel, rateModel);

        testLikelihood("likelihoodFullOUFactor", dataModelFactor, dataLikelihoodFactors);

        // Conditional simulations
        MathUtils.setSeed(17890826);
        double[] expectedTraits = new double[]{0.4889263054598222, 1.866143125522109, 0.41845209107775877, 1.978457443711536, 0.5589398189015322, 1.8942177991552116, 0.9699471556784252, 2.0423474270630155, 0.3288819110219145, 1.9759942582707206, 0.8081782260054755, 2.038299849681893};
        testConditionalSimulations(dataLikelihoodFactors, likelihoodDelegateFactors, diffusionModelFactor, dataModelFactor, rootPriorFactor, expectedTraits);

<<<<<<< HEAD
        double[] expectedTraits = new double[]{0.4889263054598222, 1.866143125522109, 0.41845209107775877, 1.978457443711536, 0.5589398189015322, 1.8942177991552116, 0.9699471556784252, 2.0423474270630155, 0.3288819110219145, 1.9759942582707206, 0.8081782260054755, 2.038299849681893};
        double[] traits = parseVectorLine(treeTrait[0].getTraitString(treeModel, null), ",");
        for (int i = 0; i < traits.length; i++) {
            assertEquals(format.format(expectedTraits[i]), format.format(traits[i]));
        }
=======
>>>>>>> 21495be4
    }

    public void testLikelihoodFullOURelaxedFactor() {
        System.out.println("\nTest Likelihood using full Relaxed OU and factor:");

        // Diffusion
        List<BranchRateModel> optimalTraitsModels = new ArrayList<BranchRateModel>();
        ArbitraryBranchRates.BranchRateTransform transform = make(false, false, false);
        optimalTraitsModels.add(new ArbitraryBranchRates(treeModel,
                new Parameter.Default("rate.1", new double[]{0, 1, 2, 3, 4, 5, 6, 7, 8, 9}),
                transform, false));
        optimalTraitsModels.add(new StrictClockBranchRates(new Parameter.Default("rate.2", new double[]{1.5})));

        Parameter[] strengthOfSelectionParameters = new Parameter[2];
        strengthOfSelectionParameters[0] = new Parameter.Default(new double[]{0.5, 0.15});
        strengthOfSelectionParameters[1] = new Parameter.Default(new double[]{0.15, 25.5});
        MatrixParameter strengthOfSelectionMatrixParam
                = new MatrixParameter("strengthOfSelectionMatrix", strengthOfSelectionParameters);

        DiffusionProcessDelegate diffusionProcessDelegate
                = new OUDiffusionModelDelegate(treeModel, diffusionModelFactor,
                optimalTraitsModels, new MultivariateElasticModel(strengthOfSelectionMatrixParam));


        // CDL
        ContinuousDataLikelihoodDelegate likelihoodDelegateFactors = new ContinuousDataLikelihoodDelegate(treeModel,
                diffusionProcessDelegate, dataModelFactor, rootPriorFactor,
                rateTransformation, rateModel, false);

        dataModelFactor.setLikelihoodDelegate(likelihoodDelegateFactors);

        // Likelihood Computation
        TreeDataLikelihood dataLikelihoodFactors
                = new TreeDataLikelihood(likelihoodDelegateFactors, treeModel, rateModel);

        testLikelihood("likelihoodFullRelaxedOUFactor", dataModelFactor, dataLikelihoodFactors);

        // Conditional simulations
        MathUtils.setSeed(17890826);
        double[] expectedTraits = new double[]{0.6074917696668031, 1.4240248941610945, 0.5818653246406664, 1.545237778993696, 0.7248840308905077, 1.4623057820376757, 1.0961030597302799, 1.603694717986661, 0.44280937767720896, 1.5374906898020686, 0.920698984735896, 1.6011019734876784};
        testConditionalSimulations(dataLikelihoodFactors, likelihoodDelegateFactors, diffusionModelFactor, dataModelFactor, rootPriorFactor, expectedTraits);

<<<<<<< HEAD
        double[] expectedTraits = new double[]{0.6074917696668031, 1.4240248941610945, 0.5818653246406664, 1.545237778993696, 0.7248840308905077, 1.4623057820376757, 1.0961030597302799, 1.603694717986661, 0.44280937767720896, 1.5374906898020686, 0.920698984735896, 1.6011019734876784};
        double[] traits = parseVectorLine(treeTrait[0].getTraitString(treeModel, null), ",");
        for (int i = 0; i < traits.length; i++) {
            assertEquals(format.format(expectedTraits[i]), format.format(traits[i]));
        }
=======
>>>>>>> 21495be4
    }

    public void testLikelihoodFullDiagonalOUFactor() {
        System.out.println("\nTest Likelihood comparing full and diagonal OU and factor:");

        // Diffusion
        List<BranchRateModel> optimalTraitsModels = new ArrayList<BranchRateModel>();
        ArbitraryBranchRates.BranchRateTransform transform = make(false, false, false);
        optimalTraitsModels.add(new ArbitraryBranchRates(treeModel,
                new Parameter.Default("rate.1", new double[]{0, 1, 2, 3, 4, 5, 6, 7, 8, 9}),
                transform, false));
        optimalTraitsModels.add(new StrictClockBranchRates(new Parameter.Default("rate.2", new double[]{1.5})));

        Parameter[] strengthOfSelectionParameters = new Parameter[2];
        strengthOfSelectionParameters[0] = new Parameter.Default(new double[]{0.5, 0.0});
        strengthOfSelectionParameters[1] = new Parameter.Default(new double[]{0.0, 1.5});
        MatrixParameter strengthOfSelectionMatrixParam
                = new MatrixParameter("strengthOfSelectionMatrix", strengthOfSelectionParameters);

        DiagonalMatrix strengthOfSelectionMatrixParamDiagonal
                = new DiagonalMatrix(new Parameter.Default(new double[]{0.5, 1.5}));

        DiffusionProcessDelegate diffusionProcessDelegate
                = new OUDiffusionModelDelegate(treeModel, diffusionModelFactor,
                optimalTraitsModels, new MultivariateElasticModel(strengthOfSelectionMatrixParam));

        DiffusionProcessDelegate diffusionProcessDelegateDiagonal
                = new OUDiffusionModelDelegate(treeModel, diffusionModelFactor,
                optimalTraitsModels, new MultivariateElasticModel(strengthOfSelectionMatrixParamDiagonal));

        // CDL
        ContinuousDataLikelihoodDelegate likelihoodDelegateFactors = new ContinuousDataLikelihoodDelegate(treeModel,
                diffusionProcessDelegate, dataModelFactor, rootPriorFactor,
                rateTransformation, rateModel, false);

        ContinuousDataLikelihoodDelegate likelihoodDelegateFactorsDiagonal = new ContinuousDataLikelihoodDelegate(treeModel,
                diffusionProcessDelegateDiagonal, dataModelFactor, rootPriorFactor,
                rateTransformation, rateModel, false);


        dataModelFactor.setLikelihoodDelegate(likelihoodDelegateFactors);

        // Likelihood Computation
        TreeDataLikelihood dataLikelihoodFactors
                = new TreeDataLikelihood(likelihoodDelegateFactors, treeModel, rateModel);

        TreeDataLikelihood dataLikelihoodFactorsDiagonal
                = new TreeDataLikelihood(likelihoodDelegateFactorsDiagonal, treeModel, rateModel);

        double likelihoodFactorData = dataLikelihoodFactors.getLogLikelihood();
        double likelihoodFactorDiffusion = dataModelFactor.getLogLikelihood();

        double likelihoodFactorDataDiagonal = dataLikelihoodFactorsDiagonal.getLogLikelihood();
        double likelihoodFactorDiffusionDiagonal = dataModelFactor.getLogLikelihood();


        assertEquals("likelihoodFullDiagonalOUFactor",
                format.format(likelihoodFactorData + likelihoodFactorDiffusion),
                format.format(likelihoodFactorDataDiagonal + likelihoodFactorDiffusionDiagonal));
    }

<<<<<<< HEAD
    private double[] parseVectorLine(String s, String sep) {
=======
    private static double[] parseVectorLine(String s, String sep) {
>>>>>>> 21495be4
        String[] vectorString = s.split(sep);
        double[] vec = new double[vectorString.length];
        vec[0] = Double.parseDouble(vectorString[0].substring(1));
        for (int i = 1; i < vec.length - 1; i++) {
            vec[i] = Double.parseDouble(vectorString[i]);
        }
        vec[vec.length - 1] = Double.parseDouble(vectorString[vec.length - 1].substring(0, vectorString[vec.length - 1].length() - 1));
        return vec;
    }

    private double[] parseVector(String s, String sep) {
        String[] vectorString = s.split(sep);
        double[] gradient = new double[vectorString.length];
        for (int i = 0; i < gradient.length; i++) {
            gradient[i] = Double.parseDouble(vectorString[i]);
        }
        return gradient;
    }

    private void testCMeans(TreeDataLikelihood dataLikelihood, String name, double[] partials) {
        String s = dataLikelihood.getReport();
        int offset = 0;
        int indBeg = 0;
        for (int tip = 0; tip < nTips; tip++) {
            indBeg = s.indexOf(name, indBeg + 1) + name.length() + 4;
            int indEnd = s.indexOf("]", indBeg);
            double[] vector = parseVector(s.substring(indBeg, indEnd), ",");
            for (int i = 0; i < vector.length; i++) {
//                System.out.println("cMean Mat: " + vector[i]);
<<<<<<< HEAD
//                System.out.println("cMean preorder: " + partials[offset + i]);
                String x = format.format(partials[offset + i]);
                String y = format.format(vector[i]);
=======
                System.out.println("cMean preorder: " + partials[offset + i]);
>>>>>>> 21495be4
                assertEquals("cMean " + tip + "; " + i,
                        format.format(partials[offset + i]),
                        format.format(vector[i]));
            }
            offset += dimTrait + PrecisionType.FULL.getMatrixLength(dimTrait);
        }
    }

    private void testCVariances(TreeDataLikelihood dataLikelihood, String name, double[] partials) {
        String s = dataLikelihood.getReport();
        int offset = 0;
        int indBeg = 0;
        for (int tip = 0; tip < nTips; tip++) {
            indBeg = s.indexOf(name, indBeg + 1) + name.length() + 3;
            int indEnd = s.indexOf("]", indBeg);
            double[] vector = parseVector(s.substring(indBeg, indEnd - 2), "\\s+|\\}\\n\\{ ");
            for (int i = 0; i < vector.length; i++) {
//                System.out.println("cMean Mat: " + vector[i]);
//                System.out.println("cMean preorder: " + partials[offset + dimTrait + dimTrait * dimTrait + i]);
                assertEquals("cVar " + tip + "; " + i,
                        format.format(partials[offset + dimTrait + dimTrait * dimTrait + i]),
                        format.format(vector[i]));
            }
            offset += dimTrait + PrecisionType.FULL.getMatrixLength(dimTrait);
        }
    }

    static double getLogDatumLikelihood(TreeDataLikelihood dataLikelihood) {
        String s = dataLikelihood.getReport();
        int indLikBeg = s.indexOf("logDatumLikelihood:") + 20;
        int indLikEnd = s.indexOf("\n", indLikBeg);
        char[] logDatumLikelihoodChar = new char[indLikEnd - indLikBeg + 1];
        s.getChars(indLikBeg, indLikEnd, logDatumLikelihoodChar, 0);
        return Double.parseDouble(String.valueOf(logDatumLikelihoodChar));
    }

    private void testLikelihood(String message, TreeDataLikelihood dataLikelihood) {
        double logDatumLikelihood = getLogDatumLikelihood(dataLikelihood);
        double integratedLikelihood = dataLikelihood.getLogLikelihood();
        assertEquals(message, format.format(logDatumLikelihood), format.format(integratedLikelihood));
        System.out.println(message + format.format(logDatumLikelihood));
    }

    static double getLogDatumLikelihood(IntegratedFactorAnalysisLikelihood dataModelFactor) {
        String sf = dataModelFactor.getReport();
        int indLikBegF = sf.indexOf("logMultiVariateNormalDensity = ") + 31;
        int indLikEndF = sf.indexOf("\n", indLikBegF);
        char[] logDatumLikelihoodCharF = new char[indLikEndF - indLikBegF + 1];
        sf.getChars(indLikBegF, indLikEndF, logDatumLikelihoodCharF, 0);
        return Double.parseDouble(String.valueOf(logDatumLikelihoodCharF));
    }

    private void testLikelihood(String message, IntegratedFactorAnalysisLikelihood dataModelFactor, TreeDataLikelihood dataLikelihoodFactors) {
        double logDatumLikelihoodFactor = getLogDatumLikelihood(dataModelFactor);

        double likelihoodFactorData = dataLikelihoodFactors.getLogLikelihood();
        double likelihoodFactorDiffusion = dataModelFactor.getLogLikelihood();

        assertEquals(message,
                format.format(logDatumLikelihoodFactor),
                format.format(likelihoodFactorData + likelihoodFactorDiffusion));
    }

    private void testConditionalMoments(TreeDataLikelihood dataLikelihood, ContinuousDataLikelihoodDelegate likelihoodDelegate) {
        new TreeTipGradient("" +
                "trait", dataLikelihood, likelihoodDelegate, null);
        TreeTraitLogger treeTraitLogger = new TreeTraitLogger(treeModel,
                new TreeTrait[]{dataLikelihood.getTreeTrait("fcd.trait")},
                TreeTraitLogger.NodeRestriction.EXTERNAL, false);

        String moments = treeTraitLogger.getReport();
        double[] partials = parseVector(moments, "\t");
        testCMeans(dataLikelihood, "cMean ", partials);
        testCVariances(dataLikelihood, "cVar ", partials);
    }

    private void testConditionalSimulations(TreeDataLikelihood dataLikelihood,
                                            ContinuousDataLikelihoodDelegate likelihoodDelegate,
                                            MultivariateDiffusionModel diffusionModel,
                                            ContinuousTraitPartialsProvider dataModel,
                                            ConjugateRootTraitPrior rootPrior,
                                            double[] expectedTraits) {
        double[] traits = getConditionalSimulations(dataLikelihood, likelihoodDelegate, diffusionModel, dataModel, rootPrior, treeModel, rateTransformation);

        for (int i = 0; i < traits.length; i++) {
            assertEquals(format.format(expectedTraits[i]), format.format(traits[i]));
        }
    }

    static double[] getConditionalSimulations(TreeDataLikelihood dataLikelihood,
                                              ContinuousDataLikelihoodDelegate likelihoodDelegate,
                                              MultivariateDiffusionModel diffusionModel,
                                              ContinuousTraitPartialsProvider dataModel,
                                              ConjugateRootTraitPrior rootPrior,
                                              TreeModel treeModel,
                                              ContinuousRateTransformation rateTransformation) {
        ProcessSimulationDelegate simulationDelegate =
                new MultivariateConditionalOnTipsRealizedDelegate("dataModel", treeModel,
                        diffusionModel, dataModel, rootPrior, rateTransformation, likelihoodDelegate);
        ProcessSimulation simulationProcess = new ProcessSimulation(dataLikelihood, simulationDelegate);
        simulationProcess.cacheSimulatedTraits(null);
        TreeTrait[] treeTrait = simulationProcess.getTreeTraits();

        return parseVectorLine(treeTrait[0].getTraitString(treeModel, null), ",");
    }
}<|MERGE_RESOLUTION|>--- conflicted
+++ resolved
@@ -18,10 +18,7 @@
 import dr.evomodel.treelikelihood.utilities.TreeTraitLogger;
 import dr.inference.model.*;
 import dr.math.MathUtils;
-<<<<<<< HEAD
-=======
 import dr.math.matrixAlgebra.Vector;
->>>>>>> 21495be4
 import dr.xml.AttributeParser;
 import dr.xml.XMLParser;
 import test.dr.inference.trace.TraceCorrelationAssert;
@@ -48,10 +45,7 @@
     private ContinuousTraitPartialsProvider dataModel;
     private ContinuousTraitPartialsProvider dataModelIntegrated;
     private ConjugateRootTraitPrior rootPrior;
-<<<<<<< HEAD
-=======
     private ConjugateRootTraitPrior rootPriorInf;
->>>>>>> 21495be4
     private ConjugateRootTraitPrior rootPriorIntegrated;
 
     private MultivariateDiffusionModel diffusionModelFactor;
@@ -130,8 +124,6 @@
         parser.addXMLObjectParser(new ParameterParser());
         parser.parse(new StringReader(s), true);
         rootPrior = ConjugateRootTraitPrior.parseConjugateRootTraitPrior(parser.getRoot(), dimTrait);
-<<<<<<< HEAD
-=======
 
         // Root prior Inf
         String sInf = "<beast>\n" +
@@ -149,7 +141,6 @@
         parserInf.addXMLObjectParser(new ParameterParser());
         parserInf.parse(new StringReader(sInf), true);
         rootPriorInf = ConjugateRootTraitPrior.parseConjugateRootTraitPrior(parserInf.getRoot(), dimTrait);
->>>>>>> 21495be4
 
         // Data Model
         dataModel = new ContinuousTraitDataModel("dataModel",
@@ -245,30 +236,8 @@
 
         // Conditional simulations
         MathUtils.setSeed(17890826);
-<<<<<<< HEAD
-        ProcessSimulationDelegate simulationDelegate =
-                new MultivariateConditionalOnTipsRealizedDelegate("dataModel", treeModel,
-                        diffusionModel, dataModel, rootPrior, rateTransformation, likelihoodDelegate);
-        ProcessSimulation simulationProcess = new ProcessSimulation(dataLikelihood, simulationDelegate);
-        simulationProcess.cacheSimulatedTraits(null);
-        TreeTrait[] treeTrait = simulationProcess.getTreeTraits();
-
-        double[] expectedTraits = new double[]{-1.0, 2.0, 0.0, 0.45807521679597646, 2.6505355982097605, 3.4693334367360538, 0.5, 2.64206285585883, 5.5, 2.0, 5.0, -8.0, 11.0, 1.0, -1.5, 1.0, 2.5, 4.0};
-        double[] traits = parseVectorLine(treeTrait[0].getTraitString(treeModel, null), ",");
-        for (int i = 0; i < traits.length; i++) {
-            assertEquals(format.format(expectedTraits[i]), format.format(traits[i]));
-        }
-
-        // Conditional moments (preorder)
-        new TreeTipGradient("" +
-                "trait", dataLikelihood, likelihoodDelegate, null);
-        TreeTraitLogger treeTraitLogger = new TreeTraitLogger(treeModel,
-                new TreeTrait[]{dataLikelihood.getTreeTrait("fcd.trait")},
-                TreeTraitLogger.NodeRestriction.EXTERNAL, false);
-=======
         double[] expectedTraits = new double[]{-1.0, 2.0, 0.0, 0.45807521679597646, 2.6505355982097605, 3.4693334367360538, 0.5, 2.64206285585883, 5.5, 2.0, 5.0, -8.0, 11.0, 1.0, -1.5, 1.0, 2.5, 4.0};
         testConditionalSimulations(dataLikelihood, likelihoodDelegate, diffusionModel, dataModel, rootPrior, expectedTraits);
->>>>>>> 21495be4
 
         // Fixed Root
         ContinuousDataLikelihoodDelegate likelihoodDelegateInf = new ContinuousDataLikelihoodDelegate(treeModel,
@@ -307,14 +276,6 @@
         double[] expectedTraits = new double[]{-1.0, 2.0, 0.0, 0.5457621072639138, 3.28662834718796, 3.2939596558001845, 0.5, 1.0742799493604265, 5.5, 2.0, 5.0, -8.0, 11.0, 1.0, -1.5, 1.0, 2.5, 4.0};
         testConditionalSimulations(dataLikelihood, likelihoodDelegate, diffusionModel, dataModel, rootPrior, expectedTraits);
 
-<<<<<<< HEAD
-        double[] expectedTraits = new double[]{-1.0, 2.0, 0.0, 0.5457621072639138, 3.28662834718796, 3.2939596558001845, 0.5, 1.0742799493604265, 5.5, 2.0, 5.0, -8.0, 11.0, 1.0, -1.5, 1.0, 2.5, 4.0};
-        double[] traits = parseVectorLine(treeTrait[0].getTraitString(treeModel, null), ",");
-        for (int i = 0; i < traits.length; i++) {
-            assertEquals(format.format(expectedTraits[i]), format.format(traits[i]));
-        }
-=======
->>>>>>> 21495be4
 
         // Fixed Root
         ContinuousDataLikelihoodDelegate likelihoodDelegateInf = new ContinuousDataLikelihoodDelegate(treeModel,
@@ -358,24 +319,6 @@
         double[] expectedTraits = new double[]{-1.0, 2.0, 0.0, 2.843948876154644, 10.866053719140933, 3.467579698926694, 0.5, 12.000214659757933, 5.5, 2.0, 5.0, -8.0, 11.0, 1.0, -1.5, 1.0, 2.5, 4.0};
         testConditionalSimulations(dataLikelihood, likelihoodDelegate, diffusionModel, dataModel, rootPrior, expectedTraits);
 
-<<<<<<< HEAD
-        double[] expectedTraits = new double[]{-1.0, 2.0, 0.0, 2.843948876154644, 10.866053719140933, 3.467579698926694, 0.5, 12.000214659757933, 5.5, 2.0, 5.0, -8.0, 11.0, 1.0, -1.5, 1.0, 2.5, 4.0};
-        double[] traits = parseVectorLine(treeTrait[0].getTraitString(treeModel, null), ",");
-        for (int i = 0; i < traits.length; i++) {
-            assertEquals(format.format(expectedTraits[i]), format.format(traits[i]));
-        }
-        // Conditional moments (preorder)
-        new TreeTipGradient("" +
-                "trait", dataLikelihood, likelihoodDelegate, null);
-        TreeTraitLogger treeTraitLogger = new TreeTraitLogger(treeModel,
-                new TreeTrait[]{dataLikelihood.getTreeTrait("fcd.trait")},
-                TreeTraitLogger.NodeRestriction.EXTERNAL, false);
-
-        String moments = treeTraitLogger.getReport();
-        double[] partials = parseVector(moments, "\t");
-        testCMeans(s, "cMean ", partials);
-        testCVariances(s, "cVar ", partials);
-=======
 
         // Fixed Root
         ContinuousDataLikelihoodDelegate likelihoodDelegateInf = new ContinuousDataLikelihoodDelegate(treeModel,
@@ -383,7 +326,6 @@
         TreeDataLikelihood dataLikelihoodInf = new TreeDataLikelihood(likelihoodDelegateInf, treeModel, rateModel);
         testLikelihood("likelihoodDriftRelaxedInf", dataLikelihoodInf);
         testConditionalMoments(dataLikelihoodInf, likelihoodDelegateInf);
->>>>>>> 21495be4
     }
 
     public void testLikelihoodDiagonalOU() {
@@ -419,20 +361,6 @@
         double[] expectedTraits = new double[]{-1.0, 2.0, 0.0, 1.0369622398437415, 2.065450266793184, 0.6174755164694558, 0.5, 2.0829935706195615, 5.5, 2.0, 5.0, -8.0, 11.0, 1.0, -1.5, 1.0, 2.5, 4.0};
         testConditionalSimulations(dataLikelihood, likelihoodDelegate, diffusionModel, dataModel, rootPrior, expectedTraits);
 
-<<<<<<< HEAD
-        double[] expectedTraits = new double[]{-1.0, 2.0, 0.0, 1.0369622398437415, 2.065450266793184, 0.6174755164694558, 0.5, 2.0829935706195615, 5.5, 2.0, 5.0, -8.0, 11.0, 1.0, -1.5, 1.0, 2.5, 4.0};
-        double[] traits = parseVectorLine(treeTrait[0].getTraitString(treeModel, null), ",");
-        for (int i = 0; i < traits.length; i++) {
-            assertEquals(format.format(expectedTraits[i]), format.format(traits[i]));
-        }
-        // Conditional moments (preorder)
-        new TreeTipGradient("" +
-                "trait", dataLikelihood, likelihoodDelegate, null);
-        TreeTraitLogger treeTraitLogger = new TreeTraitLogger(treeModel,
-                new TreeTrait[]{dataLikelihood.getTreeTrait("fcd.trait")},
-                TreeTraitLogger.NodeRestriction.EXTERNAL, false);
-=======
->>>>>>> 21495be4
 
         // Fixed Root
         ContinuousDataLikelihoodDelegate likelihoodDelegateInf = new ContinuousDataLikelihoodDelegate(treeModel,
@@ -489,13 +417,6 @@
         testConditionalMoments(dataLikelihoodInf, likelihoodDelegateInf);
     }
 
-<<<<<<< HEAD
-        double[] expectedTraits = new double[]{-1.0, 2.0, 0.0, 1.811803424441062, 0.6837595819961084, -1.0607909328094163, 0.5, 3.8623525502275142, 5.5, 2.0, 5.0, -8.0, 11.0, 1.0, -1.5, 1.0, 2.5, 4.0};
-        double[] traits = parseVectorLine(treeTrait[0].getTraitString(treeModel, null), ",");
-        for (int i = 0; i < traits.length; i++) {
-            assertEquals(format.format(expectedTraits[i]), format.format(traits[i]));
-        }
-=======
     public void testLikelihoodDiagonalOUBM() {
         System.out.println("\nTest Likelihood using Diagonal OU / BM:");
 
@@ -521,7 +442,6 @@
 
         testLikelihood("likelihoodDiagonalOUBM", dataLikelihood);
 
->>>>>>> 21495be4
         // Conditional moments (preorder)
         testConditionalMoments(dataLikelihood, likelihoodDelegate);
 
@@ -594,63 +514,6 @@
 
     }
 
-<<<<<<< HEAD
-    public void testLikelihoodDiagonalOUBM() {
-        System.out.println("\nTest Likelihood using Diagonal OU / BM:");
-
-        // Diffusion
-        List<BranchRateModel> optimalTraitsModels = new ArrayList<BranchRateModel>();
-        optimalTraitsModels.add(new StrictClockBranchRates(new Parameter.Default("rate.1", new double[]{1.0})));
-        optimalTraitsModels.add(new StrictClockBranchRates(new Parameter.Default("rate.2", new double[]{2.0})));
-        optimalTraitsModels.add(new StrictClockBranchRates(new Parameter.Default("rate.3", new double[]{-2.0})));
-
-        DiagonalMatrix strengthOfSelectionMatrixParam
-                = new DiagonalMatrix(new Parameter.Default(new double[]{0.0, 0.0, 50.0}));
-
-        DiffusionProcessDelegate diffusionProcessDelegate
-                = new OUDiffusionModelDelegate(treeModel, diffusionModel,
-                optimalTraitsModels, new MultivariateElasticModel(strengthOfSelectionMatrixParam));
-
-        // Rates
-        ContinuousRateTransformation rateTransformation = new ContinuousRateTransformation.Default(
-                treeModel, false, false);
-        BranchRateModel rateModel = new DefaultBranchRateModel();
-
-        // CDL
-        ContinuousDataLikelihoodDelegate likelihoodDelegate = new ContinuousDataLikelihoodDelegate(treeModel,
-                diffusionProcessDelegate, dataModel, rootPrior, rateTransformation, rateModel, false);
-
-        // Likelihood Computation
-        TreeDataLikelihood dataLikelihood = new TreeDataLikelihood(likelihoodDelegate, treeModel, rateModel);
-
-        String s = dataLikelihood.getReport();
-        int indLikBeg = s.indexOf("logDatumLikelihood:") + 20;
-        int indLikEnd = s.indexOf("\n", indLikBeg);
-        char[] logDatumLikelihoodChar = new char[indLikEnd - indLikBeg + 1];
-        s.getChars(indLikBeg, indLikEnd, logDatumLikelihoodChar, 0);
-        double logDatumLikelihood = Double.parseDouble(String.valueOf(logDatumLikelihoodChar));
-
-        assertEquals("likelihoodDiagonalOU",
-                format.format(logDatumLikelihood),
-                format.format(dataLikelihood.getLogLikelihood()));
-
-        System.out.println("likelihoodDiagonalOU: " + format.format(logDatumLikelihood));
-
-        // Conditional moments (preorder)
-        new TreeTipGradient("" +
-                "trait", dataLikelihood, likelihoodDelegate, null);
-        TreeTraitLogger treeTraitLogger = new TreeTraitLogger(treeModel,
-                new TreeTrait[]{dataLikelihood.getTreeTrait("fcd.trait")},
-                TreeTraitLogger.NodeRestriction.EXTERNAL,
-                false);
-
-        String moments = treeTraitLogger.getReport();
-        double[] partials = parseVector(moments, "\t");
-        testCMeans(s, "cMean ", partials);
-        testCVariances(s, "cVar ", partials);
-    }
-=======
->>>>>>> 21495be4
 
     public void testLikelihoodFullOU() {
         System.out.println("\nTest Likelihood using Full OU:");
@@ -686,31 +549,6 @@
 
         // Conditional simulations
         MathUtils.setSeed(17890826);
-<<<<<<< HEAD
-        ProcessSimulationDelegate simulationDelegate =
-                new MultivariateConditionalOnTipsRealizedDelegate("dataModel", treeModel,
-                        diffusionModel, dataModel, rootPrior, rateTransformation, likelihoodDelegate);
-        ProcessSimulation simulationProcess = new ProcessSimulation(dataLikelihood, simulationDelegate);
-        simulationProcess.cacheSimulatedTraits(null);
-        TreeTrait[] treeTrait = simulationProcess.getTreeTraits();
-
-        double[] expectedTraits = new double[]{-1.0, 2.0, 0.0, 1.0427958776637916, 2.060317467842193, 0.5916377446549433, 0.5, 2.07249828895442, 5.5, 2.0, 5.0, -8.0, 11.0, 1.0, -1.5, 1.0, 2.5, 4.0};
-        double[] traits = parseVectorLine(treeTrait[0].getTraitString(treeModel, null), ",");
-        for (int i = 0; i < traits.length; i++) {
-            assertEquals(format.format(expectedTraits[i]), format.format(traits[i]));
-        }
-        // Conditional moments (preorder)
-        new TreeTipGradient("" +
-                "trait", dataLikelihood, likelihoodDelegate, null);
-        TreeTraitLogger treeTraitLogger = new TreeTraitLogger(treeModel,
-                new TreeTrait[]{dataLikelihood.getTreeTrait("fcd.trait")},
-                TreeTraitLogger.NodeRestriction.EXTERNAL, false);
-
-        String moments = treeTraitLogger.getReport();
-        double[] partials = parseVector(moments, "\t");
-        testCMeans(s, "cMean ", partials);
-        testCVariances(s, "cVar ", partials);
-=======
         double[] expectedTraits = new double[]{-1.0, 2.0, 0.0, 1.0427958776637916, 2.060317467842193, 0.5916377446549433, 0.5, 2.07249828895442, 5.5, 2.0, 5.0, -8.0, 11.0, 1.0, -1.5, 1.0, 2.5, 4.0};
         testConditionalSimulations(dataLikelihood, likelihoodDelegate, diffusionModel, dataModel, rootPrior, expectedTraits);
 
@@ -720,7 +558,6 @@
         TreeDataLikelihood dataLikelihoodInf = new TreeDataLikelihood(likelihoodDelegateInf, treeModel, rateModel);
         testLikelihood("likelihoodFullOUInf", dataLikelihoodInf);
         testConditionalMoments(dataLikelihoodInf, likelihoodDelegateInf);
->>>>>>> 21495be4
     }
 
     public void testLikelihoodFullOURelaxed() {
@@ -762,31 +599,6 @@
 
         // Conditional simulations
         MathUtils.setSeed(17890826);
-<<<<<<< HEAD
-        ProcessSimulationDelegate simulationDelegate =
-                new MultivariateConditionalOnTipsRealizedDelegate("dataModel", treeModel,
-                        diffusionModel, dataModel, rootPrior, rateTransformation, likelihoodDelegate);
-        ProcessSimulation simulationProcess = new ProcessSimulation(dataLikelihood, simulationDelegate);
-        simulationProcess.cacheSimulatedTraits(null);
-        TreeTrait[] treeTrait = simulationProcess.getTreeTraits();
-
-        double[] expectedTraits = new double[]{-1.0, 2.0, 0.0, 1.6349449153945943, 2.8676718538313635, -1.0653412418514505, 0.5, 3.3661883786009166, 5.5, 2.0, 5.0, -8.0, 11.0, 1.0, -1.5, 1.0, 2.5, 4.0};
-        double[] traits = parseVectorLine(treeTrait[0].getTraitString(treeModel, null), ",");
-        for (int i = 0; i < traits.length; i++) {
-            assertEquals(format.format(expectedTraits[i]), format.format(traits[i]));
-        }
-        // Conditional moments (preorder)
-        new TreeTipGradient("" +
-                "trait", dataLikelihood, likelihoodDelegate, null);
-        TreeTraitLogger treeTraitLogger = new TreeTraitLogger(treeModel,
-                new TreeTrait[]{dataLikelihood.getTreeTrait("fcd.trait")},
-                TreeTraitLogger.NodeRestriction.EXTERNAL, false);
-
-        String moments = treeTraitLogger.getReport();
-        double[] partials = parseVector(moments, "\t");
-        testCMeans(s, "cMean ", partials);
-        testCVariances(s, "cVar ", partials);
-=======
         double[] expectedTraits = new double[]{-1.0, 2.0, 0.0, 1.6349449153945943, 2.8676718538313635, -1.0653412418514505, 0.5, 3.3661883786009166, 5.5, 2.0, 5.0, -8.0, 11.0, 1.0, -1.5, 1.0, 2.5, 4.0};
         testConditionalSimulations(dataLikelihood, likelihoodDelegate, diffusionModel, dataModel, rootPrior, expectedTraits);
 
@@ -796,7 +608,6 @@
         TreeDataLikelihood dataLikelihoodInf = new TreeDataLikelihood(likelihoodDelegateInf, treeModel, rateModel);
         testLikelihood("likelihoodFullOURelaxedInf", dataLikelihoodInf);
         testConditionalMoments(dataLikelihoodInf, likelihoodDelegateInf);
->>>>>>> 21495be4
     }
 
     public void testLikelihoodFullAndDiagonalOU() {
@@ -886,64 +697,6 @@
 //        testConditionalMoments(dataLikelihood, likelihoodDelegate);
     }
 
-    public void testLikelihoodFullIOU() {
-        System.out.println("\nTest Likelihood using Full IOU:");
-
-        // Diffusion
-        List<BranchRateModel> optimalTraitsModels = new ArrayList<BranchRateModel>();
-        optimalTraitsModels.add(new StrictClockBranchRates(new Parameter.Default("rate.1", new double[]{1.0})));
-        optimalTraitsModels.add(new StrictClockBranchRates(new Parameter.Default("rate.2", new double[]{2.0})));
-        optimalTraitsModels.add(new StrictClockBranchRates(new Parameter.Default("rate.3", new double[]{-2.0})));
-
-        Parameter[] strengthOfSelectionParameters = new Parameter[3];
-        strengthOfSelectionParameters[0] = new Parameter.Default(new double[]{0.5, 0.5, 0.0});
-        strengthOfSelectionParameters[1] = new Parameter.Default(new double[]{0.2, 5, 0.1});
-        strengthOfSelectionParameters[2] = new Parameter.Default(new double[]{0.0, 1.0, 10.0});
-        MatrixParameter strengthOfSelectionMatrixParam
-                = new MatrixParameter("strengthOfSelectionMatrix", strengthOfSelectionParameters);
-
-        DiffusionProcessDelegate diffusionProcessDelegate
-                = new IntegratedOUDiffusionModelDelegate(treeModel, diffusionModel,
-                optimalTraitsModels, new MultivariateElasticModel(strengthOfSelectionMatrixParam));
-
-        // Rates
-        ContinuousRateTransformation rateTransformation = new ContinuousRateTransformation.Default(
-                treeModel, true, false);
-        BranchRateModel rateModel = new DefaultBranchRateModel();
-
-        // CDL
-        ContinuousDataLikelihoodDelegate likelihoodDelegate = new ContinuousDataLikelihoodDelegate(treeModel,
-                diffusionProcessDelegate, dataModelIntegrated, rootPriorIntegrated, rateTransformation, rateModel, false);
-
-        // Likelihood Computation
-        TreeDataLikelihood dataLikelihood = new TreeDataLikelihood(likelihoodDelegate, treeModel, rateModel);
-
-        String s = dataLikelihood.getReport();
-        int indLikBeg = s.indexOf("logDatumLikelihood:") + 20;
-        int indLikEnd = s.indexOf("\n", indLikBeg);
-        char[] logDatumLikelihoodChar = new char[indLikEnd - indLikBeg + 1];
-        s.getChars(indLikBeg, indLikEnd, logDatumLikelihoodChar, 0);
-        double logDatumLikelihood = Double.parseDouble(String.valueOf(logDatumLikelihoodChar));
-
-        assertEquals("likelihoodFullOURelaxed",
-                format.format(logDatumLikelihood),
-                format.format(dataLikelihood.getLogLikelihood()));
-
-        System.out.println("likelihoodFullOURelaxed: " + format.format(logDatumLikelihood));
-
-        // Conditional moments (preorder)
-//        new TreeTipGradient("" +
-//                "trait", dataLikelihood, likelihoodDelegate, null);
-//        TreeTraitLogger treeTraitLogger = new TreeTraitLogger(treeModel,
-//                new TreeTrait[]{dataLikelihood.getTreeTrait("fcd.trait")},
-//                TreeTraitLogger.NodeRestriction.EXTERNAL);
-//
-//        String moments = treeTraitLogger.getReport();
-//        double[] partials = parseVector(moments, "\t");
-//        testCMeans(s, "cMean ", partials);
-//        testCVariances(s, "cVar ", partials);
-    }
-
     public void testLikelihoodFullNonSymmetricOU() {
         System.out.println("\nTest Likelihood using Full Non symmetric OU:");
 
@@ -1056,14 +809,6 @@
         double[] expectedTraits = new double[]{0.6002879987080073, 1.3630884580519484, 0.5250449300511655, 1.4853676908300644, 0.6673202215955497, 1.399820047380221, 1.0853554355129353, 1.6054879123935393, 0.4495494080256063, 1.4427296475118248, 0.8750789069500045, 1.8099596179292183};
         testConditionalSimulations(dataLikelihoodFactors, likelihoodDelegateFactors, diffusionModelFactor, dataModelFactor, rootPrior, expectedTraits);
 
-<<<<<<< HEAD
-        double[] expectedTraits = new double[]{0.6002879987080073, 1.3630884580519484, 0.5250449300511655, 1.4853676908300644, 0.6673202215955497, 1.399820047380221, 1.0853554355129353, 1.6054879123935393, 0.4495494080256063, 1.4427296475118248, 0.8750789069500045, 1.8099596179292183};
-        double[] traits = parseVectorLine(treeTrait[0].getTraitString(treeModel, null), ",");
-        for (int i = 0; i < traits.length; i++) {
-            assertEquals(format.format(expectedTraits[i]), format.format(traits[i]));
-        }
-=======
->>>>>>> 21495be4
     }
 
     public void testLikelihoodDriftFactor() {
@@ -1094,14 +839,6 @@
         double[] expectedTraits = new double[]{1.5058510863259034, -2.344107747791032, 1.415239714927795, -2.225937980916329, 1.5639840062954773, -2.3082612693286513, 1.9875205911751028, -2.1049011248405525, 1.3355460225282372, -2.2848471441564056, 1.742347318026791, -1.940903337116235};
         testConditionalSimulations(dataLikelihoodFactors, likelihoodDelegateFactors, diffusionModelFactor, dataModelFactor, rootPriorFactor, expectedTraits);
 
-<<<<<<< HEAD
-        double[] expectedTraits = new double[]{1.5058510863259034, -2.344107747791032, 1.415239714927795, -2.225937980916329, 1.5639840062954773, -2.3082612693286513, 1.9875205911751028, -2.1049011248405525, 1.3355460225282372, -2.2848471441564056, 1.742347318026791, -1.940903337116235};
-        double[] traits = parseVectorLine(treeTrait[0].getTraitString(treeModel, null), ",");
-        for (int i = 0; i < traits.length; i++) {
-            assertEquals(format.format(expectedTraits[i]), format.format(traits[i]));
-        }
-=======
->>>>>>> 21495be4
     }
 
     public void testLikelihoodDriftRelaxedFactor() {
@@ -1132,24 +869,9 @@
 
         // Conditional simulations
         MathUtils.setSeed(17890826);
-<<<<<<< HEAD
-        ProcessSimulationDelegate simulationDelegate =
-                new MultivariateConditionalOnTipsRealizedDelegate("dataModel", treeModel,
-                        diffusionModelFactor, dataModelFactor, rootPrior, rateTransformation, likelihoodDelegateFactors);
-        ProcessSimulation simulationProcess = new ProcessSimulation(dataLikelihoodFactors, simulationDelegate);
-        simulationProcess.cacheSimulatedTraits(null);
-        TreeTrait[] treeTrait = simulationProcess.getTreeTraits();
-
-        double[] expectedTraits = new double[]{0.21992781609528125, 1.271388273711557, 0.40761548539751596, 1.3682648770877144, 0.6599021787120436, 1.2830636141108613, 1.1488658943588324, 1.472103688153391, 0.8971632986744889, 1.20748933414854, 1.603739823726808, 1.4761482401796842};
-        double[] traits = parseVectorLine(treeTrait[0].getTraitString(treeModel, null), ",");
-        for (int i = 0; i < traits.length; i++) {
-            assertEquals(format.format(expectedTraits[i]), format.format(traits[i]));
-        }
-=======
         double[] expectedTraits = new double[]{0.21992781609528125, 1.271388273711557, 0.40761548539751596, 1.3682648770877144, 0.6599021787120436, 1.2830636141108613, 1.1488658943588324, 1.472103688153391, 0.8971632986744889, 1.20748933414854, 1.603739823726808, 1.4761482401796842};
         testConditionalSimulations(dataLikelihoodFactors, likelihoodDelegateFactors, diffusionModelFactor, dataModelFactor, rootPriorFactor, expectedTraits);
 
->>>>>>> 21495be4
     }
 
     public void testLikelihoodDiagonalOUFactor() {
@@ -1184,14 +906,6 @@
         double[] expectedTraits = new double[]{1.3270345780274333, -1.5589839744569975, 1.241407854756886, -1.4525648723106128, 1.388017192005544, -1.533399261149814, 1.8040948421311085, -1.4189758121385794, 1.1408165195832969, -1.4607180451268982, 1.6048925583434688, -1.4333922414628846};
         testConditionalSimulations(dataLikelihoodFactors, likelihoodDelegateFactors, diffusionModelFactor, dataModelFactor, rootPriorFactor, expectedTraits);
 
-<<<<<<< HEAD
-        double[] expectedTraits = new double[]{1.3270345780274333, -1.5589839744569975, 1.241407854756886, -1.4525648723106128, 1.388017192005544, -1.533399261149814, 1.8040948421311085, -1.4189758121385794, 1.1408165195832969, -1.4607180451268982, 1.6048925583434688, -1.4333922414628846};
-        double[] traits = parseVectorLine(treeTrait[0].getTraitString(treeModel, null), ",");
-        for (int i = 0; i < traits.length; i++) {
-            assertEquals(format.format(expectedTraits[i]), format.format(traits[i]));
-        }
-=======
->>>>>>> 21495be4
     }
 
     public void testLikelihoodDiagonalOURelaxedFactor() {
@@ -1228,14 +942,6 @@
         double[] expectedTraits = new double[]{1.2546097113922914, -1.1761389606670978, 1.305611773283861, -1.0644815941127401, 1.4571577864569687, -1.1477885449972944, 1.749551506462585, -0.9890375857170963, 1.0763987351136657, -1.0671848958534547, 1.5276137550128892, -0.9822950795368887};
         testConditionalSimulations(dataLikelihoodFactors, likelihoodDelegateFactors, diffusionModelFactor, dataModelFactor, rootPriorFactor, expectedTraits);
 
-<<<<<<< HEAD
-        double[] expectedTraits = new double[]{1.2546097113922914, -1.1761389606670978, 1.305611773283861, -1.0644815941127401, 1.4571577864569687, -1.1477885449972944, 1.749551506462585, -0.9890375857170963, 1.0763987351136657, -1.0671848958534547, 1.5276137550128892, -0.9822950795368887};
-        double[] traits = parseVectorLine(treeTrait[0].getTraitString(treeModel, null), ",");
-        for (int i = 0; i < traits.length; i++) {
-            assertEquals(format.format(expectedTraits[i]), format.format(traits[i]));
-        }
-=======
->>>>>>> 21495be4
     }
 
     public void testLikelihoodFullOUFactor() {
@@ -1274,14 +980,6 @@
         double[] expectedTraits = new double[]{0.4889263054598222, 1.866143125522109, 0.41845209107775877, 1.978457443711536, 0.5589398189015322, 1.8942177991552116, 0.9699471556784252, 2.0423474270630155, 0.3288819110219145, 1.9759942582707206, 0.8081782260054755, 2.038299849681893};
         testConditionalSimulations(dataLikelihoodFactors, likelihoodDelegateFactors, diffusionModelFactor, dataModelFactor, rootPriorFactor, expectedTraits);
 
-<<<<<<< HEAD
-        double[] expectedTraits = new double[]{0.4889263054598222, 1.866143125522109, 0.41845209107775877, 1.978457443711536, 0.5589398189015322, 1.8942177991552116, 0.9699471556784252, 2.0423474270630155, 0.3288819110219145, 1.9759942582707206, 0.8081782260054755, 2.038299849681893};
-        double[] traits = parseVectorLine(treeTrait[0].getTraitString(treeModel, null), ",");
-        for (int i = 0; i < traits.length; i++) {
-            assertEquals(format.format(expectedTraits[i]), format.format(traits[i]));
-        }
-=======
->>>>>>> 21495be4
     }
 
     public void testLikelihoodFullOURelaxedFactor() {
@@ -1324,14 +1022,6 @@
         double[] expectedTraits = new double[]{0.6074917696668031, 1.4240248941610945, 0.5818653246406664, 1.545237778993696, 0.7248840308905077, 1.4623057820376757, 1.0961030597302799, 1.603694717986661, 0.44280937767720896, 1.5374906898020686, 0.920698984735896, 1.6011019734876784};
         testConditionalSimulations(dataLikelihoodFactors, likelihoodDelegateFactors, diffusionModelFactor, dataModelFactor, rootPriorFactor, expectedTraits);
 
-<<<<<<< HEAD
-        double[] expectedTraits = new double[]{0.6074917696668031, 1.4240248941610945, 0.5818653246406664, 1.545237778993696, 0.7248840308905077, 1.4623057820376757, 1.0961030597302799, 1.603694717986661, 0.44280937767720896, 1.5374906898020686, 0.920698984735896, 1.6011019734876784};
-        double[] traits = parseVectorLine(treeTrait[0].getTraitString(treeModel, null), ",");
-        for (int i = 0; i < traits.length; i++) {
-            assertEquals(format.format(expectedTraits[i]), format.format(traits[i]));
-        }
-=======
->>>>>>> 21495be4
     }
 
     public void testLikelihoodFullDiagonalOUFactor() {
@@ -1393,11 +1083,7 @@
                 format.format(likelihoodFactorDataDiagonal + likelihoodFactorDiffusionDiagonal));
     }
 
-<<<<<<< HEAD
-    private double[] parseVectorLine(String s, String sep) {
-=======
     private static double[] parseVectorLine(String s, String sep) {
->>>>>>> 21495be4
         String[] vectorString = s.split(sep);
         double[] vec = new double[vectorString.length];
         vec[0] = Double.parseDouble(vectorString[0].substring(1));
@@ -1427,13 +1113,8 @@
             double[] vector = parseVector(s.substring(indBeg, indEnd), ",");
             for (int i = 0; i < vector.length; i++) {
 //                System.out.println("cMean Mat: " + vector[i]);
-<<<<<<< HEAD
-//                System.out.println("cMean preorder: " + partials[offset + i]);
-                String x = format.format(partials[offset + i]);
-                String y = format.format(vector[i]);
-=======
+
                 System.out.println("cMean preorder: " + partials[offset + i]);
->>>>>>> 21495be4
                 assertEquals("cMean " + tip + "; " + i,
                         format.format(partials[offset + i]),
                         format.format(vector[i]));
