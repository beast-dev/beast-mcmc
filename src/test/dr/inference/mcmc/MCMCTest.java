/*
 * MCMCTest.java
 *
 * Copyright © 2002-2024 the BEAST Development Team
 * http://beast.community/about
 *
 * This file is part of BEAST.
 * See the NOTICE file distributed with this work for additional
 * information regarding copyright ownership and licensing.
 *
 * BEAST is free software; you can redistribute it and/or modify
 * it under the terms of the GNU Lesser General Public License as
 * published by the Free Software Foundation; either version 2
 * of the License, or (at your option) any later version.
 *
 *  BEAST is distributed in the hope that it will be useful,
 *  but WITHOUT ANY WARRANTY; without even the implied warranty of
 *  MERCHANTABILITY or FITNESS FOR A PARTICULAR PURPOSE.  See the
 *  GNU Lesser General Public License for more details.
 *
 * You should have received a copy of the GNU Lesser General Public
 * License along with BEAST; if not, write to the
 * Free Software Foundation, Inc., 51 Franklin St, Fifth Floor,
 * Boston, MA  02110-1301  USA
 *
 */

package test.dr.inference.mcmc;

import dr.evolution.alignment.SitePatterns;
import dr.evolution.datatype.Nucleotides;
import dr.evomodel.branchmodel.HomogeneousBranchModel;
<<<<<<< HEAD
import dr.evomodel.operators.ExchangeOperator;
import dr.evomodel.operators.SubtreeSlideOperator;
import dr.evomodel.operators.WilsonBalding;
import dr.evomodel.siteratemodel.DiscretizedSiteRateModel;
import dr.evomodel.siteratemodel.GammaSiteRateModel;
import dr.evomodel.siteratemodel.SiteRateModel;
import dr.evomodel.substmodel.FrequencyModel;
import dr.evomodel.substmodel.nucleotide.HKY;
import dr.evomodel.tree.DefaultTreeModel;
import dr.evomodel.treedatalikelihood.BeagleDataLikelihoodDelegate;
import dr.evomodel.treedatalikelihood.PreOrderSettings;
import dr.evomodel.treedatalikelihood.TreeDataLikelihood;
import dr.evomodel.treelikelihood.PartialsRescalingScheme;
import dr.evomodelxml.siteratemodel.GammaSiteRateModelParser;
import dr.evomodelxml.substmodel.HKYParser;
import dr.evomodelxml.treelikelihood.BeagleTreeLikelihoodParser;
=======
import dr.evomodel.branchratemodel.DefaultBranchRateModel;
import dr.evomodel.operators.ExchangeOperator;
import dr.evomodel.operators.SubtreeSlideOperator;
import dr.evomodel.operators.WilsonBalding;
import dr.evomodel.siteratemodel.GammaSiteRateModel;
import dr.evomodel.substmodel.FrequencyModel;
import dr.evomodel.substmodel.SubstitutionModel;
import dr.evomodel.substmodel.nucleotide.HKY;
import dr.evomodel.tree.DefaultTreeModel;
import dr.evomodel.treedatalikelihood.BeagleDataLikelihoodDelegate;
import dr.evomodel.treedatalikelihood.DataLikelihoodDelegate;
import dr.evomodel.treedatalikelihood.PreOrderSettings;
import dr.evomodel.treedatalikelihood.TreeDataLikelihood;
import dr.evomodel.treelikelihood.PartialsRescalingScheme;
import dr.evomodelxml.treedatalikelihood.TreeDataLikelihoodParser;
import dr.oldevomodel.sitemodel.GammaSiteModel;
import dr.oldevomodel.treelikelihood.TreeLikelihood;
import dr.oldevomodelxml.sitemodel.GammaSiteModelParser;
import dr.oldevomodelxml.substmodel.HKYParser;
import dr.oldevomodelxml.treelikelihood.TreeLikelihoodParser;
>>>>>>> bbc2898e
import dr.inference.loggers.ArrayLogFormatter;
import dr.inference.loggers.MCLogger;
import dr.inference.loggers.TabDelimitedFormatter;
import dr.inference.mcmc.MCMC;
import dr.inference.mcmc.MCMCOptions;
import dr.inference.model.Parameter;
import dr.inference.operators.*;
import dr.inference.trace.ArrayTraceList;
import dr.inference.trace.Trace;
import dr.inference.trace.TraceCorrelation;
import dr.math.MathUtils;
import junit.framework.Test;
import junit.framework.TestSuite;
import test.dr.inference.trace.TraceCorrelationAssert;

import java.util.List;

import static dr.evomodelxml.siteratemodel.SiteModelParser.SITE_MODEL;
import static dr.evomodelxml.treelikelihood.BeagleTreeLikelihoodParser.TREE_LIKELIHOOD;

/**
 * @author Walter Xie
 * convert testMCMC.xml in the folder /example
 */

public class MCMCTest extends TraceCorrelationAssert {

    public MCMCTest(String name) {
        super(name);
    }

    public void setUp() throws Exception {
        super.setUp();

        MathUtils.setSeed(666);

        createAlignment(PRIMATES_TAXON_SEQUENCE, Nucleotides.INSTANCE);

        createRandomInitialTree(0.0001); // popSize

//        createSpecifiedTree("((((human:0.02124198428146588,(bonobo:0.010505698073024256,chimp:0.010505698073024256)" +
//                ":0.010736286208441624):0.011019735965429791,gorilla:0.03226172024689567):0.022501552046463147," +
//                "orangutan:0.05476327229335882):0.009440823865408586,siamang:0.0642040961587674);");
    }


    public void testMCMC() {
        Parameter kappa = new Parameter.Default(HKYParser.KAPPA, 1.0, 1.0E-8, Double.POSITIVE_INFINITY);

        dr.evomodel.substmodel.FrequencyModel f = new FrequencyModel(Nucleotides.INSTANCE, new Parameter.Default(alignment.getStateFrequencies()));
        dr.evomodel.substmodel.nucleotide.HKY hky = new HKY(kappa, f);

        //siteModel
<<<<<<< HEAD
        SiteRateModel siteRateModel = new DiscretizedSiteRateModel("");
=======
        GammaSiteRateModel siteRateModel = new GammaSiteRateModel("homogeneious");
>>>>>>> bbc2898e

        //treeLikelihood
        TreeDataLikelihood treeDataLikelihood = getTreeDataLikelihood(hky, siteRateModel);

<<<<<<< HEAD
        TreeDataLikelihood treeLikelihood = new TreeDataLikelihood(
                new BeagleDataLikelihoodDelegate(treeModel, patterns,
                        new HomogeneousBranchModel(hky), siteRateModel, true,
                        false, PartialsRescalingScheme.DEFAULT, false, PreOrderSettings.getDefault()),
                treeModel, null
        );
        treeLikelihood.setId(TREE_LIKELIHOOD);
=======
        treeDataLikelihood.setId(TreeDataLikelihoodParser.TREE_DATA_LIKELIHOOD);
>>>>>>> bbc2898e

        // Operators
        OperatorSchedule schedule = new SimpleOperatorSchedule();

        MCMCOperator operator = new ScaleOperator(kappa, 0.5);
        operator.setWeight(1.0);
        schedule.addOperator(operator);

        Parameter rootHeight = ((DefaultTreeModel)treeModel).getRootHeightParameter();
        rootHeight.setId(TREE_HEIGHT);
        operator = new ScaleOperator(rootHeight, 0.5);
        operator.setWeight(1.0);
        schedule.addOperator(operator);

        Parameter internalHeights = ((DefaultTreeModel)treeModel).createNodeHeightsParameter(false, true, false);
        operator = new UniformOperator(internalHeights, 10.0);
        schedule.addOperator(operator);

        operator = new SubtreeSlideOperator(((DefaultTreeModel)treeModel), 1, 1, true, false, false, false, AdaptationMode.ADAPTATION_ON, AdaptableMCMCOperator.DEFAULT_ADAPTATION_TARGET);
        schedule.addOperator(operator);

        operator = new ExchangeOperator(ExchangeOperator.NARROW, treeModel, 1.0);
//        operator.doOperation();
        schedule.addOperator(operator);

        operator = new ExchangeOperator(ExchangeOperator.WIDE, treeModel, 1.0);
//        operator.doOperation();
        schedule.addOperator(operator);

        operator = new WilsonBalding(treeModel, 1.0);
//        operator.doOperation();
        schedule.addOperator(operator);

        // Log
        ArrayLogFormatter formatter = new ArrayLogFormatter(false);

        MCLogger[] loggers = new MCLogger[2];
        loggers[0] = new MCLogger(formatter, 1000, false);
        loggers[0].add(treeDataLikelihood);
        loggers[0].add(rootHeight);
        loggers[0].add(kappa);

        loggers[1] = new MCLogger(new TabDelimitedFormatter(System.out), 100000, false);
        loggers[1].add(treeDataLikelihood);
        loggers[1].add(rootHeight);
        loggers[1].add(kappa);

        // MCMC
        MCMC mcmc = new MCMC("mcmc1");
        MCMCOptions options = new MCMCOptions(10000000);

        mcmc.setShowOperatorAnalysis(true);
        mcmc.init(options, treeDataLikelihood, schedule, loggers);
        mcmc.run();

        // time
        System.out.println(mcmc.getTimer().toString());

        // Tracer
        List<Trace> traces = formatter.getTraces();
        ArrayTraceList traceList = new ArrayTraceList("MCMCTest", traces, 0);

        for (int i = 1; i < traces.size(); i++) {
            traceList.analyseTrace(i);
        }

//      <expectation name="likelihood" value="-1815.75"/>
//		<expectation name="treeModel.rootHeight" value="6.42048E-2"/>
//		<expectation name="hky.kappa" value="32.8941"/>

<<<<<<< HEAD
        TraceCorrelation likelihoodStats = traceList.getCorrelationStatistics(traceList.getTraceIndex(TREE_LIKELIHOOD));
        assertExpectation(TREE_LIKELIHOOD, likelihoodStats, -1815.75);
=======
        TraceCorrelation likelihoodStats = traceList.getCorrelationStatistics(traceList.getTraceIndex(TreeDataLikelihoodParser.TREE_DATA_LIKELIHOOD));
        assertExpectation(TreeLikelihoodParser.TREE_LIKELIHOOD, likelihoodStats, -1815.75);
>>>>>>> bbc2898e

        TraceCorrelation treeHeightStats = traceList.getCorrelationStatistics(traceList.getTraceIndex(TREE_HEIGHT));
        assertExpectation(TREE_HEIGHT, treeHeightStats, 6.42048E-2);

        TraceCorrelation kappaStats = traceList.getCorrelationStatistics(traceList.getTraceIndex(HKYParser.KAPPA));
        assertExpectation(HKYParser.KAPPA, kappaStats, 32.8941);
    }

    private TreeDataLikelihood getTreeDataLikelihood(SubstitutionModel substitutionModel, GammaSiteRateModel siteRateModel) {
        SitePatterns patterns = new SitePatterns(alignment, null, 0, -1, 1, true);

        DataLikelihoodDelegate dataLikelihoodDelegate = new BeagleDataLikelihoodDelegate(
                treeModel,
                patterns,
                new HomogeneousBranchModel(substitutionModel),
                siteRateModel,
                false,
                false,
                PartialsRescalingScheme.DEFAULT,
                false,
                new PreOrderSettings(false, false, false, true)
        );

        TreeDataLikelihood treeDataLikelihood = new TreeDataLikelihood(
                dataLikelihoodDelegate,
                treeModel,
                new DefaultBranchRateModel());
        return treeDataLikelihood;
    }
    public static Test suite() {
        return new TestSuite(MCMCTest.class);
    }
}<|MERGE_RESOLUTION|>--- conflicted
+++ resolved
@@ -30,24 +30,6 @@
 import dr.evolution.alignment.SitePatterns;
 import dr.evolution.datatype.Nucleotides;
 import dr.evomodel.branchmodel.HomogeneousBranchModel;
-<<<<<<< HEAD
-import dr.evomodel.operators.ExchangeOperator;
-import dr.evomodel.operators.SubtreeSlideOperator;
-import dr.evomodel.operators.WilsonBalding;
-import dr.evomodel.siteratemodel.DiscretizedSiteRateModel;
-import dr.evomodel.siteratemodel.GammaSiteRateModel;
-import dr.evomodel.siteratemodel.SiteRateModel;
-import dr.evomodel.substmodel.FrequencyModel;
-import dr.evomodel.substmodel.nucleotide.HKY;
-import dr.evomodel.tree.DefaultTreeModel;
-import dr.evomodel.treedatalikelihood.BeagleDataLikelihoodDelegate;
-import dr.evomodel.treedatalikelihood.PreOrderSettings;
-import dr.evomodel.treedatalikelihood.TreeDataLikelihood;
-import dr.evomodel.treelikelihood.PartialsRescalingScheme;
-import dr.evomodelxml.siteratemodel.GammaSiteRateModelParser;
-import dr.evomodelxml.substmodel.HKYParser;
-import dr.evomodelxml.treelikelihood.BeagleTreeLikelihoodParser;
-=======
 import dr.evomodel.branchratemodel.DefaultBranchRateModel;
 import dr.evomodel.operators.ExchangeOperator;
 import dr.evomodel.operators.SubtreeSlideOperator;
@@ -68,7 +50,6 @@
 import dr.oldevomodelxml.sitemodel.GammaSiteModelParser;
 import dr.oldevomodelxml.substmodel.HKYParser;
 import dr.oldevomodelxml.treelikelihood.TreeLikelihoodParser;
->>>>>>> bbc2898e
 import dr.inference.loggers.ArrayLogFormatter;
 import dr.inference.loggers.MCLogger;
 import dr.inference.loggers.TabDelimitedFormatter;
@@ -86,9 +67,6 @@
 
 import java.util.List;
 
-import static dr.evomodelxml.siteratemodel.SiteModelParser.SITE_MODEL;
-import static dr.evomodelxml.treelikelihood.BeagleTreeLikelihoodParser.TREE_LIKELIHOOD;
-
 /**
  * @author Walter Xie
  * convert testMCMC.xml in the folder /example
@@ -122,26 +100,12 @@
         dr.evomodel.substmodel.nucleotide.HKY hky = new HKY(kappa, f);
 
         //siteModel
-<<<<<<< HEAD
-        SiteRateModel siteRateModel = new DiscretizedSiteRateModel("");
-=======
         GammaSiteRateModel siteRateModel = new GammaSiteRateModel("homogeneious");
->>>>>>> bbc2898e
 
         //treeLikelihood
         TreeDataLikelihood treeDataLikelihood = getTreeDataLikelihood(hky, siteRateModel);
 
-<<<<<<< HEAD
-        TreeDataLikelihood treeLikelihood = new TreeDataLikelihood(
-                new BeagleDataLikelihoodDelegate(treeModel, patterns,
-                        new HomogeneousBranchModel(hky), siteRateModel, true,
-                        false, PartialsRescalingScheme.DEFAULT, false, PreOrderSettings.getDefault()),
-                treeModel, null
-        );
-        treeLikelihood.setId(TREE_LIKELIHOOD);
-=======
         treeDataLikelihood.setId(TreeDataLikelihoodParser.TREE_DATA_LIKELIHOOD);
->>>>>>> bbc2898e
 
         // Operators
         OperatorSchedule schedule = new SimpleOperatorSchedule();
@@ -212,13 +176,8 @@
 //		<expectation name="treeModel.rootHeight" value="6.42048E-2"/>
 //		<expectation name="hky.kappa" value="32.8941"/>
 
-<<<<<<< HEAD
-        TraceCorrelation likelihoodStats = traceList.getCorrelationStatistics(traceList.getTraceIndex(TREE_LIKELIHOOD));
-        assertExpectation(TREE_LIKELIHOOD, likelihoodStats, -1815.75);
-=======
         TraceCorrelation likelihoodStats = traceList.getCorrelationStatistics(traceList.getTraceIndex(TreeDataLikelihoodParser.TREE_DATA_LIKELIHOOD));
         assertExpectation(TreeLikelihoodParser.TREE_LIKELIHOOD, likelihoodStats, -1815.75);
->>>>>>> bbc2898e
 
         TraceCorrelation treeHeightStats = traceList.getCorrelationStatistics(traceList.getTraceIndex(TREE_HEIGHT));
         assertExpectation(TREE_HEIGHT, treeHeightStats, 6.42048E-2);
