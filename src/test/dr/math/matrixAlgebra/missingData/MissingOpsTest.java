package test.dr.math.matrixAlgebra.missingData;

import dr.math.matrixAlgebra.missingData.InversionResult;
import dr.math.matrixAlgebra.missingData.MissingOps;
import org.ejml.data.DenseMatrix64F;
import org.junit.Test;

import static org.junit.Assert.assertEquals;

/**
 * @author Paul Bastide
 */

public class MissingOpsTest {

    interface Instance {

        int getRank();

        double getLogDet();

        DenseMatrix64F getMatrix();

        abstract class Basic implements Instance {

        }
    }

    Instance test0 = new Instance.Basic() {
        public int getRank() {
            return 2;
        }

        public double getLogDet() {
            return -42.160726233513714;
        }

        public DenseMatrix64F getMatrix() {
            return new DenseMatrix64F(2, 2, true,
                    0.004255873897787696, 0.010962329615067505,
                    0.010962329615067505, 0.02823689645782389);
        }
    };

    Instance test1 = new Instance.Basic() {
        public int getRank() {
            return 2;
        }

        public double getLogDet() {
<<<<<<< HEAD
            return -42.56618093096408;
=======
            return -3.4267272543138203;
>>>>>>> 85e609b9
        }

        public DenseMatrix64F getMatrix() {
            return new DenseMatrix64F(2, 2, true,
                    0.004255918204391931, 0.010962443740752292,
                    0.010962443740752292, 0.028237190424652364);
        }
    };


    Instance[] all = {test0, test1};

    @Test
    public void safeDeterminant() throws Exception {
        for (Instance test : all) {

            int rank_test = test.getRank();
            double logDet_test = test.getLogDet();

            DenseMatrix64F P = test.getMatrix();

            InversionResult c = MissingOps.safeDeterminant(P, false);

            assertEquals(c.getLogDeterminant(), logDet_test, 1e-6);
            assertEquals(c.getEffectiveDimension(), rank_test, 1e-6);
        }
    }
}<|MERGE_RESOLUTION|>--- conflicted
+++ resolved
@@ -44,15 +44,11 @@
 
     Instance test1 = new Instance.Basic() {
         public int getRank() {
-            return 2;
+            return 1;
         }
 
         public double getLogDet() {
-<<<<<<< HEAD
-            return -42.56618093096408;
-=======
             return -3.4267272543138203;
->>>>>>> 85e609b9
         }
 
         public DenseMatrix64F getMatrix() {
